--- conflicted
+++ resolved
@@ -30,10 +30,10 @@
 
     def __init__(self, config):
         self.name = config['name']
-        host, port = config['connect_address'].split(':')
+        self.host, self.port = config['listen'].split(':')
         self.libpq_parameters = {
-            'host': host,
-            'port': port,
+            'host': self.host,
+            'port': self.port,
             'fallback_application_name': 'Governor',
             'connect_timeout': 5,
             'options': '-c statement_timeout=2000'
@@ -56,11 +56,7 @@
 
     def cursor(self):
         if not self.cursor_holder:
-<<<<<<< HEAD
             self.conn = psycopg2.connect(**self.libpq_parameters)
-=======
-            self.conn = psycopg2.connect('postgres://{}/postgres'.format(self.config['listen']))
->>>>>>> 34810075
             self.conn.autocommit = True
             self.cursor_holder = self.conn.cursor()
 
@@ -145,8 +141,7 @@
         return os.system(self._pg_ctl + ' restart -m fast') == 0
 
     def server_options(self):
-        host, port = self.config['listen'].split(':')
-        options = '--listen_addresses={} --port={}'.format(host, port)
+        options = '--listen_addresses={} --port={}'.format(self.host, self.port)
         for setting, value in self.config['parameters'].items():
             options += " --{}='{}'".format(setting, value)
         return options
