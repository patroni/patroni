import logging
import os
import psycopg2
import shutil
import subprocess
import sys

from helpers.utils import sleep

if sys.hexversion >= 0x03000000:
    from urllib.parse import urlparse
else:
    from urlparse import urlparse

logger = logging.getLogger(__name__)


def parseurl(url):
    r = urlparse(url)
    ret = {
        'host': r.hostname,
        'port': r.port or 5432,
        'database': r.path[1:],
        'fallback_application_name': 'Governor',
        'connect_timeout': 3,
        'options': '-c statement_timeout=2000',
    }
    if r.username:
        ret['user'] = r.username
    if r.password:
        ret['password'] = r.password
    return ret


class Postgresql:

    def __init__(self, config):
        self.config = config
        self.name = config['name']
        self.listen_addresses, self.port = config['listen'].split(':')
        self.data_dir = config['data_dir']
        self.replication = config['replication']
        self.superuser = config['superuser']
        self.admin = config['admin']
        self.recovery_conf = os.path.join(self.data_dir, 'recovery.conf')
<<<<<<< HEAD
        self.configuration_to_save = (os.path.join(self.data_dir, 'pg_hba.conf'),
                                      os.path.join(self.data_dir, 'postgresql.conf'))
        self.pid_path = os.path.join(self.data_dir, 'postmaster.pid')
=======
        self.postmaster_pid = os.path.join(self.data_dir, 'postmaster.pid')
>>>>>>> fca987de
        self.trigger_file = config.get('recovery_conf', {}).get('trigger_file', None) or 'promote'
        self.trigger_file = os.path.abspath(os.path.join(self.data_dir, self.trigger_file))
        self.is_promoted = False

        self._pg_ctl = ['pg_ctl', '-w', '-D', self.data_dir]
        self.wal_e = config.get('wal_e', None)
        if self.wal_e:
            self.wal_e_path = 'envdir {} wal-e --aws-instance-profile '.\
                format(self.wal_e.get('env_dir', '/home/postgres/etc/wal-e.d/env'))

        self.local_address = self.get_local_address()
        connect_address = config.get('connect_address', None) or self.local_address
        self.connection_string = 'postgres://{username}:{password}@{connect_address}/postgres'.format(
            connect_address=connect_address, **self.replication)

        self._connection = None
        self._cursor_holder = None
        self.members = []  # list of already existing replication slots

    def get_local_address(self):
        listen_addresses = self.listen_addresses.split(',')
        local_address = listen_addresses[0].strip()  # take first address from listen_addresses

        for la in listen_addresses:
            if la.strip() in ['*', '0.0.0.0']:  # we are listening on *
                local_address = 'localhost'  # connection via localhost is preferred
                break
        return local_address + ':' + self.port

    def connection(self):
        if not self._connection or self._connection.closed != 0:
            r = parseurl('postgres://{}/postgres'.format(self.local_address))
            self._connection = psycopg2.connect(**r)
            self._connection.autocommit = True
        return self._connection

    def _cursor(self):
        if not self._cursor_holder or self._cursor_holder.closed:
            self._cursor_holder = self.connection().cursor()
        return self._cursor_holder

    def disconnect(self):
        self._connection and self._connection.close()
        self._connection = self._cursor_holder = None

    def query(self, sql, *params):
        max_attempts = 0
        while True:
            ex = None
            try:
                cursor = self._cursor()
                cursor.execute(sql, params)
                return cursor
            except psycopg2.InterfaceError as e:
                ex = e
            except psycopg2.OperationalError as e:
                if self._connection and self._connection.closed == 0:
                    raise e
                ex = e
            if ex:
                self.disconnect()
                max_attempts += 1
                if max_attempts >= 3:
                    raise ex
                sleep(5)

    def data_directory_empty(self):
        return not os.path.exists(self.data_dir) or os.listdir(self.data_dir) == []

    def initialize(self):
        ret = subprocess.call(self._pg_ctl + ['initdb', '-o', '--encoding=UTF8']) == 0
        ret and self.write_pg_hba()
        return ret

    def delete_trigger_file(self):
        os.path.exists(self.trigger_file) and os.unlink(self.trigger_file)

    def sync_from_leader(self, leader):
        r = parseurl(leader.conn_url)

        pgpass = 'pgpass'
        with open(pgpass, 'w') as f:
            os.fchmod(f.fileno(), 0o600)
            f.write('{host}:{port}:*:{user}:{password}\n'.format(**r))

        env = os.environ.copy()
        env['PGPASSFILE'] = pgpass
        return self.create_replica(r, env) == 0

    def create_replica(self, master_connection, env):
        """ creates a new replica using either pg_basebackup or WAL-E """
        if self.should_use_s3_to_create_replica(master_connection):
            result = self.create_replica_with_s3()
            # if restore from the backup on S3 failed - try with the pg_basebackup
            if result == 0:
                return result
        return self.create_replica_with_pg_basebackup(master_connection, env)

    def create_replica_with_pg_basebackup(self, master_connection, env):
        ret = subprocess.call(['pg_basebackup', '-R', '-D', self.data_dir, '--host=' + master_connection['host'],
                               '--port=' + str(master_connection['port']), '-U', master_connection['user']], env=env)
        self.delete_trigger_file()
        return ret

    def create_replica_with_s3(self):
        if not self.wal_e or not self.wal_e_path:
            return 1

        ret = subprocess.call(self.wal_e_path + ' backup-fetch {} LATEST'.format(self.data_dir), shell=True)
        self.restore_configuration_files()
        return ret

    def should_use_s3_to_create_replica(self, master_connection):
        """ determine whether it makes sense to use S3 and not pg_basebackup """
        if not self.wal_e or not self.wal_e_path:
            return False

        threshold_megabytes = self.wal_e.get('threshold_megabytes', 10240)
        threshold_backup_size_percentage = self.wal_e.get('threshold_backup_size_percentage', 30)

        try:
            latest_backup = subprocess.check_output(self.wal_e_path.split() + ['backup-list', '--detail', 'LATEST'])
            # name    last_modified   expanded_size_bytes wal_segment_backup_start    wal_segment_offset_backup_start wal_segment_backup_stop wal_segment_offset_backup_stop
            # base_00000001000000000000007F_00000040  2015-05-18T10:13:25.000Z
            # 20310671    00000001000000000000007F    00000040
            # 00000001000000000000007F    00000240
            backup_strings = latest_backup.splitlines() if latest_backup else ()
            if len(backup_strings) != 2:
                return False

            names = backup_strings[0].split()
            vals = backup_strings[1].split()
            if (len(names) != len(vals)) or (len(names) != 7):
                return False

            backup_info = dict(zip(names, vals))
        except subprocess.CalledProcessError as e:
            logger.error("could not query wal-e latest backup: {}".format(e))
            return False

        try:
            backup_size = backup_info['expanded_size_bytes']
            backup_start_segment = backup_info['wal_segment_backup_start']
            backup_start_offset = backup_info['wal_segment_offset_backup_start']
        except Exception as e:
            logger.error("unable to get some of S3 backup parameters: {}".format(e))
            return False

        # WAL filename is XXXXXXXXYYYYYYYY000000ZZ, where X - timeline, Y - LSN logical log file,
        # ZZ - 2 high digits of LSN offset. The rest of the offset is the provided decimal offset,
        # that we have to convert to hex and 'prepend' to the high offset digits.

        lsn_segment = backup_start_segment[8:16]
        # first 2 characters of the result are 0x and the last one is L
        lsn_offset = hex((long(backup_start_segment[16:32], 16) << 24) + long(backup_start_offset))[2:-1]

        # construct the LSN from the segment and offset
        backup_start_lsn = '{}/{}'.format(lsn_segment, lsn_offset)

        conn = None
        cursor = None
        diff_in_bytes = long(backup_size)
        try:
            # get the difference in bytes between the current WAL location and the backup start offset
            conn = psycopg2.connect(**master_connection)
            conn.autocommit = True
            cursor = conn.cursor()
            cursor.execute("SELECT pg_xlog_location_diff(pg_current_xlog_location(), %s)", (backup_start_lsn,))
            diff_in_bytes = long(cursor.fetchone()[0])
        except psycopg2.Error as e:
            logger.error('could not determine difference with the master location: {}'.format(e))
            return False
        finally:
            cursor and cursor.close()
            conn and conn.close()

        # if the size of the accumulated WAL segments is more than a certan percentage of the backup size
        # or exceeds the pre-determined size - pg_basebackup is chosen instead.
        return (diff_in_bytes < long(threshold_megabytes) * 1048576) and\
               (diff_in_bytes < long(backup_size) * float(threshold_backup_size_percentage) / 100)

    def is_leader(self):
        ret = not self.query('SELECT pg_is_in_recovery()').fetchone()[0]
        if ret and self.is_promoted:
            self.delete_trigger_file()
            self.is_promoted = False
        return ret

    def is_running(self):
        return subprocess.call(' '.join(self._pg_ctl) + ' status > /dev/null', shell=True) == 0

    def start(self):
        if self.is_running():
            self.load_replication_slots()
            logger.error('Cannot start PostgreSQL because one is already running.')
            return False

        if os.path.exists(self.postmaster_pid):
            os.remove(self.postmaster_pid)
            logger.info('Removed %s', self.postmaster_pid)

        ret = subprocess.call(self._pg_ctl + ['start', '-o', self.server_options()]) == 0
        ret and self.load_replication_slots()
        self.save_configuration_files()
        return ret

    def stop(self):
        return subprocess.call(self._pg_ctl + ['stop', '-m', 'fast']) != 0

    def reload(self):
        return subprocess.call(self._pg_ctl + ['reload']) == 0

    def restart(self):
        return subprocess.call(self._pg_ctl + ['restart', '-m', 'fast']) == 0

    def server_options(self):
        options = "--listen_addresses='{}' --port={}".format(self.listen_addresses, self.port)
        for setting, value in self.config['parameters'].items():
            options += " --{}='{}'".format(setting, value)
        return options

    def is_healthy(self):
        if not self.is_running():
            logger.warning('Postgresql is not running.')
            return False
        return True

    def is_healthiest_node(self, cluster):
        if self.is_leader():
            return True

        if cluster.last_leader_operation - self.xlog_position() > self.config.get('maximum_lag_on_failover', 0):
            return False

        for member in cluster.members:
            if member.hostname == self.name:
                continue
            try:
                r = parseurl(member.conn_url)
                member_conn = psycopg2.connect(**r)
                member_conn.autocommit = True
                member_cursor = member_conn.cursor()
                member_cursor.execute(
                    "SELECT pg_is_in_recovery(), %s - (pg_last_xlog_replay_location() - '0/0000000'::pg_lsn)",
                    (self.xlog_position(), ))
                row = member_cursor.fetchone()
                member_cursor.close()
                member_conn.close()
                logger.error([self.name, member.hostname, row])
                if not row[0] or row[1] < 0:
                    return False
            except psycopg2.Error:
                continue
        return True

    def write_pg_hba(self):
        with open(os.path.join(self.data_dir, 'pg_hba.conf'), 'a') as f:
            f.write('\nhost replication {username} {network} md5\n'.format(**self.replication))
<<<<<<< HEAD
            # allow TCP connections from the host's own address
            f.write("\nhost postgres postgres samehost trust\n")
            # allow TCP connections from the rest of the world with a password, prefer ssl
            if self.config['parameters'].get('ssl', 'off').lower() == 'on':
                f.write("\nhostssl all all 0.0.0.0/0 md5\n")
            f.write("\nhost    all all 0.0.0.0/0 md5\n")
=======
            for line in self.config.get('pg_hba', []):
                if line['type'] == 'hostssl' and self.config['parameters'].get('ssl', 'off').lower() != 'on':
                    continue
                f.write('{type} {database} {user} {address} {method}\n'. format(**line))
>>>>>>> fca987de

    @staticmethod
    def primary_conninfo(leader_url):
        r = parseurl(leader_url)
        return 'user={user} password={password} host={host} port={port} sslmode=prefer sslcompression=1'.format(**r)

    def check_recovery_conf(self, leader):
        if not os.path.isfile(self.recovery_conf):
            return False

        pattern = leader and leader.conn_url and self.primary_conninfo(leader.conn_url)

        with open(self.recovery_conf, 'r') as f:
            for line in f:
                if line.startswith('primary_conninfo'):
                    if not pattern:
                        return False
                    return pattern in line

        return not pattern

    def write_recovery_conf(self, leader):
        with open(self.recovery_conf, 'w') as f:
            f.write("""standby_mode = 'on'
recovery_target_timeline = 'latest'
""")
            if leader and leader.conn_url:
                f.write("""
primary_slot_name = '{}'
primary_conninfo = '{}'
""".format(self.name, self.primary_conninfo(leader.conn_url)))
                for name, value in self.config.get('recovery_conf', {}).items():
                    f.write("{} = '{}'\n".format(name, value))

    def follow_the_leader(self, leader):
        if not self.check_recovery_conf(leader):
            self.write_recovery_conf(leader)
            self.restart()

    def save_configuration_files(self):
        """
            copy postgresql.conf to postgresql.conf.backup to preserve it in the WAL-e backup.
            see http://comments.gmane.org/gmane.comp.db.postgresql.wal-e/239
        """
        for f in self.configuration_to_save:
            shutil.copy(f, f + '.backup')

    def restore_configuration_files(self):
        """ restore a previously saved postgresql.conf """
        try:
            for f in self.configuration_to_save:
                shutil.copy(f + '.backup', f)
        except Exception as e:
            logger.error("unable to restore configuration from WAL-E backup: {}".format(e))

    def promote(self):
        self.is_promoted = subprocess.call(self._pg_ctl + ['promote']) == 0
        return self.is_promoted

    def demote(self, leader):
        self.follow_the_leader(leader)

    def create_replication_user(self):
        self.query('CREATE USER "{}" WITH REPLICATION ENCRYPTED PASSWORD %s'.format(
            self.replication['username']), self.replication['password'])

    def create_connection_users(self):
        if self.superuser:
            if 'username' in self.superuser:
                self.query('CREATE ROLE "{0}" WITH LOGIN SUPERUSER PASSWORD %s'.format(
                    self.superuser['username']), self.superuser['password'])
            else:
                self.query('ALTER ROLE postgres WITH PASSWORD %s', self.superuser['password'])
        if self.admin:
            self.query('CREATE ROLE "{0}" WITH LOGIN CREATEDB CREATEROLE PASSWORD %s'.format(
                self.admin['username']), self.admin['password'])

    def xlog_position(self):
        return self.query("""SELECT CASE WHEN pg_is_in_recovery()
                                         THEN pg_last_xlog_replay_location() - '0/0000000'::pg_lsn
                                         ELSE pg_current_xlog_location() - '0/00000'::pg_lsn END""").fetchone()[0]

    def load_replication_slots(self):
        cursor = self.query("SELECT slot_name FROM pg_replication_slots WHERE slot_type='physical'")
        self.members = [r[0] for r in cursor]

    def create_replication_slots(self, cluster):
        members = [m.hostname for m in cluster.members if m.hostname != self.name]
        # drop unused slots
        for slot in set(self.members) - set(members):
            self.query("""SELECT pg_drop_replication_slot(%s)
                           WHERE EXISTS(SELECT 1 FROM pg_replication_slots
                           WHERE slot_name = %s)""", slot, slot)

        # create new slots
        for slot in set(members) - set(self.members):
            self.query("""SELECT pg_create_physical_replication_slot(%s)
                           WHERE NOT EXISTS (SELECT 1 FROM pg_replication_slots
                           WHERE slot_name = %s)""", slot, slot)
        self.members = members

    def last_operation(self):
        return self.xlog_position()<|MERGE_RESOLUTION|>--- conflicted
+++ resolved
@@ -43,13 +43,9 @@
         self.superuser = config['superuser']
         self.admin = config['admin']
         self.recovery_conf = os.path.join(self.data_dir, 'recovery.conf')
-<<<<<<< HEAD
         self.configuration_to_save = (os.path.join(self.data_dir, 'pg_hba.conf'),
                                       os.path.join(self.data_dir, 'postgresql.conf'))
-        self.pid_path = os.path.join(self.data_dir, 'postmaster.pid')
-=======
         self.postmaster_pid = os.path.join(self.data_dir, 'postmaster.pid')
->>>>>>> fca987de
         self.trigger_file = config.get('recovery_conf', {}).get('trigger_file', None) or 'promote'
         self.trigger_file = os.path.abspath(os.path.join(self.data_dir, self.trigger_file))
         self.is_promoted = False
@@ -308,19 +304,10 @@
     def write_pg_hba(self):
         with open(os.path.join(self.data_dir, 'pg_hba.conf'), 'a') as f:
             f.write('\nhost replication {username} {network} md5\n'.format(**self.replication))
-<<<<<<< HEAD
-            # allow TCP connections from the host's own address
-            f.write("\nhost postgres postgres samehost trust\n")
-            # allow TCP connections from the rest of the world with a password, prefer ssl
-            if self.config['parameters'].get('ssl', 'off').lower() == 'on':
-                f.write("\nhostssl all all 0.0.0.0/0 md5\n")
-            f.write("\nhost    all all 0.0.0.0/0 md5\n")
-=======
             for line in self.config.get('pg_hba', []):
                 if line['type'] == 'hostssl' and self.config['parameters'].get('ssl', 'off').lower() != 'on':
                     continue
                 f.write('{type} {database} {user} {address} {method}\n'. format(**line))
->>>>>>> fca987de
 
     @staticmethod
     def primary_conninfo(leader_url):
