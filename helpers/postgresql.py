--- conflicted
+++ resolved
@@ -40,24 +40,14 @@
         self.config = config
         self.name = config['name']
         self.listen_addresses, self.port = config['listen'].split(':')
-        self.libpq_parameters = {
-            'host': self.listen_addresses.split(',')[0].strip(),
-            'port': self.port,
-            'fallback_application_name': 'Governor',
-            'connect_timeout': 5,
-            'options': '-c statement_timeout=2000'
-        }
         self.data_dir = config['data_dir']
         self.replication = config['replication']
         self.superuser = config['superuser']
         self.admin = config['admin']
         self.recovery_conf = os.path.join(self.data_dir, 'recovery.conf')
-<<<<<<< HEAD
         self.configuration_to_save = (os.path.join(self.data_dir, 'pg_hba.conf'),
                                       os.path.join(self.data_dir, 'postgresql.conf'))
-=======
         self.pid_path = os.path.join(self.data_dir, 'postmaster.pid')
->>>>>>> 518ef68a
         self._pg_ctl = 'pg_ctl -w -D ' + self.data_dir
         self.wal_e = config.get('wal_e', None)
         if self.wal_e:
@@ -73,17 +63,9 @@
         self._cursor_holder = None
         self.members = []  # list of already existing replication slots
 
-<<<<<<< HEAD
-    def cursor(self):
-        if not self.cursor_holder:
-            self.conn = psycopg2.connect(**self.libpq_parameters)
-            self.conn.autocommit = True
-            self.cursor_holder = self.conn.cursor()
-=======
     def get_local_address(self):
         # TODO: try to get unix_socket_directory from postmaster.pid
         return self.listen_addresses.split(',')[0].strip() + ':' + self.port
->>>>>>> 518ef68a
 
     def connection(self):
         if not self._connection or self._connection.closed != 0:
@@ -140,18 +122,13 @@
 
         try:
             os.environ['PGPASSFILE'] = pgpass
-<<<<<<< HEAD
-            return self.create_replica(leader.address, r) == 0
-=======
-            return os.system('pg_basebackup -R -D {data_dir} --host={host} --port={port} -U {user}'.format(
-                data_dir=self.data_dir, **r)) == 0
->>>>>>> 518ef68a
+            return self.create_replica(r) == 0
         finally:
             os.environ.pop('PGPASSFILE')
 
-    def create_replica(self, master_connurl, master_connection):
+    def create_replica(self, master_connection):
         """ creates a new replica using either pg_basebackup or WAL-E """
-        if self.should_use_s3_to_create_replica(master_connurl):
+        if self.should_use_s3_to_create_replica(master_connection):
             result = self.create_replica_with_s3()
             # if restore from the backup on S3 failed - try with the pg_basebackup
             if result == 0:
@@ -159,7 +136,7 @@
         return self.create_replica_with_pg_basebackup(master_connection)
 
     def create_replica_with_pg_basebackup(self, master_connection):
-        return os.system('pg_basebackup -R -D {data_dir} --host={hostname} --port={port} -U {username}'.format(
+        return os.system('pg_basebackup -R -D {data_dir} --host={host} --port={port} -U {user}'.format(
             data_dir=self.data_dir, **master_connection))
 
     def create_replica_with_s3(self):
@@ -170,7 +147,7 @@
         self.restore_configuration_files()
         return ret
 
-    def should_use_s3_to_create_replica(self, master_connurl):
+    def should_use_s3_to_create_replica(self, master_connection):
         """ determine whether it makes sense to use S3 and not pg_basebackup """
         if not self.wal_e or not self.wal_e_path:
             return False
@@ -222,7 +199,7 @@
         diff_in_bytes = long(backup_size)
         try:
             # get the difference in bytes between the current WAL location and the backup start offset
-            conn = psycopg2.connect(master_connurl)
+            conn = psycopg2.connect(master_connection)
             conn.autocommit = True
             cursor = conn.cursor()
             cursor.execute("SELECT pg_xlog_location_diff(pg_current_xlog_location(), %s)", (backup_start_lsn,))
