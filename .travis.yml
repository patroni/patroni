--- conflicted
+++ resolved
@@ -1,19 +1,11 @@
 sudo: true
 dist: trusty
 language: python
-<<<<<<< HEAD
-python:
-- "3.5"  # 2.7 and 3.6 are preinstalled by default
-=======
->>>>>>> 84de5360
 env:
   global:
   - ETCDVERSION=3.0.17 ZKVERSION=3.4.11 CONSULVERSION=0.7.4
   - PYVERSIONS="2.7 3.5 3.6"
-<<<<<<< HEAD
-=======
   - EXCLUDE_BEHAVE="3.5"
->>>>>>> 84de5360
   - BOTO_CONFIG=/doesnotexist
 matrix:
   include:
@@ -38,11 +30,7 @@
 - |
   rm -fr $HOME/mycache/python*
   for pv in $PYVERSIONS; do
-<<<<<<< HEAD
-      if [[ $TEST_SUITE != "behave" || $pv != "3.5" ]]; then
-=======
       if [[ $TEST_SUITE != "behave" || $pv != $EXCLUDE_BEHAVE ]]; then
->>>>>>> 84de5360
           fpv=$(basename $(readlink $HOME/virtualenv/python${pv}))
           mv $HOME/virtualenv/${fpv} $HOME/mycache/${fpv}
       fi
@@ -119,11 +107,7 @@
     fi
 
     for pv in $PYVERSIONS; do
-<<<<<<< HEAD
-        if [[ $TEST_SUITE != "behave" || $pv != "3.5" ]]; then
-=======
         if [[ $TEST_SUITE != "behave" || $pv != $EXCLUDE_BEHAVE ]]; then
->>>>>>> 84de5360
             fpv=$(basename $(readlink $HOME/virtualenv/python$pv))
             if [[ -d ~/mycache/${fpv} ]]; then
                 mv ~/virtualenv/${fpv} ~/virtualenv/${fpv}.bckp
@@ -149,11 +133,7 @@
             echo Running unit tests using python${pv}
             $TEST_SUITE test
             $TEST_SUITE flake8
-<<<<<<< HEAD
-        elif [[ $pv != "3.5" ]]; then
-=======
         elif [[ $pv != $EXCLUDE_BEHAVE ]]; then
->>>>>>> 84de5360
             echo Running acceptance tests using python${pv}
             if ! PATH=.:/usr/lib/postgresql/9.6/bin:$PATH $TEST_SUITE; then
                 # output all log files when tests are failing
