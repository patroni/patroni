--- conflicted
+++ resolved
@@ -4,14 +4,9 @@
 import subprocess
 import unittest
 
-<<<<<<< HEAD
-from helpers.dcs import Cluster, Leader, Member
-from helpers.postgresql import Postgresql
-=======
 from patroni.dcs import Cluster, Leader, Member
 from patroni.postgresql import Postgresql
 from test_ha import true, false
->>>>>>> 8a0af698
 
 
 def nop(*args, **kwargs):
@@ -158,13 +153,10 @@
         self.p.demote(self.leader)
         self.p.follow_the_leader(self.leader)
         self.p.follow_the_leader(Leader(-1, None, 28, self.other))
-<<<<<<< HEAD
-=======
 
     def test_create_replica(self):
         self.p.delete_trigger_file = raise_exception
         self.assertEquals(self.p.create_replica({'host': '', 'port': '', 'user': ''}, ''), 1)
->>>>>>> 8a0af698
 
     def test_create_connection_users(self):
         cfg = self.p.config
@@ -175,11 +167,7 @@
     def test_sync_replication_slots(self):
         self.p.start()
         cluster = Cluster(True, self.leader, 0, [self.me, self.other, self.leadermem])
-<<<<<<< HEAD
-        self.p.create_replication_slots(cluster)
-=======
         self.p.sync_replication_slots(cluster)
->>>>>>> 8a0af698
 
     def test_query(self):
         self.p.query('select 1')
