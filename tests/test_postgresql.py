--- conflicted
+++ resolved
@@ -904,10 +904,7 @@
         subprocess_popen_mock.return_value.wait.return_value = 0
         self.assertEquals(self.p.single_user_mode(command="CHECKPOINT"), 0)
         subprocess_popen_mock.return_value = None
-<<<<<<< HEAD
-=======
         self.assertEquals(self.p.single_user_mode(), 1)
->>>>>>> 7c000f15
         self.assertEquals(self.p.single_user_mode(options={'archive_mode': 'on'}), 1)
 
     @patch('os.listdir', Mock(side_effect=[OSError, ['a', 'b']]))
