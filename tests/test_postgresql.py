import os
import psycopg2
import shutil
import subprocess
import unittest

from patroni.dcs import Cluster, Leader, Member
from patroni.postgresql import Postgresql
from test_ha import true, false


def nop(*args, **kwargs):
    pass


def subprocess_call(cmd, shell=False, env=None):
    return 0


class MockCursor:

    def __init__(self):
        self.closed = False
        self.results = []

    def execute(self, sql, *params):
        if sql.startswith('blabla') or sql == 'CHECKPOINT':
            raise psycopg2.OperationalError()
        elif sql.startswith('InterfaceError'):
            raise psycopg2.InterfaceError()
        elif sql.startswith('SELECT slot_name'):
            self.results = [('blabla',), ('foobar',)]
        elif sql.startswith('SELECT pg_xlog_location_diff'):
            self.results = [(0,)]
        elif sql == 'SELECT pg_is_in_recovery()':
            self.results = [(False, )]
        elif sql.startswith('SELECT to_char(pg_postmaster_start_time'):
            self.results = [('', True, '', '', '', False)]
        else:
            self.results = [(
                None,
                None,
                None,
                None,
                None,
                None,
                None,
                None,
                None,
                None,
            )]

    def fetchone(self):
        return self.results[0]

    def close(self):
        pass

    def __iter__(self):
        for i in self.results:
            yield i


class MockConnect:

    def __init__(self):
        self.autocommit = False
        self.closed = 0

    def cursor(self):
        return MockCursor()

    def close(self):
        pass


def psycopg2_connect(*args, **kwargs):
    return MockConnect()


def raise_exception(*args, **kwargs):
    raise Exception


class TestPostgresql(unittest.TestCase):

    def __init__(self, method_name='runTest'):
        self.setUp = self.set_up
        self.tearDown = self.tear_down
        super(TestPostgresql, self).__init__(method_name)

    def set_up(self):
        subprocess.call = subprocess_call
        shutil.copy = nop
        self.p = Postgresql({'name': 'test0', 'scope': 'batman', 'data_dir': 'data/test0',
                             'listen': '127.0.0.1, *:5432', 'connect_address': '127.0.0.2:5432',
                             'pg_hba': ['hostssl all all 0.0.0.0/0 md5', 'host all all 0.0.0.0/0 md5'],
                             'superuser': {'password': ''},
                             'admin': {'username': 'admin', 'password': 'admin'},
                             'replication': {'username': 'replicator',
                                             'password': 'rep-pass',
                                             'network': '127.0.0.1/32'},
                             'parameters': {'foo': 'bar'}, 'recovery_conf': {'foo': 'bar'},
                             'callbacks': {'on_start': 'true', 'on_stop': 'true',
                                           'on_restart': 'true', 'on_role_change': 'true',
                                           'on_reload': 'true'
                                           },
                             'restore': 'true'})
        psycopg2.connect = psycopg2_connect
        if not os.path.exists(self.p.data_dir):
            os.makedirs(self.p.data_dir)
        self.leadermem = Member(0, 'leader', 'postgres://replicator:rep-pass@127.0.0.1:5435/postgres', None, None, 28)
        self.leader = Leader(-1, None, 28, self.leadermem)
        self.other = Member(0, 'test1', 'postgres://replicator:rep-pass@127.0.0.1:5433/postgres', None, None, 28)
        self.me = Member(0, 'test0', 'postgres://replicator:rep-pass@127.0.0.1:5434/postgres', None, None, 28)

    def tear_down(self):
        shutil.rmtree('data')

    def mock_query(self, p):
        raise psycopg2.OperationalError("not supported")

    def test_data_directory_empty(self):
        self.assertTrue(self.p.data_directory_empty())

    def test_initialize(self):
        self.assertTrue(self.p.initialize())
        self.assertTrue(os.path.exists(os.path.join(self.p.data_dir, 'pg_hba.conf')))

    def test_start_stop(self):
        self.assertFalse(self.p.start())
        self.p.is_running = false
        with open(os.path.join(self.p.data_dir, 'postmaster.pid'), 'w'):
            pass
        self.assertTrue(self.p.start())
        self.assertTrue(self.p.stop())

    def test_sync_from_leader(self):
        self.assertTrue(self.p.sync_from_leader(self.leader))

    def test_follow_the_leader(self):
        self.p.demote(self.leader)
        self.p.follow_the_leader(None)
        self.p.demote(self.leader)
        self.p.follow_the_leader(self.leader)
        self.p.follow_the_leader(Leader(-1, None, 28, self.other))

    def test_create_replica(self):
        self.p.delete_trigger_file = raise_exception
        self.assertEquals(self.p.create_replica({'host': '', 'port': '', 'user': ''}, ''), 1)

    def test_create_connection_users(self):
        cfg = self.p.config
        cfg['superuser']['username'] = 'test'
        p = Postgresql(cfg)
        p.create_connection_users()

    def test_sync_replication_slots(self):
        self.p.start()
        cluster = Cluster(True, self.leader, 0, [self.me, self.other, self.leadermem])
        self.p.sync_replication_slots(cluster)

    def test_query(self):
        self.p.query('select 1')
        self.assertRaises(psycopg2.InterfaceError, self.p.query, 'InterfaceError')
        self.assertRaises(psycopg2.OperationalError, self.p.query, 'blabla')
        self.p._connection.closed = 2
        self.assertRaises(psycopg2.OperationalError, self.p.query, 'blabla')
        self.p._connection.closed = 2
        self.p.disconnect = false
        self.assertRaises(psycopg2.OperationalError, self.p.query, 'blabla')

<<<<<<< HEAD
    def test_is_leader(self):
        self.p.is_promoted = True
        self.assertTrue(self.p.is_leader())
        self.assertFalse(self.p.is_promoted)
=======
    def test_is_healthiest_node(self):
        cluster = Cluster(True, self.leader, 0, [self.me, self.other, self.leadermem])
        self.assertTrue(self.p.is_healthiest_node(cluster))
        self.p.is_leader = false
        self.assertFalse(self.p.is_healthiest_node(cluster))
        self.p.xlog_position = lambda: 1
        self.assertTrue(self.p.is_healthiest_node(cluster))
        self.p.xlog_position = lambda: 2
        self.assertFalse(self.p.is_healthiest_node(cluster))
        self.p.config['maximum_lag_on_failover'] = -3
        self.assertFalse(self.p.is_healthiest_node(cluster))
>>>>>>> 8a0af698

    def test_reload(self):
        self.assertTrue(self.p.reload())

    def test_is_healthy(self):
        self.assertTrue(self.p.is_healthy())
        self.p.is_running = false
        self.assertFalse(self.p.is_healthy())

    def test_promote(self):
        self.assertTrue(self.p.promote())
        self.assertTrue(self.p.promote())

    def test_last_operation(self):
        self.assertEquals(self.p.last_operation(), '0')

    def test_call_nowait(self):
        popen = subprocess.Popen
        subprocess.Popen = raise_exception
        self.assertFalse(self.p.call_nowait('on_start'))
        subprocess.Popen = popen

    def test_non_existing_callback(self):
        self.assertFalse(self.p.call_nowait('foobar'))

    def test_is_leader_exception(self):
        self.p.start()
        self.p.query = self.mock_query
        self.assertTrue(self.p.stop())

    def test_check_replication_lag(self):
        self.assertTrue(self.p.check_replication_lag(0))

    def test_move_data_directory(self):
        self.p.is_running = false
        os.rename = nop
        os.path.isdir = true
        self.p.move_data_directory()
        os.rename = raise_exception
        self.p.move_data_directory()<|MERGE_RESOLUTION|>--- conflicted
+++ resolved
@@ -170,24 +170,8 @@
         self.p.disconnect = false
         self.assertRaises(psycopg2.OperationalError, self.p.query, 'blabla')
 
-<<<<<<< HEAD
     def test_is_leader(self):
-        self.p.is_promoted = True
         self.assertTrue(self.p.is_leader())
-        self.assertFalse(self.p.is_promoted)
-=======
-    def test_is_healthiest_node(self):
-        cluster = Cluster(True, self.leader, 0, [self.me, self.other, self.leadermem])
-        self.assertTrue(self.p.is_healthiest_node(cluster))
-        self.p.is_leader = false
-        self.assertFalse(self.p.is_healthiest_node(cluster))
-        self.p.xlog_position = lambda: 1
-        self.assertTrue(self.p.is_healthiest_node(cluster))
-        self.p.xlog_position = lambda: 2
-        self.assertFalse(self.p.is_healthiest_node(cluster))
-        self.p.config['maximum_lag_on_failover'] = -3
-        self.assertFalse(self.p.is_healthiest_node(cluster))
->>>>>>> 8a0af698
 
     def test_reload(self):
         self.assertTrue(self.p.reload())
