--- conflicted
+++ resolved
@@ -866,21 +866,7 @@
             self.p._state = 'starting'
             self.assertIsNone(self.p.wait_for_startup())
 
-<<<<<<< HEAD
-    def test_read_pid_file(self):
-        pidfile = os.path.join(self.data_dir, 'postmaster.pid')
-        if os.path.exists(pidfile):
-            os.remove(pidfile)
-        self.assertEquals(self.p._read_pid_file(), {})
-        with open(pidfile, 'w') as fd:
-            fd.write("123\n/foo/bar\n123456789\n5432")
-        self.assertEquals(self.p._read_pid_file(), {"pid": "123", "data_dir": "/foo/bar",
-                                                    "start_time": "123456789", "port": "5432"})
-
     def dont_test_pick_sync_standby(self):
-=======
-    def test_pick_sync_standby(self):
->>>>>>> f70edefc
         cluster = Cluster(True, None, self.leader, 0, [self.me, self.other, self.leadermem], None,
                           SyncState(0, self.me.name, self.leadermem.name), None)
 
@@ -921,50 +907,29 @@
                     if line.startswith('synchronous_standby_names'):
                         return line.strip()
 
-<<<<<<< HEAD
         with patch.object(Postgresql, 'use_quorum_commit', True):
             mock_reload = self.p.reload = Mock()
             self.p.set_synchronous_state(2, set(['test0', 'n1']))
-            self.assertEquals(value_in_conf(), "synchronous_standby_names = 'ANY 1 (n1)'")
+            self.assertEqual(value_in_conf(), "synchronous_standby_names = 'ANY 1 (n1)'")
             mock_reload.assert_called()
 
             mock_reload.reset_mock()
             self.p.set_synchronous_state(2, set(['test0', 'n1']))
             mock_reload.assert_not_called()
-            self.assertEquals(value_in_conf(), "synchronous_standby_names = 'ANY 1 (n1)'")
+            self.assertEqual(value_in_conf(), "synchronous_standby_names = 'ANY 1 (n1)'")
 
             self.p.set_synchronous_state(2, set(['test0', 'n2']))
             mock_reload.assert_called()
-            self.assertEquals(value_in_conf(), "synchronous_standby_names = 'ANY 1 (n2)'")
+            self.assertEqual(value_in_conf(), "synchronous_standby_names = 'ANY 1 (n2)'")
 
             self.p.set_synchronous_state(2, set(['test0', 'n2', 'n3']))
-            self.assertEquals(value_in_conf(), "synchronous_standby_names = 'ANY 1 (n2, n3)'")
+            self.assertEqual(value_in_conf(), "synchronous_standby_names = 'ANY 1 (n2, n3)'")
 
 
             mock_reload.reset_mock()
             self.p.set_synchronous_state(None)
             mock_reload.assert_called()
-            self.assertEquals(value_in_conf(), None)
-=======
-        mock_reload = self.p.reload = Mock()
-        self.p.set_synchronous_standby('n1')
-        self.assertEqual(value_in_conf(), "synchronous_standby_names = 'n1'")
-        mock_reload.assert_called()
-
-        mock_reload.reset_mock()
-        self.p.set_synchronous_standby('n1')
-        mock_reload.assert_not_called()
-        self.assertEqual(value_in_conf(), "synchronous_standby_names = 'n1'")
-
-        self.p.set_synchronous_standby('n2')
-        mock_reload.assert_called()
-        self.assertEqual(value_in_conf(), "synchronous_standby_names = 'n2'")
-
-        mock_reload.reset_mock()
-        self.p.set_synchronous_standby(None)
-        mock_reload.assert_called()
-        self.assertEqual(value_in_conf(), None)
->>>>>>> f70edefc
+            self.assertEqual(value_in_conf(), None)
 
     def test_get_server_parameters(self):
         config = {'synchronous_mode': True, 'parameters': {'wal_level': 'hot_standby'}, 'listen': '0'}
