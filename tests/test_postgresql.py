--- conflicted
+++ resolved
@@ -118,16 +118,11 @@
                              'replication': {'username': 'replicator',
                                              'password': 'rep-pass',
                                              'network': '127.0.0.1/32'},
-<<<<<<< HEAD
                              'parameters': {'foo': 'bar'}, 'recovery_conf': {'foo': 'bar'},
                              'callbacks': {'on_start': '/usr/bin/true', 'on_stop': '/usr/bin/true',
                                            'on_restart': '/usr/bin/true', 'on_role_change': '/bin/true',
                                            'on_reload': '/usr/bin/true'
                                            }})
-=======
-                             'parameters': {'foo': 'bar'}, 'recovery_conf': {'foo': 'bar'}},
-                            on_change_callback=lambda state: True)
->>>>>>> d1e47c8c
         psycopg2.connect = psycopg2_connect
         if not os.path.exists(self.p.data_dir):
             os.makedirs(self.p.data_dir)
