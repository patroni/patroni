--- conflicted
+++ resolved
@@ -652,9 +652,6 @@
                 state['sleeps'] = 0
                 state['final_return'] = 0
                 self.assertFalse(self.p.wait_for_startup(timeout=2))
-<<<<<<< HEAD
-                self.assertEquals(state['sleeps'], 3)
-=======
                 self.assertEquals(state['sleeps'], 3)
 
     def test_read_pid_file(self):
@@ -668,5 +665,4 @@
         mock_kill.return_value = True
         self.assertTrue(self.p.is_pid_running(-100))
         self.assertFalse(self.p.is_pid_running(0))
-        self.assertFalse(self.p.is_pid_running(None))
->>>>>>> 1718b6e4
+        self.assertFalse(self.p.is_pid_running(None))