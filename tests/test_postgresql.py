--- conflicted
+++ resolved
@@ -277,23 +277,13 @@
     def test_stop(self, mock_get_pid, mock_is_running):
         mock_is_running.return_value = True
         mock_get_pid.return_value = 0
-<<<<<<< HEAD
         mock_callback = Mock()
         self.assertTrue(self.p.stop(on_safepoint=mock_callback))
         mock_callback.assert_called()
-=======
-        self.assertTrue(self.p.stop())
->>>>>>> 33d3cc43
         mock_get_pid.return_value = -1
         self.assertFalse(self.p.stop())
         mock_get_pid.return_value = 123
         with patch('os.kill', Mock(side_effect=[OSError(errno.ESRCH, ''), OSError, None])):
-<<<<<<< HEAD
-=======
-            self.assertTrue(self.p.stop())
-            self.assertFalse(self.p.stop())
-            self.p.stop_safepoint_reached.clear()
->>>>>>> 33d3cc43
             self.assertTrue(self.p.stop())
         with patch.object(Postgresql, '_signal_postmaster_stop', Mock(return_value=(123, None))):
             with patch.object(Postgresql, 'is_pid_running', Mock(side_effect=[True, False, False])):
@@ -815,22 +805,12 @@
     @patch.object(Postgresql, 'is_pid_running')
     def test__wait_for_connection_close(self, mock_is_pid_running):
         mock_is_pid_running.side_effect = [True, False, False]
-<<<<<<< HEAD
         mock_callback = Mock()
         self.p.stop(on_safepoint=mock_callback)
 
         mock_is_pid_running.side_effect = [True, False, False]
         with patch.object(MockCursor, "execute", Mock(side_effect=psycopg2.Error)):
             self.p.stop(on_safepoint=mock_callback)
-=======
-        self.p.stop_safepoint_reached.clear()
-        self.p.stop()
-
-        mock_is_pid_running.side_effect = [True, False, False]
-        self.p.stop_safepoint_reached.clear()
-        with patch.object(MockCursor, "execute", Mock(side_effect=psycopg2.Error)):
-            self.p.stop()
->>>>>>> 33d3cc43
 
     @patch.object(Postgresql, 'is_running', Mock(return_value=True))
     @patch.object(Postgresql, '_signal_postmaster_stop', Mock(return_value=(123, None)))
@@ -841,13 +821,8 @@
         child = Mock()
         child.cmdline.return_value = ['foo']
         mock_psutil.return_value.children.return_value = [child]
-<<<<<<< HEAD
         mock_callback = Mock()
         self.p.stop(on_safepoint=mock_callback)
-=======
-        self.p.stop_safepoint_reached.clear()
-        self.p.stop()
->>>>>>> 33d3cc43
 
     @patch('os.kill', Mock(side_effect=[OSError(errno.ESRCH, ''), OSError]))
     @patch('time.sleep', Mock())
