import os
import psycopg2
import shutil
import unittest

from mock import Mock, patch
from patroni.dcs import Cluster, Leader, Member
from patroni.exceptions import PostgresConnectionException
from patroni.postgresql import Postgresql
from patroni.utils import RetryFailedError
from test_ha import false


class MockCursor:

    def __init__(self, connection):
        self.connection = connection
        self.closed = False
        self.results = []

    def execute(self, sql, *params):
        if sql.startswith('blabla') or sql == 'CHECKPOINT':
            raise psycopg2.OperationalError()
        elif sql.startswith('RetryFailedError'):
            raise RetryFailedError('retry')
        elif sql.startswith('SELECT slot_name'):
            self.results = [('blabla',), ('foobar',)]
        elif sql.startswith('SELECT pg_xlog_location_diff'):
            self.results = [(0,)]
        elif sql == 'SELECT pg_is_in_recovery()':
            self.results = [(False, )]
        elif sql.startswith('SELECT to_char(pg_postmaster_start_time'):
            self.results = [('', True, '', '', '', False)]
        else:
            self.results = [(
                None,
                None,
                None,
                None,
                None,
                None,
                None,
                None,
                None,
                None,
            )]

    def fetchone(self):
        return self.results[0]

    def close(self):
        pass

    def __iter__(self):
        for i in self.results:
            yield i

    def __enter__(self):
        return self

    def __exit__(self, *args):
        pass


class MockConnect(Mock):

    autocommit = False
    closed = 0

    def cursor(self):
        return MockCursor(self)


def psycopg2_connect(*args, **kwargs):
    return MockConnect()


@patch('subprocess.call', Mock(return_value=0))
@patch('shutil.copy', Mock())
@patch('psycopg2.connect', psycopg2_connect)
class TestPostgresql(unittest.TestCase):

    def setUp(self):
        self.p = Postgresql({'name': 'test0', 'scope': 'batman', 'data_dir': 'data/test0',
                             'listen': '127.0.0.1, *:5432', 'connect_address': '127.0.0.2:5432',
                             'pg_hba': ['hostssl all all 0.0.0.0/0 md5', 'host all all 0.0.0.0/0 md5'],
                             'superuser': {'password': ''},
                             'admin': {'username': 'admin', 'password': 'admin'},
                             'replication': {'username': 'replicator',
                                             'password': 'rep-pass',
                                             'network': '127.0.0.1/32'},
                             'parameters': {'foo': 'bar'}, 'recovery_conf': {'foo': 'bar'},
                             'callbacks': {'on_start': 'true', 'on_stop': 'true',
                                           'on_restart': 'true', 'on_role_change': 'true',
                                           'on_reload': 'true'
                                           },
                             'restore': 'true'})
        if not os.path.exists(self.p.data_dir):
            os.makedirs(self.p.data_dir)
        self.leadermem = Member(0, 'leader', 'postgres://replicator:rep-pass@127.0.0.1:5435/postgres', None, None, 28)
        self.leader = Leader(-1, None, 28, self.leadermem)
        self.other = Member(0, 'test1', 'postgres://replicator:rep-pass@127.0.0.1:5433/postgres', None, None, 28)
        self.me = Member(0, 'test0', 'postgres://replicator:rep-pass@127.0.0.1:5434/postgres', None, None, 28)

    def tearDown(self):
        shutil.rmtree('data')

    def test_data_directory_empty(self):
        self.assertTrue(self.p.data_directory_empty())

    def test_initialize(self):
        self.assertTrue(self.p.initialize())
        self.assertTrue(os.path.exists(os.path.join(self.p.data_dir, 'pg_hba.conf')))

    def test_start_stop(self):
        self.assertFalse(self.p.start())
        self.p.is_running = false
        with open(os.path.join(self.p.data_dir, 'postmaster.pid'), 'w'):
            pass
        self.assertTrue(self.p.start())
        self.assertTrue(self.p.stop())

    def test_sync_from_leader(self):
        self.assertTrue(self.p.sync_from_leader(self.leader))

    def test_follow_the_leader(self):
        self.p.demote(self.leader)
        self.p.follow_the_leader(None)
        self.p.demote(self.leader)
        self.p.follow_the_leader(self.leader)
        self.p.follow_the_leader(Leader(-1, None, 28, self.other))

    def test_create_replica(self):
        self.p.delete_trigger_file = Mock(side_effect=OSError())
        self.assertEquals(self.p.create_replica({'host': '', 'port': '', 'user': ''}, ''), 1)

    def test_create_connection_users(self):
        cfg = self.p.config
        cfg['superuser']['username'] = 'test'
        p = Postgresql(cfg)
        p.create_connection_users()

    def test_sync_replication_slots(self):
        self.p.start()
        cluster = Cluster(True, self.leader, 0, [self.me, self.other, self.leadermem])
        self.p.sync_replication_slots(cluster)

    @patch.object(MockConnect, 'closed', 2)
    def test__query(self):
        self.assertRaises(PostgresConnectionException, self.p._query, 'blabla')

    def test_query(self):
        self.p.query('select 1')
        self.assertRaises(PostgresConnectionException, self.p.query, 'RetryFailedError')
        self.assertRaises(psycopg2.OperationalError, self.p.query, 'blabla')

    def test_is_leader(self):
        self.assertTrue(self.p.is_leader())

    def test_reload(self):
        self.assertTrue(self.p.reload())

    def test_is_healthy(self):
        self.assertTrue(self.p.is_healthy())
        self.p.is_running = false
        self.assertFalse(self.p.is_healthy())

    def test_promote(self):
        self.assertTrue(self.p.promote())
        self.assertTrue(self.p.promote())

    def test_last_operation(self):
        self.assertEquals(self.p.last_operation(), '0')

    @patch('subprocess.Popen', Mock(side_effect=OSError()))
    def test_call_nowait(self):
        self.assertFalse(self.p.call_nowait('on_start'))

    def test_non_existing_callback(self):
        self.assertFalse(self.p.call_nowait('foobar'))

    def test_is_leader_exception(self):
        self.p.start()
        self.p.query = Mock(side_effect=psycopg2.OperationalError("not supported"))
        self.assertTrue(self.p.stop())

<<<<<<< HEAD
    def test_check_replication_lag(self):
        self.assertTrue(self.p.check_replication_lag(0))

=======
    @patch('os.rename', Mock())
    @patch('os.path.isdir', Mock(return_value=True))
>>>>>>> d8e51f58
    def test_move_data_directory(self):
        self.p.is_running = false
        self.p.move_data_directory()
        with patch('os.rename', Mock(side_effect=OSError())):
            self.p.move_data_directory()<|MERGE_RESOLUTION|>--- conflicted
+++ resolved
@@ -184,14 +184,11 @@
         self.p.query = Mock(side_effect=psycopg2.OperationalError("not supported"))
         self.assertTrue(self.p.stop())
 
-<<<<<<< HEAD
     def test_check_replication_lag(self):
         self.assertTrue(self.p.check_replication_lag(0))
 
-=======
     @patch('os.rename', Mock())
     @patch('os.path.isdir', Mock(return_value=True))
->>>>>>> d8e51f58
     def test_move_data_directory(self):
         self.p.is_running = false
         self.p.move_data_directory()
