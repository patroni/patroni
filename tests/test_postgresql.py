import mock  # for the mock.call method, importing it without a namespace breaks python3
import os
import psycopg2
import shutil
import subprocess
import unittest

from mock import Mock, MagicMock, PropertyMock, patch, mock_open
from patroni.dcs import Cluster, Leader, Member, SyncState
from patroni.exceptions import PostgresException, PostgresConnectionException
from patroni.postgresql import Postgresql, STATE_REJECT, STATE_NO_RESPONSE
from patroni.utils import RetryFailedError
from six.moves import builtins
from threading import Thread


class MockCursor(object):

    def __init__(self, connection):
        self.connection = connection
        self.closed = False
        self.rowcount = 0
        self.results = []

    def execute(self, sql, *params):
        if sql.startswith('blabla') or sql == 'CHECKPOINT':
            raise psycopg2.OperationalError()
        elif sql.startswith('RetryFailedError'):
            raise RetryFailedError('retry')
        elif sql.startswith('SELECT slot_name'):
            self.results = [('blabla',), ('foobar',)]
        elif sql.startswith('SELECT CASE WHEN pg_is_in_recovery()'):
            self.results = [(2,)]
        elif sql == 'SELECT pg_is_in_recovery()':
            self.results = [(False, )]
        elif sql.startswith('WITH replication_info AS ('):
            replication_info = '[{"application_name":"walreceiver","client_addr":"1.2.3.4",' +\
                               '"state":"streaming","sync_state":"async","sync_priority":0}]'
            self.results = [('', True, '', '', '', '', False, replication_info)]
        elif sql.startswith('SELECT name, setting'):
            self.results = [('wal_segment_size', '2048', '8kB', 'integer', 'internal'),
                            ('search_path', 'public', None, 'string', 'user'),
                            ('port', '5433', None, 'integer', 'postmaster'),
                            ('listen_addresses', '*', None, 'string', 'postmaster'),
                            ('autovacuum', 'on', None, 'bool', 'sighup')]
        elif sql.startswith('IDENTIFY_SYSTEM'):
            self.results = [('1', 2, '0/402EEC0', '')]
        elif sql.startswith('TIMELINE_HISTORY '):
            self.results = [('', b'x\t0/40159C0\tno recovery target specified\n\n' +
                                 b'1\t0/40159C0\tno recovery target specified\n\n' +
                                 b'2\t0/402DD98\tno recovery target specified\n\n' +
                                 b'3\t0/403DD98\tno recovery target specified\n')]
        else:
            self.results = [(None, None, None, None, None, None, None, None, None, None)]

    def fetchone(self):
        return self.results[0]

    def fetchall(self):
        return self.results

    def __iter__(self):
        for i in self.results:
            yield i

    def __enter__(self):
        return self

    def __exit__(self, *args):
        pass


class MockConnect(object):

    server_version = 99999
    autocommit = False
    closed = 0

    def cursor(self):
        return MockCursor(self)

    def __enter__(self):
        return self

    def __exit__(self, *args):
        pass

    @staticmethod
    def close():
        pass


def pg_controldata_string(*args, **kwargs):
    return b"""
pg_control version number:            942
Catalog version number:               201509161
Database system identifier:           6200971513092291716
Database cluster state:               shut down in recovery
pg_control last modified:             Fri Oct  2 10:57:06 2015
Latest checkpoint location:           0/30000C8
Prior checkpoint location:            0/2000060
Latest checkpoint's REDO location:    0/3000090
Latest checkpoint's REDO WAL file:    000000020000000000000003
Latest checkpoint's TimeLineID:       2
Latest checkpoint's PrevTimeLineID:   2
Latest checkpoint's full_page_writes: on
Latest checkpoint's NextXID:          0/943
Latest checkpoint's NextOID:          24576
Latest checkpoint's NextMultiXactId:  1
Latest checkpoint's NextMultiOffset:  0
Latest checkpoint's oldestXID:        931
Latest checkpoint's oldestXID's DB:   1
Latest checkpoint's oldestActiveXID:  943
Latest checkpoint's oldestMultiXid:   1
Latest checkpoint's oldestMulti's DB: 1
Latest checkpoint's oldestCommitTs:   0
Latest checkpoint's newestCommitTs:   0
Time of latest checkpoint:            Fri Oct  2 10:56:54 2015
Fake LSN counter for unlogged rels:   0/1
Minimum recovery ending location:     0/30241F8
Min recovery ending loc's timeline:   2
Backup start location:                0/0
Backup end location:                  0/0
End-of-backup record required:        no
wal_level setting:                    hot_standby
Current wal_log_hints setting:                on
Current max_connections setting:              100
Current max_worker_processes setting:         8
Current max_prepared_xacts setting:           0
Current max_locks_per_xact setting:           64
Current track_commit_timestamp setting:       off
Maximum data alignment:               8
Database block size:                  8192
Blocks per segment of large relation: 131072
WAL block size:                       8192
Bytes per WAL segment:                16777216
Maximum length of identifiers:        64
Maximum columns in an index:          32
Maximum size of a TOAST chunk:        1996
Size of a large-object chunk:         2048
Date/time type storage:               64-bit integers
Float4 argument passing:              by value
Float8 argument passing:              by value
Data page checksum version:           0
"""


def psycopg2_connect(*args, **kwargs):
    return MockConnect()


@patch('subprocess.call', Mock(return_value=0))
@patch('psycopg2.connect', psycopg2_connect)
class TestPostgresql(unittest.TestCase):
    _PARAMETERS = {'wal_level': 'hot_standby', 'max_replication_slots': 5, 'f.oo': 'bar',
                   'search_path': 'public', 'hot_standby': 'on', 'max_wal_senders': 5,
                   'wal_keep_segments': 8, 'wal_log_hints': 'on', 'max_locks_per_transaction': 64,
                   'max_worker_processes': 8, 'max_connections': 100, 'max_prepared_transactions': 0,
                   'track_commit_timestamp': 'off'}

    @patch('subprocess.call', Mock(return_value=0))
    @patch('psycopg2.connect', psycopg2_connect)
    @patch('os.rename', Mock())
    @patch.object(Postgresql, 'get_major_version', Mock(return_value=90600))
    @patch.object(Postgresql, 'is_running', Mock(return_value=True))
    def setUp(self):
        self.data_dir = 'data/test0'
        if not os.path.exists(self.data_dir):
            os.makedirs(self.data_dir)
        self.p = Postgresql({'name': 'test0', 'scope': 'batman', 'data_dir': self.data_dir, 'retry_timeout': 10,
                             'listen': '127.0.0.1, *:5432', 'connect_address': '127.0.0.2:5432',
                             'authentication': {'superuser': {'username': 'test', 'password': 'test'},
                                                'replication': {'username': 'replicator', 'password': 'rep-pass'}},
                             'remove_data_directory_on_rewind_failure': True,
                             'use_pg_rewind': True, 'pg_ctl_timeout': 'bla',
                             'parameters': self._PARAMETERS,
                             'recovery_conf': {'foo': 'bar'},
                             'callbacks': {'on_start': 'true', 'on_stop': 'true',
                                           'on_restart': 'true', 'on_role_change': 'true',
                                           'on_reload': 'true'
                                           },
                             'restore': 'true'})
        self.p._callback_executor = Mock()
        self.leadermem = Member(0, 'leader', 28, {'conn_url': 'postgres://replicator:rep-pass@127.0.0.1:5435/postgres'})
        self.leader = Leader(-1, 28, self.leadermem)
        self.other = Member(0, 'test-1', 28, {'conn_url': 'postgres://replicator:rep-pass@127.0.0.1:5433/postgres',
                            'tags': {'replicatefrom': 'leader'}})
        self.me = Member(0, 'test0', 28, {'conn_url': 'postgres://replicator:rep-pass@127.0.0.1:5434/postgres'})

    def tearDown(self):
        shutil.rmtree('data')

    def test_get_initdb_options(self):
        self.assertEquals(self.p.get_initdb_options([{'encoding': 'UTF8'}, 'data-checksums']),
                          ['--encoding=UTF8', '--data-checksums'])
        self.assertRaises(Exception, self.p.get_initdb_options, [{'pgdata': 'bar'}])
        self.assertRaises(Exception, self.p.get_initdb_options, [{'foo': 'bar', 1: 2}])
        self.assertRaises(Exception, self.p.get_initdb_options, [1])

    @patch('os.path.exists', Mock(return_value=True))
    @patch('os.unlink', Mock())
    def test_delete_trigger_file(self):
        self.p.delete_trigger_file()

    @patch('subprocess.Popen')
    @patch.object(Postgresql, 'wait_for_startup')
    @patch.object(Postgresql, 'wait_for_port_open')
    @patch.object(Postgresql, 'is_running')
    def test_start(self, mock_is_running, mock_wait_for_port_open, mock_wait_for_startup, mock_popen):
        mock_is_running.return_value = True
        mock_wait_for_port_open.return_value = True
        mock_wait_for_startup.return_value = False
        mock_popen.stdout.readline.return_value = '123'
        self.assertTrue(self.p.start())
        mock_is_running.return_value = False
        open(os.path.join(self.data_dir, 'postmaster.pid'), 'w').close()
        pg_conf = os.path.join(self.data_dir, 'postgresql.conf')
        open(pg_conf, 'w').close()
        self.assertFalse(self.p.start())
        with open(pg_conf) as f:
            lines = f.readlines()
            self.assertTrue("f.oo = 'bar'\n" in lines)

        mock_wait_for_startup.return_value = None
        self.assertFalse(self.p.start(10))
        self.assertIsNone(self.p.start())

        mock_wait_for_port_open.return_value = False
        self.assertFalse(self.p.start())

    @patch.object(Postgresql, 'pg_isready')
    @patch.object(Postgresql, 'read_pid_file')
    @patch.object(Postgresql, 'is_pid_running')
    @patch('patroni.postgresql.polling_loop', Mock(return_value=range(1)))
    def test_wait_for_port_open(self, mock_is_pid_running, mock_read_pid_file, mock_pg_isready):
        mock_is_pid_running.return_value = False
        mock_pg_isready.return_value = STATE_NO_RESPONSE

        # No pid file and postmaster death
        mock_read_pid_file.return_value = {}
        self.assertFalse(self.p.wait_for_port_open(42, 100., 1))

        mock_is_pid_running.return_value = True

        # timeout
        mock_read_pid_file.return_value = {'pid', 1}
        self.assertFalse(self.p.wait_for_port_open(42, 100., 1))

        # Garbage pid
        mock_read_pid_file.return_value = {'pid': 'garbage', 'start_time': '101', 'data_dir': '',
                                           'socket_dir': '', 'port': '', 'listen_addr': ''}
        self.assertFalse(self.p.wait_for_port_open(42, 100., 1))

        # Not ready
        mock_read_pid_file.return_value = {'pid': '42', 'start_time': '101', 'data_dir': '',
                                           'socket_dir': '', 'port': '', 'listen_addr': ''}
        self.assertFalse(self.p.wait_for_port_open(42, 100., 1))

        # pg_isready failure
        mock_pg_isready.return_value = 'garbage'
        self.assertTrue(self.p.wait_for_port_open(42, 100., 1))

    @patch.object(Postgresql, 'is_running')
    def test_stop(self, mock_is_running):
        mock_is_running.return_value = True
        self.assertTrue(self.p.stop())
        with patch('subprocess.call', Mock(return_value=1)):
            mock_is_running.return_value = False
            self.assertTrue(self.p.stop())

    def test_restart(self):
        self.p.start = Mock(return_value=False)
        self.assertFalse(self.p.restart())
        self.assertEquals(self.p.state, 'restart failed (restarting)')

    @patch.object(builtins, 'open', MagicMock())
    def test_write_pgpass(self):
        self.p.write_pgpass({'host': 'localhost', 'port': '5432', 'user': 'foo'})
        self.p.write_pgpass({'host': 'localhost', 'port': '5432', 'user': 'foo', 'password': 'bar'})

    def test_checkpoint(self):
        with patch.object(MockCursor, 'fetchone', Mock(return_value=(True, ))):
            self.assertEquals(self.p.checkpoint({'user': 'postgres'}), 'is_in_recovery=true')
        with patch.object(MockCursor, 'execute', Mock(return_value=None)):
            self.assertIsNone(self.p.checkpoint())
        self.assertEquals(self.p.checkpoint(), 'not accessible or not healty')

    @patch('subprocess.call', side_effect=OSError)
    @patch('patroni.postgresql.Postgresql.write_pgpass', MagicMock(return_value=dict()))
    def test_pg_rewind(self, mock_call):
        r = {'user': '', 'host': '', 'port': '', 'database': '', 'password': ''}
        self.assertTrue(self.p.pg_rewind(r))
        subprocess.call = mock_call
<<<<<<< HEAD
        self.assertFalse(self.p.rewind(r))

    @patch('os.unlink', Mock(return_value=True))
    @patch('subprocess.check_output', Mock(return_value=0, side_effect=pg_controldata_string))
    @patch.object(Postgresql, 'remove_data_directory', Mock(return_value=True))
    @patch.object(Postgresql, 'single_user_mode', Mock(return_value=1))
    @patch.object(Postgresql, 'write_pgpass', Mock(return_value={}))
    @patch.object(Postgresql, 'is_running', Mock(return_value=True))
    @patch.object(Postgresql, 'can_rewind', PropertyMock(return_value=True))
    @patch.object(Postgresql, 'rewind', return_value=False)
    def test_follow(self, mock_pg_rewind):
        self.p.follow(self.me, self.me)  # follow is called when the node is holding leader lock

        with patch.object(Postgresql, 'restart', Mock(return_value=False)):
            self.p.set_role('replica')
            self.p.follow(None, None)  # restart without rewind

        with patch.object(Postgresql, 'stop', Mock(return_value=False)):
            self.p.trigger_rewind()
            self.p.follow(self.leader, self.leader)  # failed to stop postgres

        self.p.follow(self.leader, self.leader)  # "leader" is not accessible or is_in_recovery

        with patch.object(Postgresql, 'checkpoint', Mock(return_value=None)):
            self.p.follow(self.leader, self.leader)
            mock_pg_rewind.return_value = True
            self.p.trigger_rewind()
            self.p.follow(self.leader, self.leader)

        self.p.follow(None, None)  # check_recovery_conf...
=======
        self.assertFalse(self.p.pg_rewind(r))

    def test_check_recovery_conf(self):
        self.p.write_recovery_conf('foo')
        self.assertFalse(self.p.check_recovery_conf(None))
        self.p.write_recovery_conf(None)
        self.assertTrue(self.p.check_recovery_conf(None))

    @patch.object(Postgresql, 'start', Mock())
    @patch.object(Postgresql, 'can_rewind', PropertyMock(return_value=True))
    def test__get_local_timeline_lsn(self):
        self.p.trigger_check_diverged_lsn()
        with patch.object(Postgresql, 'controldata', Mock(return_value={'Database cluster state': 'shut down'})):
            self.p.rewind_needed_and_possible(self.leader)
        with patch.object(Postgresql, 'controldata',
                          Mock(return_value={'Database cluster state': 'shut down in recovery'})):
            self.p.rewind_needed_and_possible(self.leader)
        with patch.object(Postgresql, 'is_running', Mock(return_value=True)):
            with patch.object(MockCursor, 'fetchone', Mock(side_effect=[(False, ), Exception])):
                self.p.rewind_needed_and_possible(self.leader)

    @patch.object(Postgresql, 'start', Mock())
    @patch.object(Postgresql, 'can_rewind', PropertyMock(return_value=True))
    @patch.object(Postgresql, '_get_local_timeline_lsn', Mock(return_value=(2, '0/40159C1')))
    @patch.object(Postgresql, 'check_leader_is_not_in_recovery')
    def test__check_timeline_and_lsn(self, mock_check_leader_is_not_in_recovery):
        mock_check_leader_is_not_in_recovery.return_value = False
        self.p.trigger_check_diverged_lsn()
        self.assertFalse(self.p.rewind_needed_and_possible(self.leader))
        mock_check_leader_is_not_in_recovery.return_value = True
        self.assertFalse(self.p.rewind_needed_and_possible(self.leader))
        self.p.trigger_check_diverged_lsn()
        with patch('psycopg2.connect', Mock(side_effect=Exception)):
            self.assertFalse(self.p.rewind_needed_and_possible(self.leader))
        with patch.object(MockCursor, 'fetchone',
                          Mock(side_effect=[('', 2, '0/0'), ('', b'2\tG/40159C0\tno recovery target specified\n\n')])):
            self.assertFalse(self.p.rewind_needed_and_possible(self.leader))
        self.p.trigger_check_diverged_lsn()
        with patch.object(MockCursor, 'fetchone',
                          Mock(side_effect=[('', 2, '0/0'), ('', b'3\t040159C0\tno recovery target specified\n')])):
            self.assertFalse(self.p.rewind_needed_and_possible(self.leader))
        self.p.trigger_check_diverged_lsn()
        with patch.object(MockCursor, 'fetchone', Mock(return_value=('', 1, '0/0'))):
            with patch.object(Postgresql, '_get_local_timeline_lsn', Mock(return_value=(1, '0/0'))):
                self.assertFalse(self.p.rewind_needed_and_possible(self.leader))
            self.p.trigger_check_diverged_lsn()
            self.assertTrue(self.p.rewind_needed_and_possible(self.leader))

    @patch.object(MockCursor, 'fetchone', Mock(side_effect=[(True,), Exception]))
    def test_check_leader_is_not_in_recovery(self):
        self.p.check_leader_is_not_in_recovery()
        self.p.check_leader_is_not_in_recovery()

    @patch.object(Postgresql, 'checkpoint', side_effect=['', '1'])
    @patch.object(Postgresql, 'stop', Mock(return_value=False))
    @patch.object(Postgresql, 'start', Mock())
    def test_rewind(self, mock_checkpoint):
        self.p.rewind(self.leader)
        with patch.object(Postgresql, 'pg_rewind', Mock(return_value=False)):
            mock_checkpoint.side_effect = ['1', '', '', '']
            self.p.rewind(self.leader)
            self.p.rewind(self.leader)
            with patch.object(Postgresql, 'check_leader_is_not_in_recovery', Mock(return_value=False)):
                self.p.rewind(self.leader)
            self.p.config['remove_data_directory_on_rewind_failure'] = False
            self.p.trigger_check_diverged_lsn()
            self.p.rewind(self.leader)
        with patch.object(Postgresql, 'is_running', Mock(return_value=True)):
            self.p.rewind(self.leader)
            self.p.is_leader = Mock(return_value=False)
            self.p.rewind(self.leader)

    @patch.object(Postgresql, 'is_running', Mock(return_value=False))
    @patch.object(Postgresql, 'start', Mock())
    def test_follow(self):
        self.p.follow(None)
>>>>>>> e3a01727

    @patch('subprocess.check_output', Mock(return_value=0, side_effect=pg_controldata_string))
    def test_can_rewind(self):
        with patch('subprocess.call', MagicMock(return_value=1)):
            self.assertFalse(self.p.can_rewind)
        with patch('subprocess.call', side_effect=OSError):
            self.assertFalse(self.p.can_rewind)
        with patch.object(Postgresql, 'controldata', Mock(return_value={'Current wal_log_hints setting': 'on'})):
            self.assertTrue(self.p.can_rewind)
        self.p.config['use_pg_rewind'] = False
        self.assertFalse(self.p.can_rewind)

    @patch('time.sleep', Mock())
    @patch.object(Postgresql, 'remove_data_directory', Mock(return_value=True))
    def test_create_replica(self):
        self.p.delete_trigger_file = Mock(side_effect=OSError)
        with patch('subprocess.call', Mock(side_effect=[1, 0])):
            self.assertEquals(self.p.create_replica(self.leader), 0)
        with patch('subprocess.call', Mock(side_effect=[Exception(), 0])):
            self.assertEquals(self.p.create_replica(self.leader), 0)

        self.p.config['create_replica_method'] = ['wale', 'basebackup']
        self.p.config['wale'] = {'command': 'foo'}
        with patch('subprocess.call', Mock(return_value=0)):
            self.assertEquals(self.p.create_replica(self.leader), 0)
            del self.p.config['wale']
            self.assertEquals(self.p.create_replica(self.leader), 0)

        with patch('subprocess.call', Mock(side_effect=Exception("foo"))):
            self.assertEquals(self.p.create_replica(self.leader), 1)

        with patch('subprocess.call', Mock(return_value=1)):
            self.assertEquals(self.p.create_replica(self.leader), 1)

    @patch.object(Postgresql, 'is_running', Mock(return_value=True))
    def test_sync_replication_slots(self):
        self.p.start()
        cluster = Cluster(True, None, self.leader, 0, [self.me, self.other, self.leadermem], None, None)
        with mock.patch('patroni.postgresql.Postgresql._query', Mock(side_effect=psycopg2.OperationalError)):
            self.p.sync_replication_slots(cluster)
        self.p.sync_replication_slots(cluster)
        with mock.patch('patroni.postgresql.Postgresql.role', new_callable=PropertyMock(return_value='replica')):
            self.p.sync_replication_slots(cluster)
        with mock.patch('patroni.postgresql.logger.error', new_callable=Mock()) as errorlog_mock:
            self.p.query = Mock()
            alias1 = Member(0, 'test-3', 28, {'conn_url': 'postgres://replicator:rep-pass@127.0.0.1:5436/postgres'})
            alias2 = Member(0, 'test.3', 28, {'conn_url': 'postgres://replicator:rep-pass@127.0.0.1:5436/postgres'})
            cluster.members.extend([alias1, alias2])
            self.p.sync_replication_slots(cluster)
            errorlog_mock.assert_called_once()
            assert "test-3" in errorlog_mock.call_args[0][1]
            assert "test.3" in errorlog_mock.call_args[0][1]

    @patch.object(MockConnect, 'closed', 2)
    def test__query(self):
        self.assertRaises(PostgresConnectionException, self.p._query, 'blabla')
        self.p._state = 'restarting'
        self.assertRaises(RetryFailedError, self.p._query, 'blabla')

    def test_query(self):
        self.p.query('select 1')
        self.assertRaises(PostgresConnectionException, self.p.query, 'RetryFailedError')
        self.assertRaises(psycopg2.OperationalError, self.p.query, 'blabla')

    @patch.object(Postgresql, 'pg_isready', Mock(return_value=STATE_REJECT))
    def test_is_leader(self):
        self.assertTrue(self.p.is_leader())
        with patch.object(Postgresql, '_query', Mock(side_effect=RetryFailedError(''))):
            self.assertRaises(PostgresConnectionException, self.p.is_leader)

    def test_reload(self):
        self.assertTrue(self.p.reload())

    @patch.object(Postgresql, 'is_running')
    def test_is_healthy(self, mock_is_running):
        mock_is_running.return_value = True
        self.assertTrue(self.p.is_healthy())
        mock_is_running.return_value = False
        self.assertFalse(self.p.is_healthy())

    def test_promote(self):
        self.p.set_role('replica')
        self.assertTrue(self.p.promote())
        self.assertTrue(self.p.promote())

    def test_last_operation(self):
        self.assertEquals(self.p.last_operation(), '2')
        Thread(target=self.p.last_operation).start()

    @patch('os.path.isfile', Mock(return_value=True))
    @patch('os.kill', Mock(side_effect=Exception))
    @patch('os.getpid', Mock(return_value=2))
    @patch('os.getppid', Mock(return_value=2))
    @patch.object(builtins, 'open', mock_open(read_data='-1'))
    @patch.object(Postgresql, '_version_file_exists', Mock(return_value=True))
    def test_is_running(self):
        self.assertFalse(self.p.is_running())

    @patch('shlex.split', Mock(side_effect=OSError))
    @patch.object(Postgresql, 'can_rewind', PropertyMock(return_value=True))
    def test_call_nowait(self):
        self.p.set_role('replica')
        self.assertIsNone(self.p.call_nowait('on_start'))

    def test_non_existing_callback(self):
        self.assertFalse(self.p.call_nowait('foobar'))

    @patch.object(Postgresql, 'is_running', Mock(return_value=True))
    def test_is_leader_exception(self):
        self.p.start()
        self.p.query = Mock(side_effect=psycopg2.OperationalError("not supported"))
        self.assertTrue(self.p.stop())

    @patch('os.rename', Mock())
    @patch('os.path.isdir', Mock(return_value=True))
    def test_move_data_directory(self):
        self.p.move_data_directory()
        with patch('os.rename', Mock(side_effect=OSError)):
            self.p.move_data_directory()

    @patch.object(Postgresql, 'is_running', Mock(return_value=True))
    def test_bootstrap(self):
        with patch('subprocess.call', Mock(return_value=1)):
            self.assertRaises(PostgresException, self.p.bootstrap, {})

        with patch.object(Postgresql, 'run_bootstrap_post_init', Mock(return_value=False)):
            self.assertRaises(PostgresException, self.p.bootstrap, {})

        self.p.bootstrap({'users': {'replicator': {'password': 'rep-pass', 'options': ['replication']}},
                          'pg_hba': ['host replication replicator 127.0.0.1/32 md5',
                                     'hostssl all all 0.0.0.0/0 md5',
                                     'host all all 0.0.0.0/0 md5'],
                          'post_init': '/bin/false'})
        with open(os.path.join(self.data_dir, 'pg_hba.conf')) as f:
            lines = f.readlines()
            assert 'host replication replicator 127.0.0.1/32 md5\n' in lines
            assert 'host all all 0.0.0.0/0 md5\n' in lines

    def test_run_bootstrap_post_init(self):
        with patch('subprocess.call', Mock(return_value=1)):
            self.assertFalse(self.p.run_bootstrap_post_init({'post_init': '/bin/false'}))

        with patch('subprocess.call', Mock(side_effect=OSError)):
            self.assertFalse(self.p.run_bootstrap_post_init({'post_init': '/bin/false'}))

        with patch('subprocess.call', Mock(return_value=0)) as mock_method:
            self.p._superuser.pop('username')
            self.assertTrue(self.p.run_bootstrap_post_init({'post_init': '/bin/false'}))

        mock_method.assert_called()
        args, kwargs = mock_method.call_args
        assert 'PGPASSFILE' in kwargs['env'].keys()
        self.assertEquals(args[0], ['/bin/false', 'postgres://localhost:5432/postgres'])

    @patch('patroni.postgresql.Postgresql.create_replica', Mock(return_value=0))
    def test_clone(self):
        self.p.clone(self.leader)

    @patch('os.listdir', Mock(return_value=['recovery.conf']))
    @patch('os.path.exists', Mock(return_value=True))
    def test_get_postgres_role_from_data_directory(self):
        self.assertEquals(self.p.get_postgres_role_from_data_directory(), 'replica')

    def test_remove_data_directory(self):
        self.p.remove_data_directory()
        open(self.data_dir, 'w').close()
        self.p.remove_data_directory()
        os.symlink('unexisting', self.data_dir)
        with patch('os.unlink', Mock(side_effect=OSError)):
            self.p.remove_data_directory()
        self.p.remove_data_directory()

    @patch('patroni.postgresql.Postgresql._version_file_exists', Mock(return_value=True))
    def test_controldata(self):
        with patch('subprocess.check_output', Mock(return_value=0, side_effect=pg_controldata_string)):
            data = self.p.controldata()
            self.assertEquals(len(data), 50)
            self.assertEquals(data['Database cluster state'], 'shut down in recovery')
            self.assertEquals(data['Current wal_log_hints setting'], 'on')
            self.assertEquals(int(data['Database block size']), 8192)

        with patch('subprocess.check_output', Mock(side_effect=subprocess.CalledProcessError(1, ''))):
            self.assertEquals(self.p.controldata(), {})

    @patch('patroni.postgresql.Postgresql._version_file_exists', Mock(return_value=True))
    @patch('subprocess.check_output', MagicMock(return_value=0, side_effect=pg_controldata_string))
    def test_sysid(self):
        self.assertEqual(self.p.sysid, "6200971513092291716")

    @patch('os.path.isfile', Mock(return_value=True))
    @patch('shutil.copy', Mock(side_effect=IOError))
    def test_save_configuration_files(self):
        self.p.save_configuration_files()

    @patch('os.path.isfile', Mock(side_effect=[False, True]))
    @patch('shutil.copy', Mock(side_effect=IOError))
    def test_restore_configuration_files(self):
        self.p.restore_configuration_files()

    def test_can_create_replica_without_replication_connection(self):
        self.p.config['create_replica_method'] = []
        self.assertFalse(self.p.can_create_replica_without_replication_connection())
        self.p.config['create_replica_method'] = ['wale', 'basebackup']
        self.p.config['wale'] = {'command': 'foo', 'no_master': 1}
        self.assertTrue(self.p.can_create_replica_without_replication_connection())

    def test_replica_method_can_work_without_replication_connection(self):
        self.assertFalse(self.p.replica_method_can_work_without_replication_connection('basebackup'))
        self.assertFalse(self.p.replica_method_can_work_without_replication_connection('foobar'))
        self.p.config['foo'] = {'command': 'bar', 'no_master': 1}
        self.assertTrue(self.p.replica_method_can_work_without_replication_connection('foo'))
        self.p.config['foo'] = {'command': 'bar'}
        self.assertFalse(self.p.replica_method_can_work_without_replication_connection('foo'))

    @patch.object(Postgresql, 'is_running', Mock(return_value=True))
    def test_reload_config(self):
        parameters = self._PARAMETERS.copy()
        parameters.pop('f.oo')
        config = {'authentication': {}, 'retry_timeout': 10, 'listen': '*', 'parameters': parameters}
        self.p.reload_config(config)
        parameters['b.ar'] = 'bar'
        self.p.reload_config(config)
        parameters['autovacuum'] = 'on'
        self.p.reload_config(config)
        parameters['autovacuum'] = 'off'
        parameters.pop('search_path')
        config['listen'] = '*:5433'
        self.p.reload_config(config)

    @patch.object(Postgresql, '_version_file_exists', Mock(return_value=True))
    def test_get_major_version(self):
        with patch.object(builtins, 'open', mock_open(read_data='9.4')):
            self.assertEquals(self.p.get_major_version(), 90400)
        with patch.object(builtins, 'open', Mock(side_effect=Exception)):
            self.assertEquals(self.p.get_major_version(), 0)

    def test_postmaster_start_time(self):
        with patch.object(MockCursor, "fetchone", Mock(return_value=('foo', True, '', '', '', '', False))):
            self.assertEqual(self.p.postmaster_start_time(), 'foo')
        with patch.object(MockCursor, "execute", side_effect=psycopg2.Error):
            self.assertIsNone(self.p.postmaster_start_time())

    def test_check_for_startup(self):
        with patch('subprocess.call', return_value=0):
            self.p._state = 'starting'
            self.assertFalse(self.p.check_for_startup())
            self.assertEquals(self.p.state, 'running')

        with patch('subprocess.call', return_value=1):
            self.p._state = 'starting'
            self.assertTrue(self.p.check_for_startup())
            self.assertEquals(self.p.state, 'starting')

        with patch('subprocess.call', return_value=2):
            self.p._state = 'starting'
            self.assertFalse(self.p.check_for_startup())
            self.assertEquals(self.p.state, 'start failed')

        with patch('subprocess.call', return_value=0):
            self.p._state = 'running'
            self.assertFalse(self.p.check_for_startup())
            self.assertEquals(self.p.state, 'running')

        with patch('subprocess.call', return_value=127):
            self.p._state = 'running'
            self.assertFalse(self.p.check_for_startup())
            self.assertEquals(self.p.state, 'running')

            self.p._state = 'starting'
            self.assertFalse(self.p.check_for_startup())
            self.assertEquals(self.p.state, 'running')

    def test_wait_for_startup(self):
        state = {'sleeps': 0, 'num_rejects': 0, 'final_return': 0}

        def increment_sleeps(*args):
            print("Sleep")
            state['sleeps'] += 1

        def isready_return(*args):
            ret = 1 if state['sleeps'] < state['num_rejects'] else state['final_return']
            print("Isready {0} {1}".format(ret, state))
            return ret

        def time_in_state(*args):
            return state['sleeps']

        with patch('subprocess.call', side_effect=isready_return):
            with patch('time.sleep', side_effect=increment_sleeps):
                self.p.time_in_state = Mock(side_effect=time_in_state)

                self.p._state = 'stopped'
                self.assertTrue(self.p.wait_for_startup())
                self.assertEquals(state['sleeps'], 0)

                self.p._state = 'starting'
                state['num_rejects'] = 5
                self.assertTrue(self.p.wait_for_startup())
                self.assertEquals(state['sleeps'], 5)

                self.p._state = 'starting'
                state['sleeps'] = 0
                state['final_return'] = 2
                self.assertFalse(self.p.wait_for_startup())

                self.p._state = 'starting'
                state['sleeps'] = 0
                state['final_return'] = 0
                self.assertFalse(self.p.wait_for_startup(timeout=2))
                self.assertEquals(state['sleeps'], 3)

    def test_read_pid_file(self):
        pidfile = os.path.join(self.data_dir, 'postmaster.pid')
        if os.path.exists(pidfile):
            os.remove(pidfile)
        self.assertEquals(self.p.read_pid_file(), {})

    @patch('os.kill')
    def test_is_pid_running(self, mock_kill):
        mock_kill.return_value = True
        self.assertTrue(self.p.is_pid_running(-100))
        self.assertFalse(self.p.is_pid_running(0))
        self.assertFalse(self.p.is_pid_running(None))

    def test_pick_sync_standby(self):
        cluster = Cluster(True, None, self.leader, 0, [self.me, self.other, self.leadermem], None,
                          SyncState(0, self.me.name, self.leadermem.name))

        with patch.object(Postgresql, "query", return_value=[
                    (self.leadermem.name, 'streaming', 'sync'),
                    (self.me.name, 'streaming', 'async'),
                    (self.other.name, 'streaming', 'async'),
                ]):
            self.assertEquals(self.p.pick_synchronous_standby(cluster), (self.leadermem.name, True))

        with patch.object(Postgresql, "query", return_value=[
                    (self.me.name, 'streaming', 'async'),
                    (self.leadermem.name, 'streaming', 'potential'),
                    (self.other.name, 'streaming', 'async'),
                ]):
            self.assertEquals(self.p.pick_synchronous_standby(cluster), (self.leadermem.name, False))

        with patch.object(Postgresql, "query", return_value=[
                    (self.me.name, 'streaming', 'async'),
                    (self.other.name, 'streaming', 'async'),
                ]):
            self.assertEquals(self.p.pick_synchronous_standby(cluster), (self.me.name, False))

        with patch.object(Postgresql, "query", return_value=[
                    ('missing', 'streaming', 'sync'),
                    (self.me.name, 'streaming', 'async'),
                    (self.other.name, 'streaming', 'async'),
                ]):
            self.assertEquals(self.p.pick_synchronous_standby(cluster), (self.me.name, False))

        with patch.object(Postgresql, "query", return_value=[]):
            self.assertEquals(self.p.pick_synchronous_standby(cluster), (None, False))

    def test_set_sync_standby(self):
        def value_in_conf():
            with open(os.path.join(self.data_dir, 'postgresql.conf')) as f:
                for line in f:
                    if line.startswith('synchronous_standby_names'):
                        return line.strip()

        mock_reload = self.p.reload = Mock()
        self.p.set_synchronous_standby('n1')
        self.assertEquals(value_in_conf(), "synchronous_standby_names = 'n1'")
        mock_reload.assert_called()

        mock_reload.reset_mock()
        self.p.set_synchronous_standby('n1')
        mock_reload.assert_not_called()
        self.assertEquals(value_in_conf(), "synchronous_standby_names = 'n1'")

        self.p.set_synchronous_standby('n2')
        mock_reload.assert_called()
        self.assertEquals(value_in_conf(), "synchronous_standby_names = 'n2'")

        mock_reload.reset_mock()
        self.p.set_synchronous_standby(None)
        mock_reload.assert_called()
        self.assertEquals(value_in_conf(), None)

    def test_get_server_parameters(self):
        config = {'synchronous_mode': True, 'parameters': {'wal_level': 'hot_standby'}, 'listen': '0'}
        self.p.get_server_parameters(config)
        config['synchronous_mode_strict'] = True
        self.p.get_server_parameters(config)
        self.p.set_synchronous_standby('foo')
        self.p.get_server_parameters(config)<|MERGE_RESOLUTION|>--- conflicted
+++ resolved
@@ -291,38 +291,6 @@
         r = {'user': '', 'host': '', 'port': '', 'database': '', 'password': ''}
         self.assertTrue(self.p.pg_rewind(r))
         subprocess.call = mock_call
-<<<<<<< HEAD
-        self.assertFalse(self.p.rewind(r))
-
-    @patch('os.unlink', Mock(return_value=True))
-    @patch('subprocess.check_output', Mock(return_value=0, side_effect=pg_controldata_string))
-    @patch.object(Postgresql, 'remove_data_directory', Mock(return_value=True))
-    @patch.object(Postgresql, 'single_user_mode', Mock(return_value=1))
-    @patch.object(Postgresql, 'write_pgpass', Mock(return_value={}))
-    @patch.object(Postgresql, 'is_running', Mock(return_value=True))
-    @patch.object(Postgresql, 'can_rewind', PropertyMock(return_value=True))
-    @patch.object(Postgresql, 'rewind', return_value=False)
-    def test_follow(self, mock_pg_rewind):
-        self.p.follow(self.me, self.me)  # follow is called when the node is holding leader lock
-
-        with patch.object(Postgresql, 'restart', Mock(return_value=False)):
-            self.p.set_role('replica')
-            self.p.follow(None, None)  # restart without rewind
-
-        with patch.object(Postgresql, 'stop', Mock(return_value=False)):
-            self.p.trigger_rewind()
-            self.p.follow(self.leader, self.leader)  # failed to stop postgres
-
-        self.p.follow(self.leader, self.leader)  # "leader" is not accessible or is_in_recovery
-
-        with patch.object(Postgresql, 'checkpoint', Mock(return_value=None)):
-            self.p.follow(self.leader, self.leader)
-            mock_pg_rewind.return_value = True
-            self.p.trigger_rewind()
-            self.p.follow(self.leader, self.leader)
-
-        self.p.follow(None, None)  # check_recovery_conf...
-=======
         self.assertFalse(self.p.pg_rewind(r))
 
     def test_check_recovery_conf(self):
@@ -399,7 +367,6 @@
     @patch.object(Postgresql, 'start', Mock())
     def test_follow(self):
         self.p.follow(None)
->>>>>>> e3a01727
 
     @patch('subprocess.check_output', Mock(return_value=0, side_effect=pg_controldata_string))
     def test_can_rewind(self):
