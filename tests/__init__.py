--- conflicted
+++ resolved
@@ -88,11 +88,7 @@
         elif sql.startswith('SELECT slot_name'):
             self.results = [('blabla', 'physical'), ('foobar', 'physical'), ('ls', 'logical', 'a', 'b')]
         elif sql.startswith('SELECT CASE WHEN pg_catalog.pg_is_in_recovery()'):
-<<<<<<< HEAD
-            self.results = [(1, 2, 1, 0, False, 1)]
-=======
-            self.results = [(1, 2, 1, 1, None, None)]
->>>>>>> 881bba9e
+            self.results = [(1, 2, 1, 0, False, 1, 1, None, None)]
         elif sql.startswith('SELECT pg_catalog.pg_is_in_recovery()'):
             self.results = [(False, 2)]
         elif sql.startswith('SELECT pg_catalog.to_char'):
