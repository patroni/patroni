import os
import shutil
import unittest

from mock import Mock, patch

import psycopg2
import urllib3

from patroni.dcs import Leader, Member
from patroni.postgresql import Postgresql
from patroni.postgresql.config import ConfigHandler
from patroni.utils import RetryFailedError


class SleepException(Exception):
    pass


class MockResponse(object):

    def __init__(self, status_code=200):
        self.status_code = status_code
        self.content = '{}'

    @property
    def data(self):
        return self.content.encode('utf-8')

    @property
    def status(self):
        return self.status_code

    @staticmethod
    def getheader(*args):
        return ''


def requests_get(url, **kwargs):
    members = '[{"id":14855829450254237642,"peerURLs":["http://localhost:2380","http://localhost:7001"],' +\
              '"name":"default","clientURLs":["http://localhost:2379","http://localhost:4001"]}]'
    response = MockResponse()
    if url.startswith('http://local'):
        raise urllib3.exceptions.HTTPError()
    elif ':8011/patroni' in url:
        response.content = '{"role": "replica", "xlog": {"received_location": 0}, "tags": {}}'
    elif url.endswith('/members'):
        response.content = '[{}]' if url.startswith('http://error') else members
    elif url.startswith('http://exhibitor'):
        response.content = '{"servers":["127.0.0.1","127.0.0.2","127.0.0.3"],"port":2181}'
    elif url.endswith(':8011/reinitialize'):
        data = kwargs.get('data', '')
        if ' false}' in data:
            response.status_code = 503
            response.content = 'restarting after failure already in progress'
    else:
        response.status_code = 404
    return response


class MockPostmaster(object):
    def __init__(self, is_running=True, is_single_master=False):
        self.is_running = Mock(return_value=is_running)
        self.is_single_master = Mock(return_value=is_single_master)
        self.wait_for_user_backends_to_close = Mock()
        self.signal_stop = Mock(return_value=None)
        self.wait = Mock()
        self.signal_kill = Mock(return_value=False)


class MockCursor(object):

    def __init__(self, connection):
        self.connection = connection
        self.closed = False
        self.rowcount = 0
        self.results = []
        self.description = [Mock()]

    def execute(self, sql, *params):
        if sql.startswith('blabla'):
            raise psycopg2.ProgrammingError()
        elif sql == 'CHECKPOINT' or sql.startswith('SELECT pg_catalog.pg_create_'):
            raise psycopg2.OperationalError()
        elif sql.startswith('RetryFailedError'):
            raise RetryFailedError('retry')
        elif sql.startswith('SELECT slot_name'):
            self.results = [('blabla', 'physical'), ('foobar', 'physical'), ('ls', 'logical', 'a', 'b')]
        elif sql.startswith('SELECT CASE WHEN pg_catalog.pg_is_in_recovery()'):
            self.results = [(1, 2, 1)]
        elif sql.startswith('SELECT pg_catalog.pg_is_in_recovery()'):
            self.results = [(False, 2)]
        elif sql.startswith('SELECT pg_catalog.to_char'):
            replication_info = '[{"application_name":"walreceiver","client_addr":"1.2.3.4",' +\
                               '"state":"streaming","sync_state":"async","sync_priority":0}]'
            self.results = [('', 0, '', '', '', '', False, replication_info)]
        elif sql.startswith('SELECT name, setting'):
            self.results = [('wal_segment_size', '2048', '8kB', 'integer', 'internal'),
                            ('wal_block_size', '8192', None, 'integer', 'internal'),
                            ('shared_buffers', '16384', '8kB', 'integer', 'postmaster'),
                            ('wal_buffers', '-1', '8kB', 'integer', 'postmaster'),
                            ('search_path', 'public', None, 'string', 'user'),
                            ('port', '5433', None, 'integer', 'postmaster'),
                            ('listen_addresses', '*', None, 'string', 'postmaster'),
                            ('autovacuum', 'on', None, 'bool', 'sighup'),
                            ('unix_socket_directories', '/tmp', None, 'string', 'postmaster')]
        elif sql.startswith('IDENTIFY_SYSTEM'):
<<<<<<< HEAD
            self.results = [('1', 2, '0/402EEC0', '')]
=======
            self.results = [('1', 3, '0/402EEC0', '')]
        elif sql.startswith('SELECT isdir, modification'):
            self.results = [(False, datetime.datetime.now())]
        elif sql.startswith('SELECT pg_catalog.pg_read_file'):
            self.results = [('1\t0/40159C0\tno recovery target specified\n\n'
                             '2\t1/40159C0\tno recovery target specified\n',)]
>>>>>>> 08b3d5d2
        elif sql.startswith('TIMELINE_HISTORY '):
            self.results = [('', b'x\t0/40159C0\tno recovery target specified\n\n'
                                 b'1\t0/40159C0\tno recovery target specified\n\n'
                                 b'2\t0/402DD98\tno recovery target specified\n\n'
                                 b'3\t0/403DD98\tno recovery target specified\n')]
        else:
            self.results = [(None, None, None, None, None, None, None, None, None, None)]

    def fetchone(self):
        return self.results[0]

    def fetchall(self):
        return self.results

    def __iter__(self):
        for i in self.results:
            yield i

    def __enter__(self):
        return self

    def __exit__(self, *args):
        pass


class MockConnect(object):

    server_version = 99999
    autocommit = False
    closed = 0

    def cursor(self):
        return MockCursor(self)

    def __enter__(self):
        return self

    def __exit__(self, *args):
        pass

    @staticmethod
    def close():
        pass


def psycopg2_connect(*args, **kwargs):
    return MockConnect()


class PostgresInit(unittest.TestCase):
    _PARAMETERS = {'wal_level': 'hot_standby', 'max_replication_slots': 5, 'f.oo': 'bar',
                   'search_path': 'public', 'hot_standby': 'on', 'max_wal_senders': 5,
                   'wal_keep_segments': 8, 'wal_log_hints': 'on', 'max_locks_per_transaction': 64,
                   'max_worker_processes': 8, 'max_connections': 100, 'max_prepared_transactions': 0,
                   'track_commit_timestamp': 'off', 'unix_socket_directories': '/tmp', 'trigger_file': 'bla',
                   'stats_temp_directory': '/tmp'}

    @patch('psycopg2.connect', psycopg2_connect)
    @patch.object(ConfigHandler, 'write_postgresql_conf', Mock())
    @patch.object(ConfigHandler, 'replace_pg_hba', Mock())
    @patch.object(ConfigHandler, 'replace_pg_ident', Mock())
    @patch.object(Postgresql, 'get_postgres_role_from_data_directory', Mock(return_value='master'))
    def setUp(self):
        data_dir = os.path.join('data', 'test0')
        self.p = Postgresql({'name': 'postgresql0', 'scope': 'batman', 'data_dir': data_dir,
                             'config_dir': data_dir, 'retry_timeout': 10,
                             'krbsrvname': 'postgres', 'pgpass': os.path.join(data_dir, 'pgpass0'),
                             'listen': '127.0.0.2, 127.0.0.3:5432', 'connect_address': '127.0.0.2:5432',
                             'authentication': {'superuser': {'username': 'foo', 'password': 'test'},
                                                'replication': {'username': '', 'password': 'rep-pass'}},
                             'remove_data_directory_on_rewind_failure': True,
                             'use_pg_rewind': True, 'pg_ctl_timeout': 'bla',
                             'parameters': self._PARAMETERS,
                             'recovery_conf': {'foo': 'bar'},
                             'pg_hba': ['host all all 0.0.0.0/0 md5'],
                             'pg_ident': ['krb realm postgres'],
                             'callbacks': {'on_start': 'true', 'on_stop': 'true', 'on_reload': 'true',
                                           'on_restart': 'true', 'on_role_change': 'true'}})


class BaseTestPostgresql(PostgresInit):

    def setUp(self):
        super(BaseTestPostgresql, self).setUp()

        if not os.path.exists(self.p.data_dir):
            os.makedirs(self.p.data_dir)

        self.leadermem = Member(0, 'leader', 28, {'conn_url': 'postgres://replicator:rep-pass@127.0.0.1:5435/postgres'})
        self.leader = Leader(-1, 28, self.leadermem)
        self.other = Member(0, 'test-1', 28, {'conn_url': 'postgres://replicator:rep-pass@127.0.0.1:5433/postgres',
                                              'tags': {'replicatefrom': 'leader'}})
        self.me = Member(0, 'test0', 28, {'conn_url': 'postgres://replicator:rep-pass@127.0.0.1:5434/postgres'})

    def tearDown(self):
        if os.path.exists(self.p.data_dir):
            shutil.rmtree(self.p.data_dir)<|MERGE_RESOLUTION|>--- conflicted
+++ resolved
@@ -105,16 +105,7 @@
                             ('autovacuum', 'on', None, 'bool', 'sighup'),
                             ('unix_socket_directories', '/tmp', None, 'string', 'postmaster')]
         elif sql.startswith('IDENTIFY_SYSTEM'):
-<<<<<<< HEAD
-            self.results = [('1', 2, '0/402EEC0', '')]
-=======
             self.results = [('1', 3, '0/402EEC0', '')]
-        elif sql.startswith('SELECT isdir, modification'):
-            self.results = [(False, datetime.datetime.now())]
-        elif sql.startswith('SELECT pg_catalog.pg_read_file'):
-            self.results = [('1\t0/40159C0\tno recovery target specified\n\n'
-                             '2\t1/40159C0\tno recovery target specified\n',)]
->>>>>>> 08b3d5d2
         elif sql.startswith('TIMELINE_HISTORY '):
             self.results = [('', b'x\t0/40159C0\tno recovery target specified\n\n'
                                  b'1\t0/40159C0\tno recovery target specified\n\n'
