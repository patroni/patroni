--- conflicted
+++ resolved
@@ -151,7 +151,6 @@
     def test_invalid_path(self):
         self.assertRaises(ConfigParseError, Config, 'postgres0')
 
-<<<<<<< HEAD
     @patch.object(Config, 'get')
     @patch('patroni.config.logger')
     def test__validate_failover_tags(self, mock_logger, mock_get):
@@ -198,7 +197,7 @@
             1,
             True
         )
-=======
+
     def test__process_postgresql_parameters(self):
         expected_params = {
             'f.oo': 'bar',  # not in ConfigHandler.CMDLINE_OPTIONS
@@ -219,5 +218,4 @@
 
         input_params['max_connections'] = 10
         expected_params.pop('max_connections')
-        self.assertEqual(self.config._process_postgresql_parameters(input_params), expected_params)
->>>>>>> 75dbe4ff
+        self.assertEqual(self.config._process_postgresql_parameters(input_params), expected_params)