--- conflicted
+++ resolved
@@ -8,10 +8,6 @@
 from mock import patch, Mock
 from patroni.ctl import ctl, members, store_config, load_config, output_members, post_patroni, get_dcs, \
     wait_for_leader, get_all_members, get_any_member, get_cursor, query_member, configure, PatroniCtlException
-<<<<<<< HEAD
-from patroni.consul import Consul
-=======
->>>>>>> 56f9366a
 from patroni.etcd import Etcd, Client
 from psycopg2 import OperationalError
 from test_etcd import etcd_read, requests_get, socket_getaddrinfo, MockResponse
@@ -135,19 +131,8 @@
             result = self.runner.invoke(ctl, ['failover', 'dummy'], input='''leader\nother\n\ny''')
             assert 'Failover failed' in result.output
 
-<<<<<<< HEAD
-    @patch('patroni.zookeeper.KazooClient', MockKazooClient)
-    @patch('requests.get', requests_get)
-    @patch.object(Consul, 'create_or_restore_session', Mock())
-    def test_get_dcs(self):
-        self.assertIsNotNone(get_dcs({'dcs': {'scheme': 'zookeeper', 'hostname': 'foo', 'port': 2181}}, 'dummy'))
-        self.assertIsNotNone(get_dcs({'dcs': {'scheme': 'exhibitor', 'hostname': 'exhibitor', 'port': 8181}}, 'dummy'))
-        self.assertIsNotNone(get_dcs({'dcs': {'scheme': 'consul', 'hostname': 'consul', 'port': 8500}}, 'dummy'))
-        self.assertRaises(PatroniCtlException, get_dcs, {'scheme': 'dummy'}, 'dummy')
-=======
     def test_get_dcs(self):
         self.assertRaises(PatroniCtlException, get_dcs, {'dcs': {'dummy': {}}}, 'dummy')
->>>>>>> 56f9366a
 
     @patch('psycopg2.connect', psycopg2_connect)
     @patch('patroni.ctl.query_member', Mock(return_value=([['mock column']], None)))
