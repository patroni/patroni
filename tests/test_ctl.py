--- conflicted
+++ resolved
@@ -7,9 +7,8 @@
 from etcd import EtcdException
 from mock import patch, Mock, MagicMock
 from patroni.ctl import ctl, members, store_config, load_config, output_members, post_patroni, get_dcs, \
-    wait_for_leader, get_all_members, get_any_member, get_cursor, query_member, configure
+    wait_for_leader, get_all_members, get_any_member, get_cursor, query_member, configure, PatroniCtlException
 from patroni.etcd import Etcd, Client
-from patroni.exceptions import PatroniCtlException
 from psycopg2 import OperationalError
 from test_etcd import etcd_read, etcd_write, requests_get, socket_getaddrinfo, MockResponse
 from test_ha import get_cluster_initialized_without_leader, get_cluster_initialized_with_leader, \
@@ -174,11 +173,7 @@
             assert 'Failover failed' in result.output
 
     def test_(self):
-<<<<<<< HEAD
-        self.assertRaises(patroni.ctl.PatroniCtlException, get_dcs, {'scheme': 'dummy'}, 'dummy')
-=======
         self.assertRaises(PatroniCtlException, get_dcs, {'scheme': 'dummy'}, 'dummy')
->>>>>>> 70742e6a
 
     @patch('psycopg2.connect', psycopg2_connect)
     @patch('patroni.ctl.query_member', Mock(return_value=([['mock column']], None)))
@@ -333,11 +328,7 @@
     @patch('patroni.etcd.Etcd.get_cluster', Mock(return_value=get_cluster_initialized_with_leader()))
     def test_wait_for_leader(self):
         dcs = self.e
-<<<<<<< HEAD
-        self.assertRaises(patroni.ctl.PatroniCtlException, wait_for_leader, dcs, 0)
-=======
         self.assertRaises(PatroniCtlException, wait_for_leader, dcs, 0)
->>>>>>> 70742e6a
 
         cluster = wait_for_leader(dcs=dcs, timeout=2)
         assert cluster.leader.member.name == 'leader'
