--- conflicted
+++ resolved
@@ -2,29 +2,10 @@
 
 from mock import Mock, patch
 from patroni.exceptions import PatroniException
-<<<<<<< HEAD
-from patroni.utils import reap_children, Retry, RetryFailedError, sigchld_handler, sleep, polling_loop
-
-
-def time_sleep(_):
-    sigchld_handler(None, None)
+from patroni.utils import Retry, RetryFailedError, polling_loop
 
 
 class TestUtils(unittest.TestCase):
-
-    @patch('time.sleep', Mock())
-    def test_reap_children(self):
-        self.assertIsNone(reap_children())
-        with patch('os.waitpid', Mock(return_value=(0, 0))):
-            sigchld_handler(None, None)
-            self.assertIsNone(reap_children())
-
-    @patch('time.sleep', time_sleep)
-    def test_sleep(self):
-        self.assertIsNone(sleep(0.01))
-=======
-from patroni.utils import Retry, RetryFailedError
->>>>>>> 28b00dea
 
     def test_polling_loop(self):
         self.assertEquals(list(polling_loop(0.001, interval=0.001)), [0])
