import consul
import unittest

from consul import ConsulException, NotFound
from mock import Mock, patch
from patroni.dcs.consul import AbstractDCS, Cluster, Consul, ConsulInternalError, \
                                ConsulError, HTTPClient, InvalidSessionTTL
from test_etcd import SleepException


def kv_get(self, key, **kwargs):
    if key == 'service/test/members/postgresql1':
        return '1', {'Session': 'fd4f44fe-2cac-bba5-a60b-304b51ff39b7'}
    if key == 'service/test/':
        return None, None
    if key == 'service/good/leader':
        return '1', None
    if key == 'service/good/':
        return ('6429',
                [{'CreateIndex': 1334, 'Flags': 0, 'Key': key + 'failover', 'LockIndex': 0,
                  'ModifyIndex': 1334, 'Value': b''},
                 {'CreateIndex': 1334, 'Flags': 0, 'Key': key + 'initialize', 'LockIndex': 0,
                  'ModifyIndex': 1334, 'Value': b'postgresql0'},
                 {'CreateIndex': 2621, 'Flags': 0, 'Key': key + 'leader', 'LockIndex': 1,
                  'ModifyIndex': 2621, 'Session': 'fd4f44fe-2cac-bba5-a60b-304b51ff39b7', 'Value': b'postgresql1'},
                 {'CreateIndex': 6156, 'Flags': 0, 'Key': key + 'members/postgresql0', 'LockIndex': 1,
                  'ModifyIndex': 6156, 'Session': '782e6da4-ed02-3aef-7963-99a90ed94b53',
                  'Value': ('postgres://replicator:rep-pass@127.0.0.1:5432/postgres' +
                            '?application_name=http://127.0.0.1:8008/patroni').encode('utf-8')},
                 {'CreateIndex': 2630, 'Flags': 0, 'Key': key + 'members/postgresql1', 'LockIndex': 1,
                  'ModifyIndex': 2630, 'Session': 'fd4f44fe-2cac-bba5-a60b-304b51ff39b7',
                  'Value': ('postgres://replicator:rep-pass@127.0.0.1:5433/postgres' +
                            '?application_name=http://127.0.0.1:8009/patroni').encode('utf-8')},
                 {'CreateIndex': 1085, 'Flags': 0, 'Key': key + 'optime/leader', 'LockIndex': 0,
                  'ModifyIndex': 6429, 'Value': b'4496294792'},
                 {'CreateIndex': 1085, 'Flags': 0, 'Key': key + 'sync', 'LockIndex': 0,
                  'ModifyIndex': 6429, 'Value': b'{"leader": "leader", "sync_standby": null}'}])
    raise ConsulException


class TestHTTPClient(unittest.TestCase):

    def setUp(self):
        self.client = HTTPClient('127.0.0.1', '8500', 'http', False)
        self.client.http.request = Mock()

    def test_get(self):
        self.client.get(Mock(), '')
        self.client.get(Mock(), '', {'wait': '1s', 'index': 1, 'token': 'foo'})
        self.client.http.request.return_value.status = 500
        self.client.http.request.return_value.data = b'Foo'
        self.assertRaises(ConsulInternalError, self.client.get, Mock(), '')
        self.client.http.request.return_value.data = b"Invalid Session TTL '3000000000', must be between [10s=24h0m0s]"
        self.assertRaises(InvalidSessionTTL, self.client.get, Mock(), '')

    def test_unknown_method(self):
        try:
            self.client.bla(Mock(), '')
            self.assertFail()
        except Exception as e:
            self.assertTrue(isinstance(e, AttributeError))

    def test_put(self):
        self.client.put(Mock(), '/v1/session/create')
        self.client.put(Mock(), '/v1/session/create', data='{"foo": "bar"}')


@patch.object(consul.Consul.KV, 'get', kv_get)
class TestConsul(unittest.TestCase):

    @patch.object(consul.Consul.Session, 'create', Mock(return_value='fd4f44fe-2cac-bba5-a60b-304b51ff39b7'))
    @patch.object(consul.Consul.Session, 'renew', Mock(side_effect=NotFound))
    @patch.object(consul.Consul.KV, 'get', kv_get)
    @patch.object(consul.Consul.KV, 'delete', Mock())
    def setUp(self):
        Consul({'ttl': 30, 'scope': 't', 'name': 'p', 'url': 'https://l:1', 'retry_timeout': 10,
<<<<<<< HEAD
                'verify': 'on', 'key': 'foo', 'cert': 'bar', 'cacert': 'buz', 'token': 'asd'})
=======
                'verify': 'on', 'key': 'foo', 'cert': 'bar', 'cacert': 'buz', 'token': 'asd', 'dc': 'dc1'})
>>>>>>> 7367b7c7
        Consul({'ttl': 30, 'scope': 't', 'name': 'p', 'url': 'https://l:1', 'retry_timeout': 10,
                'verify': 'on', 'cert': 'bar', 'cacert': 'buz'})
        self.c = Consul({'ttl': 30, 'scope': 'test', 'name': 'postgresql1', 'host': 'localhost:1', 'retry_timeout': 10})
        self.c._base_path = '/service/good'
        self.c._load_cluster()

    @patch('time.sleep', Mock(side_effect=SleepException))
    @patch.object(consul.Consul.Session, 'create', Mock(side_effect=ConsulException))
    def test_create_session(self):
        self.c._session = None
        self.assertRaises(SleepException, self.c.create_session)

    @patch.object(consul.Consul.Session, 'renew', Mock(side_effect=NotFound))
    @patch.object(consul.Consul.Session, 'create', Mock(side_effect=[InvalidSessionTTL, ConsulException]))
    @patch.object(consul.Consul.Agent, 'self', Mock(return_value={'Config': {'SessionTTLMin': 0}}))
    @patch.object(HTTPClient, 'set_ttl', Mock(side_effect=ValueError))
    def test_referesh_session(self):
        self.c._session = '1'
        self.assertFalse(self.c.refresh_session())
        self.c._last_session_refresh = 0
        self.assertRaises(ConsulError, self.c.refresh_session)

    @patch.object(consul.Consul.KV, 'delete', Mock())
    def test_get_cluster(self):
        self.c._base_path = '/service/test'
        self.assertIsInstance(self.c.get_cluster(), Cluster)
        self.assertIsInstance(self.c.get_cluster(), Cluster)
        self.c._base_path = '/service/fail'
        self.assertRaises(ConsulError, self.c.get_cluster)
        self.c._base_path = '/service/good'
        self.c._session = 'fd4f44fe-2cac-bba5-a60b-304b51ff39b8'
        self.assertIsInstance(self.c.get_cluster(), Cluster)

    @patch.object(consul.Consul.KV, 'delete', Mock(side_effect=[ConsulException, True, True]))
    @patch.object(consul.Consul.KV, 'put', Mock(side_effect=[True, ConsulException]))
    def test_touch_member(self):
        self.c.refresh_session = Mock(return_value=True)
        self.c.touch_member('balbla')
        self.c.touch_member('balbla')
        self.c.touch_member('balbla')
        self.c.refresh_session = Mock(return_value=False)
        self.c.touch_member('balbla')

    @patch.object(consul.Consul.KV, 'put', Mock(return_value=False))
    def test_take_leader(self):
        self.c.set_ttl(20)
        self.c.refresh_session = Mock()
        self.c.take_leader()

    @patch.object(consul.Consul.KV, 'put', Mock(return_value=True))
    def test_set_failover_value(self):
        self.c.set_failover_value('')

    @patch.object(consul.Consul.KV, 'put', Mock(return_value=True))
    def test_set_config_value(self):
        self.c.set_config_value('')

    @patch.object(consul.Consul.KV, 'put', Mock(side_effect=ConsulException))
    def test_write_leader_optime(self):
        self.c.write_leader_optime('1')

    @patch.object(consul.Consul.Session, 'renew', Mock())
    def test_update_leader(self):
        self.c.update_leader()

    @patch.object(consul.Consul.KV, 'delete', Mock(return_value=True))
    def test_delete_leader(self):
        self.c.delete_leader()

    @patch.object(consul.Consul.KV, 'put', Mock(return_value=True))
    def test_initialize(self):
        self.c.initialize()

    @patch.object(consul.Consul.KV, 'delete', Mock(return_value=True))
    def test_cancel_initialization(self):
        self.c.cancel_initialization()

    @patch.object(consul.Consul.KV, 'delete', Mock(return_value=True))
    def test_delete_cluster(self):
        self.c.delete_cluster()

    @patch.object(AbstractDCS, 'watch', Mock())
    def test_watch(self):
        self.c.watch(None, 1)
        self.c._name = ''
        self.c.watch(6429, 1)
        with patch.object(consul.Consul.KV, 'get', Mock(side_effect=ConsulException)):
            self.c.watch(6429, 1)

    def test_set_retry_timeout(self):
        self.c.set_retry_timeout(10)

    @patch.object(consul.Consul.KV, 'delete', Mock(return_value=True))
    @patch.object(consul.Consul.KV, 'put', Mock(return_value=True))
    def test_sync_state(self):
        self.assertTrue(self.c.set_sync_state_value('{}'))
        self.assertTrue(self.c.delete_sync_state())<|MERGE_RESOLUTION|>--- conflicted
+++ resolved
@@ -74,11 +74,7 @@
     @patch.object(consul.Consul.KV, 'delete', Mock())
     def setUp(self):
         Consul({'ttl': 30, 'scope': 't', 'name': 'p', 'url': 'https://l:1', 'retry_timeout': 10,
-<<<<<<< HEAD
-                'verify': 'on', 'key': 'foo', 'cert': 'bar', 'cacert': 'buz', 'token': 'asd'})
-=======
                 'verify': 'on', 'key': 'foo', 'cert': 'bar', 'cacert': 'buz', 'token': 'asd', 'dc': 'dc1'})
->>>>>>> 7367b7c7
         Consul({'ttl': 30, 'scope': 't', 'name': 'p', 'url': 'https://l:1', 'retry_timeout': 10,
                 'verify': 'on', 'cert': 'bar', 'cacert': 'buz'})
         self.c = Consul({'ttl': 30, 'scope': 'test', 'name': 'postgresql1', 'host': 'localhost:1', 'retry_timeout': 10})
