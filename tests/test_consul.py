--- conflicted
+++ resolved
@@ -163,24 +163,15 @@
         self.c.get_cluster()
         self.c.write_leader_optime('1')
 
-<<<<<<< HEAD
-    @patch.object(consul.Consul.KV, 'put', Mock(side_effect=ConsulException))
-    @patch.object(consul.Consul.Session, 'renew')
-=======
     @patch.object(consul.Consul.Session, 'renew')
     @patch.object(consul.Consul.KV, 'put', Mock(side_effect=ConsulException))
->>>>>>> 92d3e1c1
     def test_update_leader(self, mock_renew):
         self.c._session = 'fd4f44fe-2cac-bba5-a60b-304b51ff39b8'
         with patch.object(consul.Consul.KV, 'delete', Mock(return_value=True)):
             with patch.object(consul.Consul.KV, 'put', Mock(return_value=True)):
                 self.assertTrue(self.c.update_leader(12345, failsafe={'foo': 'bar'}))
-<<<<<<< HEAD
-            self.assertFalse(self.c.update_leader(12345))
-=======
             with patch.object(consul.Consul.KV, 'put', Mock(side_effect=ConsulException)):
                 self.assertFalse(self.c.update_leader(12345))
->>>>>>> 92d3e1c1
             with patch('time.time', Mock(side_effect=[0, 0, 0, 0, 0, 100, 200, 300])):
                 self.assertRaises(ConsulError, self.c.update_leader, 12345)
         with patch('time.time', Mock(side_effect=[0, 100, 200, 300])):
