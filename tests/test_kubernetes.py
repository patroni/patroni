--- conflicted
+++ resolved
@@ -53,7 +53,6 @@
     return mock
 
 
-<<<<<<< HEAD
 def mock_load_k8s_config(self, *args, **kwargs):
     self._server = ''
 
@@ -125,31 +124,16 @@
         self.assertEqual(str(self.a.delete_namespaced_pod('foo', 'default', _request_timeout=(1, 2), body={})), '{}')
 
 
-@patch('socket.TCP_KEEPIDLE', 4, create=True)
-@patch('socket.TCP_KEEPINTVL', 5, create=True)
-@patch('socket.TCP_KEEPCNT', 6, create=True)
-@patch.object(k8s_client.CoreV1Api, 'patch_namespaced_config_map', mock_config_map, create=True)
-@patch.object(k8s_client.CoreV1Api, 'create_namespaced_config_map', mock_config_map, create=True)
-@patch.object(Thread, 'start', Mock())
-class TestKubernetes(unittest.TestCase):
-=======
 class BaseTestKubernetes(unittest.TestCase):
->>>>>>> ee4bf79c
 
     @patch('socket.TCP_KEEPIDLE', 4, create=True)
     @patch('socket.TCP_KEEPINTVL', 5, create=True)
     @patch('socket.TCP_KEEPCNT', 6, create=True)
-<<<<<<< HEAD
-    @patch.object(K8sConfig, 'load_incluster_config', mock_load_k8s_config)
+    @patch.object(Thread, 'start', Mock())
+    @patch.object(K8sConfig, 'load_kube_config', mock_load_k8s_config)
+    @patch.object(K8sConfig, 'load_incluster_config', Mock(side_effect=k8s_config.ConfigException))
+    @patch.object(k8s_client.CoreV1Api, 'list_namespaced_pod', mock_list_namespaced_pod, create=True)
     @patch.object(k8s_client.CoreV1Api, 'list_namespaced_config_map', mock_list_namespaced_config_map, create=True)
-    @patch.object(k8s_client.CoreV1Api, 'list_namespaced_pod', mock_list_namespaced_pod, create=True)
-=======
-    @patch('kubernetes.config.load_kube_config', Mock())
-    @patch('kubernetes.client.api_client.ThreadPool', Mock(), create=True)
->>>>>>> ee4bf79c
-    @patch.object(Thread, 'start', Mock())
-    @patch.object(k8s_client.CoreV1Api, 'list_namespaced_pod', mock_list_namespaced_pod)
-    @patch.object(k8s_client.CoreV1Api, 'list_namespaced_config_map', mock_list_namespaced_config_map)
     def setUp(self, config=None):
         config = config or {}
         config.update(ttl=30, scope='test', name='p-0', loop_wait=10, retry_timeout=10, labels={'f': 'b'})
@@ -161,7 +145,7 @@
         self.k.get_cluster()
 
 
-@patch.object(k8s_client.CoreV1Api, 'patch_namespaced_config_map', mock_namespaced_kind)
+@patch.object(k8s_client.CoreV1Api, 'patch_namespaced_config_map', mock_namespaced_kind, create=True)
 class TestKubernetesConfigMaps(BaseTestKubernetes):
 
     @patch('time.time', Mock(side_effect=[1, 10.9, 100]))
@@ -172,37 +156,11 @@
 
     @patch('time.time', Mock(return_value=time.time() + 100))
     def test_get_cluster(self):
-<<<<<<< HEAD
-        with patch.object(k8s_client.CoreV1Api, 'list_namespaced_config_map',
-                          mock_list_namespaced_config_map, create=True),\
-                patch.object(k8s_client.CoreV1Api, 'list_namespaced_pod', mock_list_namespaced_pod, create=True),\
-                patch('time.time', Mock(return_value=time.time() + 31)):
-            self.k.get_cluster()
-=======
         self.k.get_cluster()
->>>>>>> ee4bf79c
 
         with patch.object(Kubernetes, '_wait_caches', Mock(side_effect=Exception)):
             self.assertRaises(KubernetesError, self.k.get_cluster)
 
-<<<<<<< HEAD
-    @patch.object(K8sConfig, 'load_incluster_config', mock_load_k8s_config)
-    @patch.object(k8s_client.CoreV1Api, 'create_namespaced_endpoints', Mock(), create=True)
-    def test_update_leader(self):
-        k = Kubernetes({'ttl': 30, 'scope': 'test', 'name': 'p-0', 'loop_wait': 10, 'retry_timeout': 10,
-                        'labels': {'f': 'b'}, 'use_endpoints': True, 'pod_ip': '10.0.0.0'})
-        self.assertIsNotNone(k.update_leader('123'))
-
-    @patch.object(K8sConfig, 'load_incluster_config', Mock(side_effect=k8s_config.ConfigException))
-    @patch.object(K8sConfig, 'load_kube_config', mock_load_k8s_config)
-    @patch.object(k8s_client.CoreV1Api, 'create_namespaced_endpoints', Mock(), create=True)
-    def test_update_leader_with_restricted_access(self):
-        k = Kubernetes({'ttl': 30, 'scope': 'test', 'name': 'p-0', 'loop_wait': 10, 'retry_timeout': 10,
-                        'labels': {'f': 'b'}, 'use_endpoints': True, 'pod_ip': '10.0.0.0'})
-        self.assertIsNotNone(k.update_leader('123', True))
-
-=======
->>>>>>> ee4bf79c
     def test_take_leader(self):
         self.k.take_leader()
         self.k._leader_observed_record['leader'] = 'test'
@@ -238,18 +196,6 @@
     def test_delete_cluster(self):
         self.k.delete_cluster()
 
-<<<<<<< HEAD
-    @patch.object(K8sConfig, 'load_incluster_config', mock_load_k8s_config)
-    def test_delete_sync_state(self):
-        k = Kubernetes({'ttl': 30, 'scope': 'test', 'name': 'p-0', 'loop_wait': 10, 'retry_timeout': 10,
-                        'labels': {'f': 'b'}, 'use_endpoints': True, 'pod_ip': '10.0.0.0'})
-        with patch.object(k8s_client.CoreV1Api, 'create_namespaced_endpoints',
-                          Mock(side_effect=[k8s_client.rest.ApiException(502, ''),
-                                            k8s_client.rest.ApiException(500, '')]), create=True):
-            self.assertFalse(k.delete_sync_state())
-
-=======
->>>>>>> ee4bf79c
     def test_watch(self):
         self.k.set_ttl(10)
         self.k.watch(None, 0)
@@ -258,20 +204,14 @@
     def test_set_history_value(self):
         self.k.set_history_value('{}')
 
-<<<<<<< HEAD
-    @patch.object(K8sConfig, 'load_incluster_config', mock_load_k8s_config)
-    @patch('patroni.dcs.kubernetes.ObjectCache', Mock())
-    @patch.object(k8s_client.CoreV1Api, 'patch_namespaced_pod', Mock(return_value=True), create=True)
-    @patch.object(k8s_client.CoreV1Api, 'create_namespaced_endpoints', Mock(), create=True)
-=======
 
 class TestKubernetesEndpoints(BaseTestKubernetes):
 
-    @patch.object(k8s_client.CoreV1Api, 'list_namespaced_endpoints', mock_list_namespaced_endpoints)
+    @patch.object(k8s_client.CoreV1Api, 'list_namespaced_endpoints', mock_list_namespaced_endpoints, create=True)
     def setUp(self, config=None):
         super(TestKubernetesEndpoints, self).setUp({'use_endpoints': True, 'pod_ip': '10.0.0.0'})
 
-    @patch.object(k8s_client.CoreV1Api, 'patch_namespaced_endpoints')
+    @patch.object(k8s_client.CoreV1Api, 'patch_namespaced_endpoints', create=True)
     def test_update_leader(self, mock_patch_namespaced_endpoints):
         self.assertIsNotNone(self.k.update_leader('123'))
         args = mock_patch_namespaced_endpoints.call_args[0]
@@ -279,18 +219,18 @@
         self.k._leader_observed_subsets = []
         self.assertIsNotNone(self.k.update_leader('123'))
 
-    @patch.object(k8s_client.CoreV1Api, 'patch_namespaced_endpoints', mock_namespaced_kind)
+    @patch.object(k8s_client.CoreV1Api, 'patch_namespaced_endpoints', mock_namespaced_kind, create=True)
     def test_update_leader_with_restricted_access(self):
         self.assertIsNotNone(self.k.update_leader('123', True))
 
     @patch.object(k8s_client.CoreV1Api, 'create_namespaced_endpoints',
-                  Mock(side_effect=[k8s_client.rest.ApiException(502, ''), k8s_client.rest.ApiException(500, '')]))
+                  Mock(side_effect=[k8s_client.rest.ApiException(502, ''),
+                                    k8s_client.rest.ApiException(500, '')]), create=True)
     def test_delete_sync_state(self):
         self.assertFalse(self.k.delete_sync_state())
 
-    @patch.object(k8s_client.CoreV1Api, 'patch_namespaced_pod', mock_namespaced_kind)
-    @patch.object(k8s_client.CoreV1Api, 'create_namespaced_endpoints', mock_namespaced_kind)
->>>>>>> ee4bf79c
+    @patch.object(k8s_client.CoreV1Api, 'patch_namespaced_pod', mock_namespaced_kind, create=True)
+    @patch.object(k8s_client.CoreV1Api, 'create_namespaced_endpoints', mock_namespaced_kind, create=True)
     @patch.object(k8s_client.CoreV1Api, 'create_namespaced_service',
                   Mock(side_effect=[True, False, k8s_client.rest.ApiException(500, '')]), create=True)
     def test__create_config_service(self):
@@ -299,18 +239,7 @@
         self.k.touch_member({'state': 'running', 'role': 'replica'})
 
 
-<<<<<<< HEAD
-    @patch('socket.TCP_KEEPIDLE', 4, create=True)
-    @patch('socket.TCP_KEEPINTVL', 5, create=True)
-    @patch('socket.TCP_KEEPCNT', 6, create=True)
-    @patch.object(K8sConfig, 'load_incluster_config', mock_load_k8s_config)
-    @patch.object(Thread, 'start', Mock())
-    def setUp(self):
-        self.k = Kubernetes({'ttl': 30, 'scope': 'test', 'name': 'p-0',
-                             'loop_wait': 10, 'retry_timeout': 10, 'labels': {'f': 'b'}})
-=======
 class TestCacheBuilder(BaseTestKubernetes):
->>>>>>> ee4bf79c
 
     @patch.object(k8s_client.CoreV1Api, 'list_namespaced_config_map', mock_list_namespaced_config_map, create=True)
     @patch('patroni.dcs.kubernetes.ObjectCache._watch')
