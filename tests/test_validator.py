import copy
import os
import socket
<<<<<<< HEAD
import copy
=======
import tempfile
import unittest
>>>>>>> 337f9efc

from mock import Mock, patch, mock_open
from patroni.dcs import dcs_modules
from patroni.validator import schema
from six import StringIO

available_dcs = [m.split(".")[-1] for m in dcs_modules()]
config = {
    "name": "string",
    "scope": "string",
    "restapi": {
        "listen": "127.0.0.2:800",
        "connect_address": "127.0.0.2:800"
    },
    "bootstrap": {
        "dcs": {
            "ttl": 1000,
            "loop_wait": 1000,
            "retry_timeout": 1000,
            "maximum_lag_on_failover": 1000
            },
        "pg_hba": ["string"],
        "initdb": ["string", {"key": "value"}]
    },
    "consul": {
        "host": "127.0.0.1:5000"
    },
    "etcd": {
        "hosts": "127.0.0.1:2379,127.0.0.1:2380"
    },
    "exhibitor": {
        "hosts": ["string"],
        "port": 4000,
        "pool_interval": 1000
    },
    "zookeeper": {
        "hosts":  "127.0.0.1:3379,127.0.0.1:3380"
    },
    "kubernetes": {
        "namespace": "string",
        "labels": {},
        "scope_label": "string",
        "role_label": "string",
        "use_endpoints": False,
        "pod_ip": "127.0.0.1",
        "ports": [{"name": "string", "port": 1000}],
    },
    "postgresql": {
        "listen": "127.0.0.2,::1:543",
        "connect_address": "127.0.0.2:543",
        "authentication": {
            "replication": {"username": "user"},
            "superuser": {"username": "user"},
            "rewind": {"username": "user"},
        },
        "data_dir": os.path.join(tempfile.gettempdir(), "data_dir"),
        "bin_dir": os.path.join(tempfile.gettempdir(), "bin_dir"),
        "parameters": {
            "unix_socket_directories": "."
        },
        "pg_hba": [u"string"],
        "pg_ident": ["string"],
        "pg_ctl_timeout": 1000,
        "use_pg_rewind": False
    },
    "watchdog": {
        "mode": "off",
        "device": "string"
    },
    "tags": {
      "nofailover": False,
      "clonefrom": False,
      "noloadbalance": False,
      "nosync": False
    }
}

directories = []
files = []


def isfile_side_effect(arg):
    if arg.endswith('.exe'):
        arg = arg[:-4]
    return arg in files


def isdir_side_effect(arg):
    return arg in directories


def exists_side_effect(arg):
    return isfile_side_effect(arg) or isdir_side_effect(arg)


def connect_side_effect(host_port):
    _, port = host_port
    if port < 1000:
        return 1
    elif port < 10000:
        return 0
    else:
        raise socket.gaierror()


def parse_output(output):
    result = []
    for s in output.split("\n"):
        x = s.split(" ")[0]
        if x and x not in result:
            result.append(x)
    result.sort()
    return result


@patch('socket.socket.connect_ex', Mock(side_effect=connect_side_effect))
@patch('os.path.exists', Mock(side_effect=exists_side_effect))
@patch('os.path.isdir', Mock(side_effect=isdir_side_effect))
@patch('os.path.isfile', Mock(side_effect=isfile_side_effect))
@patch('sys.stderr', new_callable=StringIO)
@patch('sys.stdout', new_callable=StringIO)
class TestValidator(unittest.TestCase):

    def setUp(self):
        del files[:]
        del directories[:]

    def test_empty_config(self, mock_out, mock_err):
        schema({})
        output = mock_out.getvalue()
        expected = list(sorted(['name', 'postgresql', 'restapi', 'scope'] + available_dcs))
        self.assertEqual(expected, parse_output(output))

    def test_complete_config(self, mock_out, mock_err):
        schema(config)
        output = mock_out.getvalue()
        self.assertEqual(['postgresql.bin_dir'], parse_output(output))

    def test_bin_dir_is_file(self, mock_out, mock_err):
        files.append(config["postgresql"]["data_dir"])
        files.append(config["postgresql"]["bin_dir"])
        c = copy.deepcopy(config)
        c["restapi"]["connect_address"] = 'False:blabla'
        c["etcd"]["hosts"] = ["127.0.0.1:2379", "1244.0.0.1:2379", "127.0.0.1:invalidport"]
        c["kubernetes"]["pod_ip"] = "127.0.0.1111"
        schema(c)
        output = mock_out.getvalue()
        self.assertEqual(['etcd.hosts.1', 'etcd.hosts.2', 'kubernetes.pod_ip', 'postgresql.bin_dir',
                          'postgresql.data_dir', 'restapi.connect_address'], parse_output(output))

    def test_bin_dir_is_empty(self, mock_out, mock_err):
        directories.append(config["postgresql"]["data_dir"])
        directories.append(config["postgresql"]["bin_dir"])
        files.append(os.path.join(config["postgresql"]["data_dir"], "global", "pg_control"))
        c = copy.deepcopy(config)
        c["restapi"]["connect_address"] = "127.0.0.1:8008"
        c["kubernetes"]["pod_ip"] = "::1"
        c["consul"]["host"] = "127.0.0.1:50000"
        c["etcd"]["host"] = "127.0.0.1:237"
        c["postgresql"]["listen"] = "127.0.0.1:5432"
        with patch('patroni.validator.open', mock_open(read_data='9')):
            schema(c)
        output = mock_out.getvalue()
        self.assertEqual(['consul.host', 'etcd.host', 'postgresql.bin_dir', 'postgresql.data_dir',
                          'postgresql.listen', 'restapi.connect_address'], parse_output(output))

    @patch('subprocess.check_output', Mock(return_value=b"postgres (PostgreSQL) 12.1"))
    def test_data_dir_contains_pg_version(self, mock_out, mock_err):
        directories.append(config["postgresql"]["data_dir"])
        directories.append(config["postgresql"]["bin_dir"])
        directories.append(os.path.join(config["postgresql"]["data_dir"], "pg_wal"))
        files.append(os.path.join(config["postgresql"]["data_dir"], "global", "pg_control"))
        files.append(os.path.join(config["postgresql"]["data_dir"], "PG_VERSION"))
        files.append(os.path.join(config["postgresql"]["bin_dir"], "pg_ctl"))
        files.append(os.path.join(config["postgresql"]["bin_dir"], "initdb"))
        files.append(os.path.join(config["postgresql"]["bin_dir"], "pg_controldata"))
        files.append(os.path.join(config["postgresql"]["bin_dir"], "pg_basebackup"))
        files.append(os.path.join(config["postgresql"]["bin_dir"], "postgres"))
        files.append(os.path.join(config["postgresql"]["bin_dir"], "pg_isready"))
        with patch('patroni.validator.open', mock_open(read_data='12')):
            schema(config)
        output = mock_out.getvalue()
        self.assertEqual([], parse_output(output))

    @patch('subprocess.check_output', Mock(return_value=b"postgres (PostgreSQL) 12.1"))
    def test_pg_version_missmatch(self, mock_out, mock_err):
        directories.append(config["postgresql"]["data_dir"])
        directories.append(config["postgresql"]["bin_dir"])
        directories.append(os.path.join(config["postgresql"]["data_dir"], "pg_wal"))
        files.append(os.path.join(config["postgresql"]["data_dir"], "global", "pg_control"))
        files.append(os.path.join(config["postgresql"]["data_dir"], "PG_VERSION"))
        c = copy.deepcopy(config)
        c["etcd"]["hosts"] = []
        del c["postgresql"]["bin_dir"]
        with patch('patroni.validator.open', mock_open(read_data='11')):
            schema(c)
        output = mock_out.getvalue()
        self.assertEqual(['etcd.hosts', 'postgresql.data_dir'], parse_output(output))

    @patch('subprocess.check_output', Mock(return_value=b"postgres (PostgreSQL) 12.1"))
    def test_pg_wal_doesnt_exist(self, mock_out, mock_err):
        directories.append(config["postgresql"]["data_dir"])
        directories.append(config["postgresql"]["bin_dir"])
        files.append(os.path.join(config["postgresql"]["data_dir"], "global", "pg_control"))
        files.append(os.path.join(config["postgresql"]["data_dir"], "PG_VERSION"))
        c = copy.deepcopy(config)
        del c["postgresql"]["bin_dir"]
        with patch('patroni.validator.open', mock_open(read_data='11')):
            schema(c)
        output = mock_out.getvalue()
        self.assertEqual(['postgresql.data_dir'], parse_output(output))

    def test_data_dir_is_empty_string(self, mock_out, mock_err):
        directories.append(config["postgresql"]["data_dir"])
        directories.append(config["postgresql"]["bin_dir"])
        c = copy.deepcopy(config)
        c["kubernetes"] = False
        c["postgresql"]["pg_hba"] = ""
        c["postgresql"]["data_dir"] = ""
        c["postgresql"]["bin_dir"] = ""
        schema(c)
        output = mock_out.getvalue()
        self.assertEqual(['kubernetes', 'postgresql.bin_dir',
                          'postgresql.data_dir', 'postgresql.pg_hba'], parse_output(output))<|MERGE_RESOLUTION|>--- conflicted
+++ resolved
@@ -1,12 +1,8 @@
 import copy
 import os
 import socket
-<<<<<<< HEAD
-import copy
-=======
 import tempfile
 import unittest
->>>>>>> 337f9efc
 
 from mock import Mock, patch, mock_open
 from patroni.dcs import dcs_modules
