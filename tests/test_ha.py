import unittest

from mock import Mock, patch
<<<<<<< HEAD
from patroni.dcs import Cluster, Member, DCSError
=======
from patroni.dcs import Cluster, DCSError, Leader, Member
>>>>>>> a4266be3
from patroni.etcd import Client, Etcd
from patroni.exceptions import PostgresException
from patroni.ha import Ha
from test_etcd import socket_getaddrinfo, etcd_read, etcd_write, requests_get


def true(*args, **kwargs):
    return True


def false(*args, **kwargs):
    return False


def get_cluster(initialize, leader):
    return Cluster(initialize, leader, None, None)


def get_cluster_not_initialized_without_leader():
    return get_cluster(None, None)


def get_cluster_initialized_without_leader():
    return get_cluster(True, None)

<<<<<<< HEAD
    def check_replication_lag(self, last_leader_operation):
        return True
=======
>>>>>>> a4266be3

def get_cluster_initialized_with_leader():
    return get_cluster(True, Leader(0, 0, 0,
                       Member(0, 'leader', 'postgres://replicator:rep-pass@127.0.0.1:5435/postgres',
                              None, None, 28)))


class MockPostgresql(Mock):

    name = 'postgresql0'
    role = 'replica'

    def is_healthy(self):
        return True

    def start(self):
        return True

    def is_healthiest_node(self, members):
        return True

    def is_leader(self):
        return True

    def xlog_position(self):
        return 0

    def last_operation(self):
        return 0

    def data_directory_empty(self):
        return False

    def bootstrap(self, *args, **kwargs):
        return True


class TestHa(unittest.TestCase):

    @patch('socket.getaddrinfo', socket_getaddrinfo)
    @patch.object(Client, 'machines')
    def setUp(self, mock_machines):
        mock_machines.__get__ = Mock(return_value=['http://remotehost:2379'])
        self.p = MockPostgresql()
        self.e = Etcd('foo', {'ttl': 30, 'host': 'ok:2379', 'scope': 'test'})
        self.e.client.read = etcd_read
        self.e.client.write = etcd_write
        self.ha = Ha(self.p, self.e)
        self.ha.load_cluster_from_dcs()
        self.ha.cluster = get_cluster_not_initialized_without_leader()
        self.ha.load_cluster_from_dcs = Mock()

    def test_load_cluster_from_dcs(self):
        ha = Ha(self.p, self.e)
        ha.load_cluster_from_dcs()
        self.e.get_cluster = get_cluster_not_initialized_without_leader
        ha.load_cluster_from_dcs()

    def test_start_as_replica(self):
        self.p.is_healthy = false
        self.assertEquals(self.ha.run_cycle(), 'started as a secondary')

    def test_start_as_readonly(self):
        self.ha.cluster.is_unlocked = false
        self.p.is_leader = self.p.is_healthy = false
        self.ha.has_lock = true
        self.assertEquals(self.ha.run_cycle(), 'promoted self to leader because i had the session lock')

    def test_acquire_lock_as_master(self):
        self.assertEquals(self.ha.run_cycle(), 'acquired session lock as a leader')

    def test_promoted_by_acquiring_lock(self):
        self.ha.is_healthiest_node = true
        self.p.is_leader = false
        self.assertEquals(self.ha.run_cycle(), 'promoted self to leader by acquiring session lock')

    def test_demote_after_failing_to_obtain_lock(self):
        self.ha.acquire_lock = false
        self.assertEquals(self.ha.run_cycle(), 'demoted self due after trying and failing to obtain lock')

    def test_follow_new_leader_after_failing_to_obtain_lock(self):
        self.ha.is_healthiest_node = true
        self.ha.acquire_lock = false
        self.p.is_leader = false
        self.assertEquals(self.ha.run_cycle(), 'following new leader after trying and failing to obtain lock')

    def test_demote_because_not_healthiest(self):
        self.ha.is_healthiest_node = false
        self.assertEquals(self.ha.run_cycle(), 'demoting self because i am not the healthiest node')

    def test_follow_new_leader_because_not_healthiest(self):
        self.ha.is_healthiest_node = false
        self.p.is_leader = false
        self.assertEquals(self.ha.run_cycle(), 'following a different leader because i am not the healthiest node')

    def test_promote_because_have_lock(self):
        self.ha.cluster.is_unlocked = false
        self.ha.has_lock = true
        self.p.is_leader = false
        self.assertEquals(self.ha.run_cycle(), 'promoted self to leader because i had the session lock')

    def test_leader_with_lock(self):
        self.ha.cluster.is_unlocked = false
        self.ha.has_lock = true
        self.assertEquals(self.ha.run_cycle(), 'no action.  i am the leader with the lock')

    def test_demote_because_not_having_lock(self):
        self.ha.cluster.is_unlocked = false
        self.assertEquals(self.ha.run_cycle(), 'demoting self because i do not have the lock and i was a leader')

    def test_demote_because_update_lock_failed(self):
        self.ha.cluster.is_unlocked = false
        self.ha.has_lock = true
        self.ha.update_lock = false
        self.assertEquals(self.ha.run_cycle(), 'demoting self because i do not have the lock and i was a leader')

    def test_follow_the_leader(self):
        self.ha.cluster.is_unlocked = false
        self.p.is_leader = false
        self.assertEquals(self.ha.run_cycle(), 'no action.  i am a secondary and i am following a leader')

    def test_no_etcd_connection_master_demote(self):
        self.ha.load_cluster_from_dcs = Mock(side_effect=DCSError('Etcd is not responding properly'))
        self.assertEquals(self.ha.run_cycle(), 'demoted self because DCS is not accessible and i was a leader')

<<<<<<< HEAD
    def test_is_healthiest_node(self):
        self.assertTrue(self.ha.is_healthiest_node())
        self.p.is_leader = false
        self.ha.fetch_node_status = lambda e: (e, True, True, 0)  # accessible, in_recovery
        self.assertTrue(self.ha.is_healthiest_node())
        self.ha.fetch_node_status = lambda e: (e, True, False, 0)  # accessible, not in_recovery
        self.assertFalse(self.ha.is_healthiest_node())
        self.ha.fetch_node_status = lambda e: (e, True, True, 1)  # accessible, in_recovery, xlog location ahead
        self.assertFalse(self.ha.is_healthiest_node())
        self.p.check_replication_lag = false
        self.assertFalse(self.ha.is_healthiest_node())

    @patch('requests.get', requests_get)
    def test_fetch_node_status(self):
        member = Member(0, 'test', '', 'http://127.0.0.1:8011/patroni', None, None)
        self.ha.fetch_node_status(member)
        member = Member(0, 'test', '', 'http://localhost:8011/patroni', None, None)
        self.ha.fetch_node_status(member)
=======
    def test_bootstrap_from_leader(self):
        self.ha.cluster = get_cluster_initialized_with_leader()
        self.assertEquals(self.ha.bootstrap(), 'bootstrapped from leader')

    def test_bootstrap_from_leader_failed(self):
        self.ha.cluster = get_cluster_initialized_with_leader()
        self.p.bootstrap = false
        self.assertEquals(self.ha.bootstrap(), 'failed to bootstrap from leader')

    def test_bootstrap_waiting_for_leader(self):
        self.ha.cluster = get_cluster_initialized_without_leader()
        self.assertEquals(self.ha.bootstrap(), 'waiting for leader to bootstrap')

    def test_bootstrap_initialize_lock_failed(self):
        self.ha.cluster = get_cluster_not_initialized_without_leader()
        self.assertEquals(self.ha.bootstrap(), 'failed to acquire initialize lock')

    def test_bootstrap_initialized_new_cluster(self):
        self.ha.cluster = get_cluster_not_initialized_without_leader()
        self.e.initialize = true
        self.assertEquals(self.ha.bootstrap(), 'initialized a new cluster')

    def test_bootstrap_release_initialize_key_on_failure(self):
        self.ha.cluster = get_cluster_not_initialized_without_leader()
        self.e.initialize = true
        self.p.bootstrap = Mock(side_effect=PostgresException("Could not bootstrap master PostgreSQL"))
        self.assertRaises(PostgresException, self.ha.bootstrap)
>>>>>>> a4266be3
<|MERGE_RESOLUTION|>--- conflicted
+++ resolved
@@ -1,11 +1,7 @@
 import unittest
 
 from mock import Mock, patch
-<<<<<<< HEAD
-from patroni.dcs import Cluster, Member, DCSError
-=======
 from patroni.dcs import Cluster, DCSError, Leader, Member
->>>>>>> a4266be3
 from patroni.etcd import Client, Etcd
 from patroni.exceptions import PostgresException
 from patroni.ha import Ha
@@ -31,11 +27,6 @@
 def get_cluster_initialized_without_leader():
     return get_cluster(True, None)
 
-<<<<<<< HEAD
-    def check_replication_lag(self, last_leader_operation):
-        return True
-=======
->>>>>>> a4266be3
 
 def get_cluster_initialized_with_leader():
     return get_cluster(True, Leader(0, 0, 0,
@@ -70,6 +61,9 @@
         return False
 
     def bootstrap(self, *args, **kwargs):
+        return True
+
+    def check_replication_lag(self, last_leader_operation):
         return True
 
 
@@ -161,7 +155,34 @@
         self.ha.load_cluster_from_dcs = Mock(side_effect=DCSError('Etcd is not responding properly'))
         self.assertEquals(self.ha.run_cycle(), 'demoted self because DCS is not accessible and i was a leader')
 
-<<<<<<< HEAD
+    def test_bootstrap_from_leader(self):
+        self.ha.cluster = get_cluster_initialized_with_leader()
+        self.assertEquals(self.ha.bootstrap(), 'bootstrapped from leader')
+
+    def test_bootstrap_from_leader_failed(self):
+        self.ha.cluster = get_cluster_initialized_with_leader()
+        self.p.bootstrap = false
+        self.assertEquals(self.ha.bootstrap(), 'failed to bootstrap from leader')
+
+    def test_bootstrap_waiting_for_leader(self):
+        self.ha.cluster = get_cluster_initialized_without_leader()
+        self.assertEquals(self.ha.bootstrap(), 'waiting for leader to bootstrap')
+
+    def test_bootstrap_initialize_lock_failed(self):
+        self.ha.cluster = get_cluster_not_initialized_without_leader()
+        self.assertEquals(self.ha.bootstrap(), 'failed to acquire initialize lock')
+
+    def test_bootstrap_initialized_new_cluster(self):
+        self.ha.cluster = get_cluster_not_initialized_without_leader()
+        self.e.initialize = true
+        self.assertEquals(self.ha.bootstrap(), 'initialized a new cluster')
+
+    def test_bootstrap_release_initialize_key_on_failure(self):
+        self.ha.cluster = get_cluster_not_initialized_without_leader()
+        self.e.initialize = true
+        self.p.bootstrap = Mock(side_effect=PostgresException("Could not bootstrap master PostgreSQL"))
+        self.assertRaises(PostgresException, self.ha.bootstrap)
+
     def test_is_healthiest_node(self):
         self.assertTrue(self.ha.is_healthiest_node())
         self.p.is_leader = false
@@ -179,33 +200,4 @@
         member = Member(0, 'test', '', 'http://127.0.0.1:8011/patroni', None, None)
         self.ha.fetch_node_status(member)
         member = Member(0, 'test', '', 'http://localhost:8011/patroni', None, None)
-        self.ha.fetch_node_status(member)
-=======
-    def test_bootstrap_from_leader(self):
-        self.ha.cluster = get_cluster_initialized_with_leader()
-        self.assertEquals(self.ha.bootstrap(), 'bootstrapped from leader')
-
-    def test_bootstrap_from_leader_failed(self):
-        self.ha.cluster = get_cluster_initialized_with_leader()
-        self.p.bootstrap = false
-        self.assertEquals(self.ha.bootstrap(), 'failed to bootstrap from leader')
-
-    def test_bootstrap_waiting_for_leader(self):
-        self.ha.cluster = get_cluster_initialized_without_leader()
-        self.assertEquals(self.ha.bootstrap(), 'waiting for leader to bootstrap')
-
-    def test_bootstrap_initialize_lock_failed(self):
-        self.ha.cluster = get_cluster_not_initialized_without_leader()
-        self.assertEquals(self.ha.bootstrap(), 'failed to acquire initialize lock')
-
-    def test_bootstrap_initialized_new_cluster(self):
-        self.ha.cluster = get_cluster_not_initialized_without_leader()
-        self.e.initialize = true
-        self.assertEquals(self.ha.bootstrap(), 'initialized a new cluster')
-
-    def test_bootstrap_release_initialize_key_on_failure(self):
-        self.ha.cluster = get_cluster_not_initialized_without_leader()
-        self.e.initialize = true
-        self.p.bootstrap = Mock(side_effect=PostgresException("Could not bootstrap master PostgreSQL"))
-        self.assertRaises(PostgresException, self.ha.bootstrap)
->>>>>>> a4266be3
+        self.ha.fetch_node_status(member)