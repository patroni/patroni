import datetime
import etcd
import os
import unittest

from mock import Mock, MagicMock, PropertyMock, patch
from patroni.config import Config
from patroni.dcs import Cluster, ClusterConfig, Failover, Leader, Member, get_dcs, SyncState, TimelineHistory
from patroni.dcs.etcd import Client
from patroni.exceptions import DCSError, PostgresConnectionException, PatroniException
from patroni.ha import Ha, _MemberStatus
from patroni.postgresql import Postgresql
from patroni.watchdog import Watchdog
from patroni.utils import tzutc
from test_etcd import socket_getaddrinfo, etcd_read, etcd_write, requests_get
from test_postgresql import psycopg2_connect, MockPostmaster


<<<<<<< HEAD
PI_SYSID = "3141592653"
=======
SYSID = '12345678901'

>>>>>>> 84f29caf

def true(*args, **kwargs):
    return True


def false(*args, **kwargs):
    return False


def get_cluster(initialize, leader, members, failover, sync):
    history = TimelineHistory(1, [(1, 67197376, 'no recovery target specified', datetime.datetime.now().isoformat())])
    return Cluster(initialize, ClusterConfig(1, {1: 2}, 1), leader, 10, members, failover, sync, history)


def get_cluster_not_initialized_without_leader():
    return get_cluster(None, None, [], None, SyncState(None, None, None))


def get_cluster_initialized_without_leader(leader=False, failover=None, sync=None):
    m1 = Member(0, 'leader', 28, {'conn_url': 'postgres://replicator:rep-pass@127.0.0.1:5435/postgres',
                                  'api_url': 'http://127.0.0.1:8008/patroni', 'xlog_location': 4})
    leader = Leader(0, 0, m1) if leader else None
    m2 = Member(0, 'other', 28, {'conn_url': 'postgres://replicator:rep-pass@127.0.0.1:5436/postgres',
                                 'api_url': 'http://127.0.0.1:8011/patroni',
                                 'state': 'running',
                                 'pause': True,
                                 'tags': {'clonefrom': True},
                                 'scheduled_restart': {'schedule': "2100-01-01 10:53:07.560445+00:00",
                                                       'postgres_version': '99.0.0'}})
    syncstate = SyncState(0 if sync else None, sync and sync[0], sync and sync[1])
<<<<<<< HEAD
    return get_cluster(PI_SYSID, leader, [m1, m2], failover, syncstate)
=======
    return get_cluster(SYSID, leader, [m1, m2], failover, syncstate)
>>>>>>> 84f29caf


def get_cluster_initialized_with_leader(failover=None, sync=None):
    return get_cluster_initialized_without_leader(leader=True, failover=failover, sync=sync)


def get_cluster_initialized_with_only_leader(failover=None):
    leader = get_cluster_initialized_without_leader(leader=True, failover=failover).leader
    return get_cluster(True, leader, [leader], failover, None)


def get_node_status(reachable=True, in_recovery=True, wal_position=10, nofailover=False, watchdog_failed=False):
    def fetch_node_status(e):
        tags = {}
        if nofailover:
            tags['nofailover'] = True
        return _MemberStatus(e, reachable, in_recovery, wal_position, tags, watchdog_failed)
    return fetch_node_status


future_restart_time = datetime.datetime.now(tzutc) + datetime.timedelta(days=5)
postmaster_start_time = datetime.datetime.now(tzutc)


class MockPatroni(object):

    def __init__(self, p, d):
        os.environ[Config.PATRONI_CONFIG_VARIABLE] = """
restapi:
  listen: 0.0.0.0:8008
bootstrap:
  users:
    replicator:
      password: rep-pass
      options:
        - replication
postgresql:
  name: foo
  data_dir: data/postgresql0
  pg_rewind:
    username: postgres
    password: postgres
watchdog:
  mode: off
zookeeper:
  exhibitor:
    hosts: [localhost]
    port: 8181
"""
        self.config = Config()
        self.postgresql = p
        self.dcs = d
        self.api = Mock()
        self.tags = {'foo': 'bar'}
        self.nofailover = None
        self.replicatefrom = None
        self.api.connection_string = 'http://127.0.0.1:8008'
        self.clonefrom = None
        self.nosync = False
        self.scheduled_restart = {'schedule': future_restart_time,
                                  'postmaster_start_time': str(postmaster_start_time)}
        self.watchdog = Watchdog(self.config)


def run_async(self, func, args=()):
    return func(*args) if args else func()


@patch.object(Postgresql, 'is_running', Mock(return_value=MockPostmaster()))
@patch.object(Postgresql, 'is_leader', Mock(return_value=True))
@patch.object(Postgresql, 'timeline_wal_position', Mock(return_value=(1, 10)))
@patch.object(Postgresql, '_cluster_info_state_get', Mock(return_value=3))
@patch.object(Postgresql, 'call_nowait', Mock(return_value=True))
@patch.object(Postgresql, 'data_directory_empty', Mock(return_value=False))
<<<<<<< HEAD
@patch.object(Postgresql, 'controldata', Mock(return_value={'Database system identifier': PI_SYSID}))
=======
@patch.object(Postgresql, 'controldata', Mock(return_value={'Database system identifier': SYSID}))
>>>>>>> 84f29caf
@patch.object(Postgresql, 'sync_replication_slots', Mock())
@patch.object(Postgresql, 'write_pg_hba', Mock())
@patch.object(Postgresql, 'write_pgpass', Mock(return_value={}))
@patch.object(Postgresql, 'write_recovery_conf', Mock())
@patch.object(Postgresql, 'query', Mock())
@patch.object(Postgresql, 'checkpoint', Mock())
@patch.object(Postgresql, 'call_nowait', Mock())
@patch.object(Postgresql, 'cancellable_subprocess_call', Mock(return_value=0))
@patch.object(etcd.Client, 'write', etcd_write)
@patch.object(etcd.Client, 'read', etcd_read)
@patch.object(etcd.Client, 'delete', Mock(side_effect=etcd.EtcdException))
@patch('patroni.postgresql.polling_loop', Mock(return_value=range(1)))
@patch('patroni.async_executor.AsyncExecutor.busy', PropertyMock(return_value=False))
@patch('patroni.async_executor.AsyncExecutor.run_async', run_async)
@patch('subprocess.call', Mock(return_value=0))
@patch('time.sleep', Mock())
class TestHa(unittest.TestCase):

    @patch('socket.getaddrinfo', socket_getaddrinfo)
    @patch('psycopg2.connect', psycopg2_connect)
    @patch('patroni.dcs.dcs_modules', Mock(return_value=['patroni.dcs.foo', 'patroni.dcs.etcd']))
    @patch.object(etcd.Client, 'read', etcd_read)
    def setUp(self):
        with patch.object(Client, 'machines') as mock_machines:
            mock_machines.__get__ = Mock(return_value=['http://remotehost:2379'])
            self.p = Postgresql({'name': 'postgresql0', 'scope': 'dummy', 'listen': '127.0.0.1:5432',
                                 'data_dir': 'data/postgresql0', 'retry_timeout': 10,
                                 'maximum_lag_on_failover': 5,
                                 'authentication': {'superuser': {'username': 'foo', 'password': 'bar'},
                                                    'replication': {'username': '', 'password': ''}},
                                 'parameters': {'wal_level': 'hot_standby', 'max_replication_slots': 5, 'foo': 'bar',
                                                'hot_standby': 'on', 'max_wal_senders': 5, 'wal_keep_segments': 8}})
            self.p.set_state('running')
            self.p.set_role('replica')
            self.p.postmaster_start_time = MagicMock(return_value=str(postmaster_start_time))
            self.p.can_create_replica_without_replication_connection = MagicMock(return_value=False)
            self.e = get_dcs({'etcd': {'ttl': 30, 'host': 'ok:2379', 'scope': 'test',
                                       'name': 'foo', 'retry_timeout': 10}})
            self.ha = Ha(MockPatroni(self.p, self.e))
            self.ha.old_cluster = self.e.get_cluster()
            self.ha.cluster = get_cluster_initialized_without_leader()
            self.ha.load_cluster_from_dcs = Mock()

    def test_update_lock(self):
        self.p.last_operation = Mock(side_effect=PostgresConnectionException(''))
        self.assertTrue(self.ha.update_lock(True))

    def test_touch_member(self):
        self.p.timeline_wal_position = Mock(return_value=(0, 1))
        self.p.replica_cached_timeline = Mock(side_effect=Exception)
        self.ha.touch_member()

    def test_start_as_replica(self):
        self.p.is_healthy = false
        self.assertEquals(self.ha.run_cycle(), 'starting as a secondary')

    def test_recover_replica_failed(self):
        self.p.controldata = lambda: {'Database cluster state': 'in recovery', 'Database system identifier': SYSID}
        self.p.is_running = false
        self.p.follow = false
        self.assertEquals(self.ha.run_cycle(), 'starting as a secondary')
        self.assertEquals(self.ha.run_cycle(), 'failed to start postgres')

    def test_recover_former_master(self):
        self.p.follow = false
        self.p.is_running = false
        self.p.name = 'leader'
        self.p.set_role('master')
<<<<<<< HEAD
        self.p.controldata = lambda: {'Database cluster state': 'shut down', 'Database system identifier': PI_SYSID}
=======
        self.p.controldata = lambda: {'Database cluster state': 'shut down', 'Database system identifier': SYSID}
>>>>>>> 84f29caf
        self.ha.cluster = get_cluster_initialized_with_leader()
        self.assertEquals(self.ha.run_cycle(), 'starting as readonly because i had the session lock')

    @patch.object(Postgresql, 'fix_cluster_state', Mock())
    def test_crash_recovery(self):
        self.p.is_running = false
        self.p.controldata = lambda: {'Database cluster state': 'in production', 'Database system identifier': SYSID}
        self.assertEquals(self.ha.run_cycle(), 'doing crash recovery in a single user mode')

    @patch.object(Postgresql, 'rewind_needed_and_possible', Mock(return_value=True))
    def test_recover_with_rewind(self):
        self.p.is_running = false
        self.ha.cluster = get_cluster_initialized_with_leader()
        self.assertEquals(self.ha.run_cycle(), 'running pg_rewind from leader')

    @patch.object(Postgresql, 'can_rewind', PropertyMock(return_value=True))
    @patch.object(Postgresql, 'fix_cluster_state', Mock())
    def test_single_user_after_recover_failed(self):
<<<<<<< HEAD
        self.p.controldata = lambda: {'Database cluster state': 'in recovery', 'Database system identifier': PI_SYSID}
=======
        self.p.controldata = lambda: {'Database cluster state': 'in recovery', 'Database system identifier': SYSID}
>>>>>>> 84f29caf
        self.p.is_running = false
        self.p.follow = false
        self.assertEquals(self.ha.run_cycle(), 'starting as a secondary')
        self.assertEquals(self.ha.run_cycle(), 'fixing cluster state in a single user mode')

    @patch('sys.exit', return_value=1)
    @patch('patroni.ha.Ha.sysid_valid', MagicMock(return_value=True))
    def test_sysid_no_match(self, exit_mock):
        self.p.controldata = lambda: {'Database cluster state': 'in recovery', 'Database system identifier': '123'}
        self.ha.run_cycle()
        exit_mock.assert_called_once_with(1)

    @patch.object(Cluster, 'is_unlocked', Mock(return_value=False))
    def test_start_as_readonly(self):
        self.p.is_leader = false
        self.p.is_healthy = true
        self.ha.has_lock = true
<<<<<<< HEAD
        self.p.controldata = lambda: {'Database cluster state': 'in production', 'Database system identifier': PI_SYSID}
=======
        self.p.controldata = lambda: {'Database cluster state': 'in production', 'Database system identifier': SYSID}
>>>>>>> 84f29caf
        self.assertEquals(self.ha.run_cycle(), 'promoted self to leader because i had the session lock')

    @patch('psycopg2.connect', psycopg2_connect)
    def test_acquire_lock_as_master(self):
        self.assertEquals(self.ha.run_cycle(), 'acquired session lock as a leader')

    def test_promoted_by_acquiring_lock(self):
        self.ha.is_healthiest_node = true
        self.p.is_leader = false
        self.assertEquals(self.ha.run_cycle(), 'promoted self to leader by acquiring session lock')

    def test_long_promote(self):
        self.ha.cluster.is_unlocked = false
        self.ha.has_lock = true
        self.p.is_leader = false
        self.p.set_role('master')
        self.assertEquals(self.ha.run_cycle(), 'no action.  i am the leader with the lock')

    def test_demote_after_failing_to_obtain_lock(self):
        self.ha.acquire_lock = false
        self.assertEquals(self.ha.run_cycle(), 'demoted self after trying and failing to obtain lock')

    def test_follow_new_leader_after_failing_to_obtain_lock(self):
        self.ha.is_healthiest_node = true
        self.ha.acquire_lock = false
        self.p.is_leader = false
        self.assertEquals(self.ha.run_cycle(), 'following new leader after trying and failing to obtain lock')

    def test_demote_because_not_healthiest(self):
        self.ha.is_healthiest_node = false
        self.assertEquals(self.ha.run_cycle(), 'demoting self because i am not the healthiest node')

    def test_follow_new_leader_because_not_healthiest(self):
        self.ha.is_healthiest_node = false
        self.p.is_leader = false
        self.assertEquals(self.ha.run_cycle(), 'following a different leader because i am not the healthiest node')

    def test_promote_because_have_lock(self):
        self.ha.cluster.is_unlocked = false
        self.ha.has_lock = true
        self.p.is_leader = false
        self.assertEquals(self.ha.run_cycle(), 'promoted self to leader because i had the session lock')

    def test_promote_without_watchdog(self):
        self.ha.cluster.is_unlocked = false
        self.ha.has_lock = true
        self.p.is_leader = true
        with patch.object(Watchdog, 'activate', Mock(return_value=False)):
            self.assertEquals(self.ha.run_cycle(), 'Demoting self because watchdog could not be activated')
            self.p.is_leader = false
            self.assertEquals(self.ha.run_cycle(), 'Not promoting self because watchdog could not be activated')

    def test_leader_with_lock(self):
        self.ha.cluster = get_cluster_not_initialized_without_leader()
        self.ha.cluster.is_unlocked = false
        self.ha.has_lock = true
        self.assertEquals(self.ha.run_cycle(), 'no action.  i am the leader with the lock')

    def test_demote_because_not_having_lock(self):
        self.ha.cluster.is_unlocked = false
        with patch.object(Watchdog, 'is_running', PropertyMock(return_value=True)):
            self.assertEquals(self.ha.run_cycle(), 'demoting self because i do not have the lock and i was a leader')

    def test_demote_because_update_lock_failed(self):
        self.ha.cluster.is_unlocked = false
        self.ha.has_lock = true
        self.ha.update_lock = false
        self.assertEquals(self.ha.run_cycle(), 'demoted self because failed to update leader lock in DCS')
        self.p.is_leader = false
        self.assertEquals(self.ha.run_cycle(), 'not promoting because failed to update leader lock in DCS')

    def test_follow(self):
        self.ha.cluster.is_unlocked = false
        self.p.is_leader = false
        self.assertEquals(self.ha.run_cycle(), 'no action.  i am a secondary and i am following a leader')
        self.ha.patroni.replicatefrom = "foo"
        self.assertEquals(self.ha.run_cycle(), 'no action.  i am a secondary and i am following a leader')

    def test_follow_in_pause(self):
        self.ha.cluster.is_unlocked = false
        self.ha.is_paused = true
        self.assertEquals(self.ha.run_cycle(), 'PAUSE: continue to run as master without lock')
        self.p.is_leader = false
        self.assertEquals(self.ha.run_cycle(), 'PAUSE: no action')

    @patch.object(Postgresql, 'rewind_needed_and_possible', Mock(return_value=True))
    def test_follow_triggers_rewind(self):
        self.p.is_leader = false
        self.p.trigger_check_diverged_lsn()
        self.ha.cluster = get_cluster_initialized_with_leader()
        self.assertEquals(self.ha.run_cycle(), 'running pg_rewind from leader')

    def test_no_etcd_connection_master_demote(self):
        self.ha.load_cluster_from_dcs = Mock(side_effect=DCSError('Etcd is not responding properly'))
        self.assertEquals(self.ha.run_cycle(), 'demoted self because DCS is not accessible and i was a leader')

    @patch('time.sleep', Mock())
    def test_bootstrap_from_another_member(self):
        self.ha.cluster = get_cluster_initialized_with_leader()
        self.assertEquals(self.ha.bootstrap(), 'trying to bootstrap from replica \'other\'')

    def test_bootstrap_waiting_for_leader(self):
        self.ha.cluster = get_cluster_initialized_without_leader()
        self.assertEquals(self.ha.bootstrap(), 'waiting for leader to bootstrap')

    def test_bootstrap_without_leader(self):
        self.ha.cluster = get_cluster_initialized_without_leader()
        self.p.can_create_replica_without_replication_connection = MagicMock(return_value=True)
        self.assertEquals(self.ha.bootstrap(), 'trying to bootstrap (without leader)')

    def test_bootstrap_initialize_lock_failed(self):
        self.ha.cluster = get_cluster_not_initialized_without_leader()
        self.assertEquals(self.ha.bootstrap(), 'failed to acquire initialize lock')

    def test_bootstrap_initialized_new_cluster(self):
        self.ha.cluster = get_cluster_not_initialized_without_leader()
        self.e.initialize = true
        self.assertEquals(self.ha.bootstrap(), 'trying to bootstrap a new cluster')
        self.p.is_leader = false
        self.assertEquals(self.ha.run_cycle(), 'waiting for end of recovery after bootstrap')
        self.p.is_leader = true
        self.assertEquals(self.ha.run_cycle(), 'running post_bootstrap')
        self.assertEquals(self.ha.run_cycle(), 'initialized a new cluster')

    def test_bootstrap_release_initialize_key_on_failure(self):
        self.ha.cluster = get_cluster_not_initialized_without_leader()
        self.e.initialize = true
        self.ha.bootstrap()
        self.p.is_running = false
        self.assertRaises(PatroniException, self.ha.post_bootstrap)

    def test_bootstrap_release_initialize_key_on_watchdog_failure(self):
        self.ha.cluster = get_cluster_not_initialized_without_leader()
        self.e.initialize = true
        self.ha.bootstrap()
        self.p.is_running.return_value = MockPostmaster()
        self.p.is_leader = true
        with patch.object(Watchdog, 'activate', Mock(return_value=False)):
            self.assertEquals(self.ha.post_bootstrap(), 'running post_bootstrap')
            self.assertRaises(PatroniException, self.ha.post_bootstrap)

    @patch('psycopg2.connect', psycopg2_connect)
    def test_reinitialize(self):
        self.assertIsNotNone(self.ha.reinitialize())

        self.ha.cluster = get_cluster_initialized_with_leader()
        self.assertIsNone(self.ha.reinitialize(True))

        self.assertIsNotNone(self.ha.reinitialize())

        self.ha.state_handler.name = self.ha.cluster.leader.name
        self.assertIsNotNone(self.ha.reinitialize())

    @patch('time.sleep', Mock())
    def test_restart(self):
        self.assertEquals(self.ha.restart({}), (True, 'restarted successfully'))
        self.p.restart = Mock(return_value=None)
        self.assertEquals(self.ha.restart({}), (False, 'postgres is still starting'))
        self.p.restart = false
        self.assertEquals(self.ha.restart({}), (False, 'restart failed'))
        self.ha.cluster = get_cluster_initialized_with_leader()
        self.ha.reinitialize()
        self.assertEquals(self.ha.restart({}), (False, 'reinitialize already in progress'))
        with patch.object(self.ha, "restart_matches", return_value=False):
            self.assertEquals(self.ha.restart({'foo': 'bar'}), (False, "restart conditions are not satisfied"))

    @patch('os.kill', Mock())
    def test_restart_in_progress(self):
        with patch('patroni.async_executor.AsyncExecutor.busy', PropertyMock(return_value=True)):
            self.ha.restart({}, run_async=True)
            self.assertTrue(self.ha.restart_scheduled())
            self.assertEquals(self.ha.run_cycle(), 'restart in progress')

            self.ha.cluster = get_cluster_initialized_with_leader()
            self.assertEquals(self.ha.run_cycle(), 'restart in progress')

            self.ha.has_lock = true
            self.assertEquals(self.ha.run_cycle(), 'updated leader lock during restart')

            self.ha.update_lock = false
            self.p.set_role('master')
            with patch('patroni.async_executor.CriticalTask.cancel', Mock(return_value=False)):
                with patch('patroni.postgresql.Postgresql.terminate_starting_postmaster') as mock_terminate:
                    self.assertEquals(self.ha.run_cycle(), 'lost leader lock during restart')
                    mock_terminate.assert_called()

    @patch('requests.get', requests_get)
    def test_manual_failover_from_leader(self):
        self.ha.fetch_node_status = get_node_status()
        self.ha.has_lock = true
        self.ha.cluster = get_cluster_initialized_with_leader(Failover(0, 'blabla', '', None))
        self.assertEquals(self.ha.run_cycle(), 'no action.  i am the leader with the lock')
        self.ha.cluster = get_cluster_initialized_with_leader(Failover(0, '', self.p.name, None))
        self.assertEquals(self.ha.run_cycle(), 'no action.  i am the leader with the lock')
        self.ha.cluster = get_cluster_initialized_with_leader(Failover(0, '', 'blabla', None))
        self.assertEquals(self.ha.run_cycle(), 'no action.  i am the leader with the lock')
        f = Failover(0, self.p.name, '', None)
        self.ha.cluster = get_cluster_initialized_with_leader(f)
        self.assertEquals(self.ha.run_cycle(), 'manual failover: demoting myself')
        self.p.rewind_needed_and_possible = true
        self.assertEquals(self.ha.run_cycle(), 'manual failover: demoting myself')
        self.ha.fetch_node_status = get_node_status(nofailover=True)
        self.assertEquals(self.ha.run_cycle(), 'no action.  i am the leader with the lock')
        self.ha.fetch_node_status = get_node_status(watchdog_failed=True)
        self.assertEquals(self.ha.run_cycle(), 'no action.  i am the leader with the lock')
        self.ha.fetch_node_status = get_node_status(wal_position=1)
        self.assertEquals(self.ha.run_cycle(), 'no action.  i am the leader with the lock')
        # manual failover from the previous leader to us won't happen if we hold the nofailover flag
        self.ha.cluster = get_cluster_initialized_with_leader(Failover(0, 'blabla', self.p.name, None))
        self.assertEquals(self.ha.run_cycle(), 'no action.  i am the leader with the lock')

        # Failover scheduled time must include timezone
        scheduled = datetime.datetime.now()
        self.ha.cluster = get_cluster_initialized_with_leader(Failover(0, 'blabla', self.p.name, scheduled))
        self.ha.run_cycle()

        scheduled = datetime.datetime.utcnow().replace(tzinfo=tzutc)
        self.ha.cluster = get_cluster_initialized_with_leader(Failover(0, 'blabla', self.p.name, scheduled))
        self.assertEquals('no action.  i am the leader with the lock', self.ha.run_cycle())

        scheduled = scheduled + datetime.timedelta(seconds=30)
        self.ha.cluster = get_cluster_initialized_with_leader(Failover(0, 'blabla', self.p.name, scheduled))
        self.assertEquals('no action.  i am the leader with the lock', self.ha.run_cycle())

        scheduled = scheduled + datetime.timedelta(seconds=-600)
        self.ha.cluster = get_cluster_initialized_with_leader(Failover(0, 'blabla', self.p.name, scheduled))
        self.assertEquals('no action.  i am the leader with the lock', self.ha.run_cycle())

        scheduled = None
        self.ha.cluster = get_cluster_initialized_with_leader(Failover(0, 'blabla', self.p.name, scheduled))
        self.assertEquals('no action.  i am the leader with the lock', self.ha.run_cycle())

    @patch('requests.get', requests_get)
    def test_manual_failover_from_leader_in_pause(self):
        self.ha.has_lock = true
        self.ha.is_paused = true
        scheduled = datetime.datetime.now()
        self.ha.cluster = get_cluster_initialized_with_leader(Failover(0, 'blabla', self.p.name, scheduled))
        self.assertEquals('PAUSE: no action.  i am the leader with the lock', self.ha.run_cycle())
        self.ha.cluster = get_cluster_initialized_with_leader(Failover(0, self.p.name, '', None))
        self.assertEquals('PAUSE: no action.  i am the leader with the lock', self.ha.run_cycle())

    @patch('requests.get', requests_get)
    def test_manual_failover_from_leader_in_synchronous_mode(self):
        self.p.is_leader = true
        self.ha.has_lock = true
        self.ha.is_synchronous_mode = true
        self.ha.is_failover_possible = false
        self.ha.process_sync_replication = Mock()
        self.ha.cluster = get_cluster_initialized_with_leader(Failover(0, self.p.name, 'a', None), (self.p.name, None))
        self.assertEquals('no action.  i am the leader with the lock', self.ha.run_cycle())
        self.ha.cluster = get_cluster_initialized_with_leader(Failover(0, self.p.name, 'a', None), (self.p.name, 'a'))
        self.ha.is_failover_possible = true
        self.assertEquals('manual failover: demoting myself', self.ha.run_cycle())

    @patch('requests.get', requests_get)
    def test_manual_failover_process_no_leader(self):
        self.p.is_leader = false
        self.ha.cluster = get_cluster_initialized_without_leader(failover=Failover(0, '', self.p.name, None))
        self.assertEquals(self.ha.run_cycle(), 'promoted self to leader by acquiring session lock')
        self.ha.cluster = get_cluster_initialized_without_leader(failover=Failover(0, '', 'leader', None))
        self.p.set_role('replica')
        self.assertEquals(self.ha.run_cycle(), 'promoted self to leader by acquiring session lock')
        self.ha.fetch_node_status = get_node_status()  # accessible, in_recovery
        self.assertEquals(self.ha.run_cycle(), 'following a different leader because i am not the healthiest node')
        self.ha.cluster = get_cluster_initialized_without_leader(failover=Failover(0, self.p.name, '', None))
        self.assertEquals(self.ha.run_cycle(), 'following a different leader because i am not the healthiest node')
        self.ha.fetch_node_status = get_node_status(reachable=False)  # inaccessible, in_recovery
        self.p.set_role('replica')
        self.assertEquals(self.ha.run_cycle(), 'promoted self to leader by acquiring session lock')
        # set failover flag to True for all members of the cluster
        # this should elect the current member, as we are not going to call the API for it.
        self.ha.cluster = get_cluster_initialized_without_leader(failover=Failover(0, '', 'other', None))
        self.ha.fetch_node_status = get_node_status(nofailover=True)  # accessible, in_recovery
        self.p.set_role('replica')
        self.assertEquals(self.ha.run_cycle(), 'promoted self to leader by acquiring session lock')
        # same as previous, but set the current member to nofailover. In no case it should be elected as a leader
        self.ha.patroni.nofailover = True
        self.assertEquals(self.ha.run_cycle(), 'following a different leader because I am not allowed to promote')

    def test_manual_failover_process_no_leader_in_pause(self):
        self.ha.is_paused = true
        self.ha.cluster = get_cluster_initialized_without_leader(failover=Failover(0, '', 'other', None))
        self.assertEquals(self.ha.run_cycle(), 'PAUSE: continue to run as master without lock')
        self.ha.cluster = get_cluster_initialized_without_leader(failover=Failover(0, 'leader', '', None))
        self.assertEquals(self.ha.run_cycle(), 'PAUSE: continue to run as master without lock')
        self.ha.cluster = get_cluster_initialized_without_leader(failover=Failover(0, 'leader', 'blabla', None))
        self.assertEquals('PAUSE: acquired session lock as a leader', self.ha.run_cycle())
        self.p.is_leader = false
        self.p.set_role('replica')
        self.ha.cluster = get_cluster_initialized_without_leader(failover=Failover(0, 'leader', self.p.name, None))
        self.assertEquals(self.ha.run_cycle(), 'PAUSE: promoted self to leader by acquiring session lock')

    def test_is_healthiest_node(self):
        self.ha.state_handler.is_leader = false
        self.ha.patroni.nofailover = False
        self.ha.fetch_node_status = get_node_status()
        self.assertTrue(self.ha.is_healthiest_node())
        with patch.object(Watchdog, 'is_healthy', PropertyMock(return_value=False)):
            self.assertFalse(self.ha.is_healthiest_node())
        with patch('patroni.postgresql.Postgresql.is_starting', return_value=True):
            self.assertFalse(self.ha.is_healthiest_node())
        self.ha.is_paused = true
        self.assertFalse(self.ha.is_healthiest_node())

    def test__is_healthiest_node(self):
        self.assertTrue(self.ha._is_healthiest_node(self.ha.old_cluster.members))
        self.p.is_leader = false
        self.ha.fetch_node_status = get_node_status()  # accessible, in_recovery
        self.assertTrue(self.ha._is_healthiest_node(self.ha.old_cluster.members))
        self.ha.fetch_node_status = get_node_status(in_recovery=False)  # accessible, not in_recovery
        self.assertFalse(self.ha._is_healthiest_node(self.ha.old_cluster.members))
        self.ha.fetch_node_status = get_node_status(wal_position=11)  # accessible, in_recovery, wal position ahead
        self.assertFalse(self.ha._is_healthiest_node(self.ha.old_cluster.members))
        with patch('patroni.postgresql.Postgresql.timeline_wal_position', return_value=(1, 1)):
            self.assertFalse(self.ha._is_healthiest_node(self.ha.old_cluster.members))
        self.ha.patroni.nofailover = True
        self.assertFalse(self.ha._is_healthiest_node(self.ha.old_cluster.members))
        self.ha.patroni.nofailover = False

    @patch('requests.get', requests_get)
    def test_fetch_node_status(self):
        member = Member(0, 'test', 1, {'api_url': 'http://127.0.0.1:8011/patroni'})
        self.ha.fetch_node_status(member)
        member = Member(0, 'test', 1, {'api_url': 'http://localhost:8011/patroni'})
        self.ha.fetch_node_status(member)

    def test_post_recover(self):
        self.p.is_running = false
        self.ha.has_lock = true
        self.assertEqual(self.ha.post_recover(), 'removed leader key after trying and failing to start postgres')
        self.ha.has_lock = false
        self.assertEqual(self.ha.post_recover(), 'failed to start postgres')
        self.p.is_running = true
        self.assertIsNone(self.ha.post_recover())

    def test_schedule_future_restart(self):
        self.ha.patroni.scheduled_restart = {}
        # do the restart 2 times. The first one should succeed, the second one should fail
        self.assertTrue(self.ha.schedule_future_restart({'schedule': future_restart_time}))
        self.assertFalse(self.ha.schedule_future_restart({'schedule': future_restart_time}))

    def test_delete_future_restarts(self):
        self.ha.delete_future_restart()

    def test_evaluate_scheduled_restart(self):
        self.p.postmaster_start_time = Mock(return_value=str(postmaster_start_time))
        # restart already in progres
        with patch('patroni.async_executor.AsyncExecutor.busy', PropertyMock(return_value=True)):
            self.assertIsNone(self.ha.evaluate_scheduled_restart())
        # restart while the postmaster has been already restarted, fails
        with patch.object(self.ha,
                          'future_restart_scheduled',
                          Mock(return_value={'postmaster_start_time':
                                             str(postmaster_start_time - datetime.timedelta(days=1)),
                                             'schedule': str(future_restart_time)})):
            self.assertIsNone(self.ha.evaluate_scheduled_restart())
        with patch.object(self.ha,
                          'future_restart_scheduled',
                          Mock(return_value={'postmaster_start_time': str(postmaster_start_time),
                                             'schedule': str(future_restart_time)})):
            with patch.object(self.ha,
                              'should_run_scheduled_action', Mock(return_value=True)):
                # restart in the future, ok
                self.assertIsNotNone(self.ha.evaluate_scheduled_restart())
                with patch.object(self.ha, 'restart', Mock(return_value=(False, "Test"))):
                    # restart in the future, bit the actual restart failed
                    self.assertIsNone(self.ha.evaluate_scheduled_restart())

    def test_scheduled_restart(self):
        self.ha.cluster = get_cluster_initialized_with_leader()
        with patch.object(self.ha, "evaluate_scheduled_restart", Mock(return_value="restart scheduled")):
            self.assertEquals(self.ha.run_cycle(), "restart scheduled")

    def test_restart_matches(self):
        self.p._role = 'replica'
        self.p.server_version = 90500
        self.p._pending_restart = True
        self.assertFalse(self.ha.restart_matches("master", "9.5.0", True))
        self.assertFalse(self.ha.restart_matches("replica", "9.4.3", True))
        self.p._pending_restart = False
        self.assertFalse(self.ha.restart_matches("replica", "9.5.2", True))
        self.assertTrue(self.ha.restart_matches("replica", "9.5.2", False))

    def test_process_healthy_cluster_in_pause(self):
        self.p.is_leader = false
        self.ha.is_paused = true
        self.p.name = 'leader'
        self.ha.cluster = get_cluster_initialized_with_leader()
        self.assertEquals(self.ha.run_cycle(), 'PAUSE: removed leader lock because postgres is not running as master')
        self.ha.cluster = get_cluster_initialized_with_leader(Failover(0, '', self.p.name, None))
        self.assertEquals(self.ha.run_cycle(), 'PAUSE: waiting to become master after promote...')

    def test_postgres_unhealthy_in_pause(self):
        self.ha.is_paused = true
        self.p.is_healthy = false
        self.assertEquals(self.ha.run_cycle(), 'PAUSE: postgres is not running')
        self.ha.has_lock = true
        self.assertEquals(self.ha.run_cycle(), 'PAUSE: removed leader lock because postgres is not running')

    def test_no_etcd_connection_in_pause(self):
        self.ha.is_paused = true
        self.ha.load_cluster_from_dcs = Mock(side_effect=DCSError('Etcd is not responding properly'))
        self.assertEquals(self.ha.run_cycle(), 'PAUSE: DCS is not accessible')

    @patch('patroni.ha.Ha.update_lock', return_value=True)
    @patch('patroni.ha.Ha.demote')
    def test_starting_timeout(self, demote, update_lock):
        def check_calls(seq):
            for mock, called in seq:
                if called:
                    mock.assert_called_once()
                else:
                    mock.assert_not_called()
                mock.reset_mock()
        self.ha.has_lock = true
        self.ha.cluster = get_cluster_initialized_with_leader()
        self.p.check_for_startup = true
        self.p.time_in_state = lambda: 30
        self.assertEquals(self.ha.run_cycle(), 'PostgreSQL is still starting up, 270 seconds until timeout')
        check_calls([(update_lock, True), (demote, False)])

        self.p.time_in_state = lambda: 350
        self.ha.fetch_node_status = get_node_status(reachable=False)  # inaccessible, in_recovery
        self.assertEquals(self.ha.run_cycle(),
                          'master start has timed out, but continuing to wait because failover is not possible')
        check_calls([(update_lock, True), (demote, False)])

        self.ha.fetch_node_status = get_node_status()  # accessible, in_recovery
        self.assertEquals(self.ha.run_cycle(), 'stopped PostgreSQL because of startup timeout')
        check_calls([(update_lock, True), (demote, True)])

        update_lock.return_value = False
        self.assertEquals(self.ha.run_cycle(), 'stopped PostgreSQL while starting up because leader key was lost')
        check_calls([(update_lock, True), (demote, True)])

        self.ha.has_lock = false
        self.p.is_leader = false
        self.assertEquals(self.ha.run_cycle(), 'no action.  i am a secondary and i am following a leader')
        check_calls([(update_lock, False), (demote, False)])

    def test_manual_failover_while_starting(self):
        self.ha.has_lock = true
        self.p.check_for_startup = true
        f = Failover(0, self.p.name, '', None)
        self.ha.cluster = get_cluster_initialized_with_leader(f)
        self.ha.fetch_node_status = get_node_status()  # accessible, in_recovery
        self.assertEquals(self.ha.run_cycle(), 'manual failover: demoting myself')

    @patch('patroni.ha.Ha.demote')
    def test_failover_immediately_on_zero_master_start_timeout(self, demote):
        self.p.is_running = false
        self.ha.cluster = get_cluster_initialized_with_leader(sync=(self.p.name, 'other'))
        self.ha.cluster.config.data['synchronous_mode'] = True
        self.ha.patroni.config.set_dynamic_configuration({'master_start_timeout': 0})
        self.ha.has_lock = true
        self.ha.update_lock = true
        self.ha.fetch_node_status = get_node_status()  # accessible, in_recovery
        self.assertEquals(self.ha.run_cycle(), 'stopped PostgreSQL to fail over after a crash')
        demote.assert_called_once()

    @patch('patroni.postgresql.Postgresql.follow')
    def test_demote_immediate(self, follow):
        self.ha.has_lock = true
        self.e.get_cluster = Mock(return_value=get_cluster_initialized_without_leader())
        self.ha.demote('immediate')
        follow.assert_called_once_with(None)

    def test_process_sync_replication(self):
        self.ha.has_lock = true
        mock_set_sync = self.p.set_synchronous_standby = Mock()
        self.p.name = 'leader'

        # Test sync key removed when sync mode disabled
        self.ha.cluster = get_cluster_initialized_with_leader(sync=('leader', 'other'))
        with patch.object(self.ha.dcs, 'delete_sync_state') as mock_delete_sync:
            self.ha.run_cycle()
            mock_delete_sync.assert_called_once()
            mock_set_sync.assert_called_once_with(None)

        mock_set_sync.reset_mock()
        # Test sync key not touched when not there
        self.ha.cluster = get_cluster_initialized_with_leader()
        with patch.object(self.ha.dcs, 'delete_sync_state') as mock_delete_sync:
            self.ha.run_cycle()
            mock_delete_sync.assert_not_called()
            mock_set_sync.assert_called_once_with(None)

        mock_set_sync.reset_mock()

        self.ha.is_synchronous_mode = true

        # Test sync standby not touched when picking the same node
        self.p.pick_synchronous_standby = Mock(return_value=('other', True))
        self.ha.cluster = get_cluster_initialized_with_leader(sync=('leader', 'other'))
        self.ha.run_cycle()
        mock_set_sync.assert_not_called()

        mock_set_sync.reset_mock()

        # Test sync standby is replaced when switching standbys
        self.p.pick_synchronous_standby = Mock(return_value=('other2', False))
        self.ha.dcs.write_sync_state = Mock(return_value=True)
        self.ha.run_cycle()
        mock_set_sync.assert_called_once_with('other2')

        mock_set_sync.reset_mock()
        # Test sync standby is not disabled when updating dcs fails
        self.ha.dcs.write_sync_state = Mock(return_value=False)
        self.ha.run_cycle()
        mock_set_sync.assert_not_called()

        mock_set_sync.reset_mock()
        # Test changing sync standby
        self.ha.dcs.write_sync_state = Mock(return_value=True)
        self.ha.dcs.get_cluster = Mock(return_value=get_cluster_initialized_with_leader(sync=('leader', 'other')))
        # self.ha.cluster = get_cluster_initialized_with_leader(sync=('leader', 'other'))
        self.p.pick_synchronous_standby = Mock(return_value=('other2', True))
        self.ha.run_cycle()
        self.ha.dcs.get_cluster.assert_called_once()
        self.assertEquals(self.ha.dcs.write_sync_state.call_count, 2)

        # Test updating sync standby key failed due to race
        self.ha.dcs.write_sync_state = Mock(side_effect=[True, False])
        self.ha.run_cycle()
        self.assertEquals(self.ha.dcs.write_sync_state.call_count, 2)

        # Test changing sync standby failed due to race
        self.ha.dcs.write_sync_state = Mock(return_value=True)
        self.ha.dcs.get_cluster = Mock(return_value=get_cluster_initialized_with_leader(sync=('somebodyelse', None)))
        self.ha.run_cycle()
        self.assertEquals(self.ha.dcs.write_sync_state.call_count, 1)

        # Test sync set to '*' when synchronous_mode_strict is enabled
        mock_set_sync.reset_mock()
        self.ha.is_synchronous_mode_strict = true
        self.p.pick_synchronous_standby = Mock(return_value=(None, False))
        self.ha.run_cycle()
        mock_set_sync.assert_called_once_with('*')

    def test_sync_replication_become_master(self):
        self.ha.is_synchronous_mode = true

        mock_set_sync = self.p.set_synchronous_standby = Mock()
        self.p.is_leader = false
        self.p.set_role('replica')
        self.ha.has_lock = true
        mock_write_sync = self.ha.dcs.write_sync_state = Mock(return_value=True)
        self.p.name = 'leader'
        self.ha.cluster = get_cluster_initialized_with_leader(sync=('other', None))

        # When we just became master nobody is sync
        self.assertEquals(self.ha.enforce_master_role('msg', 'promote msg'), 'promote msg')
        mock_set_sync.assert_called_once_with(None)
        mock_write_sync.assert_called_once_with('leader', None, index=0)

        mock_set_sync.reset_mock()

        # When we just became master nobody is sync
        self.p.set_role('replica')
        mock_write_sync.return_value = False
        self.assertTrue(self.ha.enforce_master_role('msg', 'promote msg') != 'promote msg')
        mock_set_sync.assert_not_called()

    def test_unhealthy_sync_mode(self):
        self.ha.is_synchronous_mode = true

        self.p.is_leader = false
        self.p.set_role('replica')
        self.p.name = 'other'
        self.ha.cluster = get_cluster_initialized_without_leader(sync=('leader', 'other2'))
        mock_write_sync = self.ha.dcs.write_sync_state = Mock(return_value=True)
        mock_acquire = self.ha.acquire_lock = Mock(return_value=True)
        mock_follow = self.p.follow = Mock()
        mock_promote = self.p.promote = Mock()

        # If we don't match the sync replica we are not allowed to acquire lock
        self.ha.run_cycle()
        mock_acquire.assert_not_called()
        mock_follow.assert_called_once()
        self.assertEquals(mock_follow.call_args[0][0], None)
        mock_write_sync.assert_not_called()

        mock_follow.reset_mock()
        # If we do match we will try to promote
        self.ha._is_healthiest_node = true

        self.ha.cluster = get_cluster_initialized_without_leader(sync=('leader', 'other'))
        self.ha.run_cycle()
        mock_acquire.assert_called_once()
        mock_follow.assert_not_called()
        mock_promote.assert_called_once()
        mock_write_sync.assert_called_once_with('other', None, index=0)

    def test_disable_sync_when_restarting(self):
        self.ha.is_synchronous_mode = true

        self.p.name = 'other'
        self.p.is_leader = false
        self.p.set_role('replica')
        mock_restart = self.p.restart = Mock(return_value=True)
        self.ha.cluster = get_cluster_initialized_with_leader(sync=('leader', 'other'))
        self.ha.touch_member = Mock(return_value=True)
        self.ha.dcs.get_cluster = Mock(side_effect=[
            get_cluster_initialized_with_leader(sync=('leader', syncstandby))
            for syncstandby in ['other', None]])

        with patch('time.sleep') as mock_sleep:
            self.ha.restart({})
            mock_restart.assert_called_once()
            mock_sleep.assert_called()

        # Restart is still called when DCS connection fails
        mock_restart.reset_mock()
        self.ha.dcs.get_cluster = Mock(side_effect=DCSError("foo"))
        self.ha.restart({})

        mock_restart.assert_called_once()

        # We don't try to fetch the cluster state when touch_member fails
        mock_restart.reset_mock()
        self.ha.dcs.get_cluster.reset_mock()
        self.ha.touch_member = Mock(return_value=False)

        self.ha.restart({})

        mock_restart.assert_called_once()
        self.ha.dcs.get_cluster.assert_not_called()

    def test_effective_tags(self):
        self.ha._disable_sync = True
        self.assertEquals(self.ha.get_effective_tags(), {'foo': 'bar', 'nosync': True})
        self.ha._disable_sync = False
        self.assertEquals(self.ha.get_effective_tags(), {'foo': 'bar'})

    def test_restore_cluster_config(self):
        self.ha.cluster.config.data.clear()
        self.ha.has_lock = true
        self.ha.cluster.is_unlocked = false
        self.assertEquals(self.ha.run_cycle(), 'no action.  i am the leader with the lock')

    def test_watch(self):
        self.ha.cluster = get_cluster_initialized_with_leader()
        self.ha.watch(0)

    def test_wakup(self):
        self.ha.wakeup()

    def test_shutdown(self):
        self.p.is_running = false
        self.ha.has_lock = true
        self.ha.shutdown()

    @patch('time.sleep', Mock())
    def test_leader_with_empty_directory(self):
        self.ha.cluster = get_cluster_initialized_with_leader()
        self.ha.has_lock = true
        self.p.data_directory_empty = true
        self.assertEquals(self.ha.run_cycle(), 'released leader key voluntarily as data dir empty and currently leader')
        self.assertEquals(self.p.role, 'uninitialized')

        # as has_lock is mocked out, we need to fake the leader key release
        self.ha.has_lock = false
        # will not say bootstrap from leader as replica can't self elect
        self.assertEquals(self.ha.run_cycle(), "trying to bootstrap from replica 'other'")

    def test_update_cluster_history(self):
        self.p.get_master_timeline = Mock(return_value=1)
        self.ha.has_lock = true
        self.ha.cluster.is_unlocked = false
        self.assertEquals(self.ha.run_cycle(), 'no action.  i am the leader with the lock')

    @patch('sys.exit', return_value=1)
    def test_abort_join(self, exit_mock):
        self.ha.cluster = get_cluster_not_initialized_without_leader()
        self.p.is_leader = false
        self.ha.run_cycle()
        exit_mock.assert_called_once_with(1)<|MERGE_RESOLUTION|>--- conflicted
+++ resolved
@@ -16,12 +16,7 @@
 from test_postgresql import psycopg2_connect, MockPostmaster
 
 
-<<<<<<< HEAD
-PI_SYSID = "3141592653"
-=======
 SYSID = '12345678901'
-
->>>>>>> 84f29caf
 
 def true(*args, **kwargs):
     return True
@@ -52,11 +47,7 @@
                                  'scheduled_restart': {'schedule': "2100-01-01 10:53:07.560445+00:00",
                                                        'postgres_version': '99.0.0'}})
     syncstate = SyncState(0 if sync else None, sync and sync[0], sync and sync[1])
-<<<<<<< HEAD
-    return get_cluster(PI_SYSID, leader, [m1, m2], failover, syncstate)
-=======
     return get_cluster(SYSID, leader, [m1, m2], failover, syncstate)
->>>>>>> 84f29caf
 
 
 def get_cluster_initialized_with_leader(failover=None, sync=None):
@@ -131,11 +122,7 @@
 @patch.object(Postgresql, '_cluster_info_state_get', Mock(return_value=3))
 @patch.object(Postgresql, 'call_nowait', Mock(return_value=True))
 @patch.object(Postgresql, 'data_directory_empty', Mock(return_value=False))
-<<<<<<< HEAD
-@patch.object(Postgresql, 'controldata', Mock(return_value={'Database system identifier': PI_SYSID}))
-=======
 @patch.object(Postgresql, 'controldata', Mock(return_value={'Database system identifier': SYSID}))
->>>>>>> 84f29caf
 @patch.object(Postgresql, 'sync_replication_slots', Mock())
 @patch.object(Postgresql, 'write_pg_hba', Mock())
 @patch.object(Postgresql, 'write_pgpass', Mock(return_value={}))
@@ -204,11 +191,7 @@
         self.p.is_running = false
         self.p.name = 'leader'
         self.p.set_role('master')
-<<<<<<< HEAD
-        self.p.controldata = lambda: {'Database cluster state': 'shut down', 'Database system identifier': PI_SYSID}
-=======
         self.p.controldata = lambda: {'Database cluster state': 'shut down', 'Database system identifier': SYSID}
->>>>>>> 84f29caf
         self.ha.cluster = get_cluster_initialized_with_leader()
         self.assertEquals(self.ha.run_cycle(), 'starting as readonly because i had the session lock')
 
@@ -227,11 +210,7 @@
     @patch.object(Postgresql, 'can_rewind', PropertyMock(return_value=True))
     @patch.object(Postgresql, 'fix_cluster_state', Mock())
     def test_single_user_after_recover_failed(self):
-<<<<<<< HEAD
-        self.p.controldata = lambda: {'Database cluster state': 'in recovery', 'Database system identifier': PI_SYSID}
-=======
         self.p.controldata = lambda: {'Database cluster state': 'in recovery', 'Database system identifier': SYSID}
->>>>>>> 84f29caf
         self.p.is_running = false
         self.p.follow = false
         self.assertEquals(self.ha.run_cycle(), 'starting as a secondary')
@@ -249,11 +228,7 @@
         self.p.is_leader = false
         self.p.is_healthy = true
         self.ha.has_lock = true
-<<<<<<< HEAD
-        self.p.controldata = lambda: {'Database cluster state': 'in production', 'Database system identifier': PI_SYSID}
-=======
         self.p.controldata = lambda: {'Database cluster state': 'in production', 'Database system identifier': SYSID}
->>>>>>> 84f29caf
         self.assertEquals(self.ha.run_cycle(), 'promoted self to leader because i had the session lock')
 
     @patch('psycopg2.connect', psycopg2_connect)
