--- conflicted
+++ resolved
@@ -4,11 +4,7 @@
 from patroni.dcs import Cluster, Member, DCSError
 from patroni.etcd import Client, Etcd
 from patroni.ha import Ha
-<<<<<<< HEAD
-from test_etcd import etcd_read, etcd_write, requests_get
-=======
-from test_etcd import socket_getaddrinfo, etcd_read, etcd_write
->>>>>>> d8e51f58
+from test_etcd import socket_getaddrinfo, etcd_read, etcd_write, requests_get
 
 
 def true(*args, **kwargs):
@@ -84,7 +80,7 @@
         self.e.get_cluster = get_unlocked_cluster
         ha.load_cluster_from_dcs()
 
-    def test_start_as_standby(self):
+    def test_start_as_replica(self):
         self.p.is_healthy = false
         self.assertEquals(self.ha.run_cycle(), 'started as a secondary')
 
@@ -142,8 +138,7 @@
         self.assertEquals(self.ha.run_cycle(), 'no action.  i am a secondary and i am following a leader')
 
     def test_no_etcd_connection_master_demote(self):
-<<<<<<< HEAD
-        self.ha.load_cluster_from_dcs = dead_etcd
+        self.ha.load_cluster_from_dcs = Mock(side_effect=DCSError('Etcd is not responding properly'))
         self.assertEquals(self.ha.run_cycle(), 'demoted self because DCS is not accessible and i was a leader')
 
     def test_is_healthiest_node(self):
@@ -158,14 +153,9 @@
         self.p.check_replication_lag = false
         self.assertFalse(self.ha.is_healthiest_node())
 
+    @patch('requests.get', requests_get)
     def test_fetch_node_status(self):
-        import requests
-        requests.get = requests_get
         member = Member(0, 'test', '', 'http://127.0.0.1:8011/patroni', None, None)
         self.ha.fetch_node_status(member)
         member = Member(0, 'test', '', 'http://localhost:8011/patroni', None, None)
-        self.ha.fetch_node_status(member)
-=======
-        self.ha.load_cluster_from_dcs = Mock(side_effect=DCSError('Etcd is not responding properly'))
-        self.assertEquals(self.ha.run_cycle(), 'demoted self because DCS is not accessible and i was a leader')
->>>>>>> d8e51f58
+        self.ha.fetch_node_status(member)