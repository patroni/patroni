import datetime
import etcd
import os
import sys

from mock import Mock, MagicMock, PropertyMock, patch
from patroni.config import Config
from patroni.dcs import Cluster, ClusterConfig, Failover, Leader, Member, get_dcs, SyncState, TimelineHistory
from patroni.dcs.etcd import Client
from patroni.exceptions import DCSError, PostgresConnectionException, PatroniException
from patroni.ha import Ha, _MemberStatus
from patroni.postgresql import Postgresql
from patroni.postgresql.bootstrap import Bootstrap
from patroni.postgresql.cancellable import CancellableSubprocess
from patroni.postgresql.config import ConfigHandler
from patroni.postgresql.rewind import Rewind
from patroni.postgresql.slots import SlotsHandler
from patroni.utils import tzutc
from patroni.watchdog import Watchdog

from . import PostgresInit, MockPostmaster, psycopg2_connect, requests_get
from .test_etcd import socket_getaddrinfo, etcd_read, etcd_write

SYSID = '12345678901'


def true(*args, **kwargs):
    return True


def false(*args, **kwargs):
    return False


def get_cluster(initialize, leader, members, failover, sync, cluster_config=None):
    t = datetime.datetime.now().isoformat()
    history = TimelineHistory(1, '[[1,67197376,"no recovery target specified","' + t + '"]]',
                              [(1, 67197376, 'no recovery target specified', t)])
    cluster_config = cluster_config or ClusterConfig(1, {'check_timeline': True}, 1)
    return Cluster(initialize, cluster_config, leader, 10, members, failover, sync, history)


def get_cluster_not_initialized_without_leader(cluster_config=None):
    return get_cluster(None, None, [], None, SyncState.empty(None), cluster_config)


def get_cluster_initialized_without_leader(leader=False, failover=None, sync=None, cluster_config=None):
    m1 = Member(0, 'leader', 28, {'conn_url': 'postgres://replicator:rep-pass@127.0.0.1:5435/postgres',
                                  'api_url': 'http://127.0.0.1:8008/patroni', 'xlog_location': 4})
    leader = Leader(0, 0, m1) if leader else None
    m2 = Member(0, 'other', 28, {'conn_url': 'postgres://replicator:rep-pass@127.0.0.1:5436/postgres',
                                 'api_url': 'http://127.0.0.1:8011/patroni',
                                 'state': 'running',
                                 'pause': True,
                                 'tags': {'clonefrom': True},
                                 'scheduled_restart': {'schedule': "2100-01-01 10:53:07.560445+00:00",
                                                       'postgres_version': '99.0.0'}})
    syncstate = SyncState(0, sync[1][0], sync[0], frozenset(sync[1])) if sync else SyncState.empty(None)
    return get_cluster(SYSID, leader, [m1, m2], failover, syncstate, cluster_config)


def get_cluster_initialized_with_leader(failover=None, sync=None):
    return get_cluster_initialized_without_leader(leader=True, failover=failover, sync=sync)


def get_cluster_initialized_with_only_leader(failover=None, cluster_config=None):
    leader = get_cluster_initialized_without_leader(leader=True, failover=failover).leader
    return get_cluster(True, leader, [leader], failover, None, cluster_config)


def get_standby_cluster_initialized_with_only_leader(failover=None, sync=None):
    return get_cluster_initialized_with_only_leader(
        cluster_config=ClusterConfig(1, {
            "standby_cluster": {
                "host": "localhost",
                "port": 5432,
                "primary_slot_name": "",
            }}, 1)
    )


def get_node_status(reachable=True, in_recovery=True, timeline=2,
                    wal_position=10, nofailover=False, watchdog_failed=False):
    def fetch_node_status(e):
        tags = {}
        if nofailover:
            tags['nofailover'] = True
        return _MemberStatus(e, reachable, in_recovery, timeline, wal_position, tags, watchdog_failed)
    return fetch_node_status


future_restart_time = datetime.datetime.now(tzutc) + datetime.timedelta(days=5)
postmaster_start_time = datetime.datetime.now(tzutc)


class MockPatroni(object):

    def __init__(self, p, d):
        os.environ[Config.PATRONI_CONFIG_VARIABLE] = """
restapi:
  listen: 0.0.0.0:8008
bootstrap:
  users:
    replicator:
      password: rep-pass
      options:
        - replication
postgresql:
  name: foo
  data_dir: data/postgresql0
  pg_rewind:
    username: postgres
    password: postgres
watchdog:
  mode: off
zookeeper:
  exhibitor:
    hosts: [localhost]
    port: 8181
"""
        # We rely on sys.argv in Config, so it's necessary to reset
        # all the extra values that are coming from py.test
        sys.argv = sys.argv[:1]

        self.config = Config(None)
        self.config.set_dynamic_configuration({'maximum_lag_on_failover': 5})
        self.version = '1.5.7'
        self.postgresql = p
        self.dcs = d
        self.api = Mock()
        self.tags = {'foo': 'bar'}
        self.nofailover = None
        self.replicatefrom = None
        self.api.connection_string = 'http://127.0.0.1:8008'
        self.clonefrom = None
        self.nosync = False
        self.scheduled_restart = {'schedule': future_restart_time,
                                  'postmaster_start_time': str(postmaster_start_time)}
        self.watchdog = Watchdog(self.config)
        self.request = lambda member, **kwargs: requests_get(member.api_url, **kwargs)


def run_async(self, func, args=()):
    self.reset_scheduled_action()
    if args:
        func(*args)
    else:
        func()


@patch.object(Postgresql, 'is_running', Mock(return_value=MockPostmaster()))
@patch.object(Postgresql, 'is_leader', Mock(return_value=True))
@patch.object(Postgresql, 'timeline_wal_position', Mock(return_value=(1, 10, 1)))
@patch.object(Postgresql, '_cluster_info_state_get', Mock(return_value=3))
@patch.object(Postgresql, 'call_nowait', Mock(return_value=True))
@patch.object(Postgresql, 'data_directory_empty', Mock(return_value=False))
@patch.object(Postgresql, 'controldata', Mock(return_value={'Database system identifier': SYSID}))
@patch.object(SlotsHandler, 'sync_replication_slots', Mock())
@patch.object(ConfigHandler, 'append_pg_hba', Mock())
@patch.object(ConfigHandler, 'write_pgpass', Mock(return_value={}))
@patch.object(ConfigHandler, 'write_recovery_conf', Mock())
@patch.object(ConfigHandler, 'write_postgresql_conf', Mock())
@patch.object(Postgresql, 'query', Mock())
@patch.object(Postgresql, 'checkpoint', Mock())
@patch.object(CancellableSubprocess, 'call', Mock(return_value=0))
@patch.object(Postgresql, 'get_local_timeline_lsn_from_replication_connection', Mock(return_value=[2, 10]))
@patch.object(Postgresql, 'get_master_timeline', Mock(return_value=2))
@patch.object(ConfigHandler, 'restore_configuration_files', Mock())
@patch.object(etcd.Client, 'write', etcd_write)
@patch.object(etcd.Client, 'read', etcd_read)
@patch.object(etcd.Client, 'delete', Mock(side_effect=etcd.EtcdException))
@patch('patroni.postgresql.polling_loop', Mock(return_value=range(1)))
@patch('patroni.async_executor.AsyncExecutor.busy', PropertyMock(return_value=False))
@patch('patroni.async_executor.AsyncExecutor.run_async', run_async)
@patch('subprocess.call', Mock(return_value=0))
@patch('time.sleep', Mock())
class TestHa(PostgresInit):

    @patch('socket.getaddrinfo', socket_getaddrinfo)
    @patch('patroni.dcs.dcs_modules', Mock(return_value=['patroni.dcs.etcd']))
    @patch.object(etcd.Client, 'read', etcd_read)
    def setUp(self):
        super(TestHa, self).setUp()
        with patch.object(Client, 'machines') as mock_machines:
            mock_machines.__get__ = Mock(return_value=['http://remotehost:2379'])
            self.p.set_state('running')
            self.p.set_role('replica')
            self.p.postmaster_start_time = MagicMock(return_value=str(postmaster_start_time))
            self.p.can_create_replica_without_replication_connection = MagicMock(return_value=False)
            self.e = get_dcs({'etcd': {'ttl': 30, 'host': 'ok:2379', 'scope': 'test',
                                       'name': 'foo', 'retry_timeout': 10}})
            self.ha = Ha(MockPatroni(self.p, self.e))
            self.ha.old_cluster = self.e.get_cluster()
            self.ha.cluster = get_cluster_initialized_without_leader()
            self.ha.load_cluster_from_dcs = Mock()

    def test_update_lock(self):
        self.p.last_operation = Mock(side_effect=PostgresConnectionException(''))
        self.assertTrue(self.ha.update_lock(True))

    def test_touch_member(self):
        self.p.timeline_wal_position = Mock(return_value=(0, 1, 0))
        self.p.replica_cached_timeline = Mock(side_effect=Exception)
        self.ha.touch_member()
        self.p.timeline_wal_position = Mock(return_value=(0, 1, 1))
        self.p.set_role('standby_leader')
        self.ha.touch_member()

    def test_is_leader(self):
        self.assertFalse(self.ha.is_leader())

    def test_start_as_replica(self):
        self.p.is_healthy = false
        self.assertEqual(self.ha.run_cycle(), 'starting as a secondary')

    @patch('patroni.dcs.etcd.Etcd.initialize', return_value=True)
    def test_bootstrap_as_standby_leader(self, initialize):
        self.p.data_directory_empty = true
        self.ha.cluster = get_cluster_not_initialized_without_leader(cluster_config=ClusterConfig(0, {}, 0))
        self.ha.cluster.is_unlocked = true
        self.ha.patroni.config._dynamic_configuration = {"standby_cluster": {"port": 5432}}
        self.assertEqual(self.ha.run_cycle(), 'trying to bootstrap a new standby leader')

    def test_bootstrap_waiting_for_standby_leader(self):
        self.p.data_directory_empty = true
        self.ha.cluster = get_cluster_initialized_without_leader()
        self.ha.cluster.config.data.update({'standby_cluster': {'port': 5432}})
        self.assertEqual(self.ha.run_cycle(), 'waiting for standby_leader to bootstrap')

    @patch.object(Cluster, 'get_clone_member',
                  Mock(return_value=Member(0, 'test', 1, {'api_url': 'http://127.0.0.1:8011/patroni',
                                                          'conn_url': 'postgres://127.0.0.1:5432/postgres'})))
    @patch.object(Bootstrap, 'create_replica', Mock(return_value=0))
    def test_start_as_cascade_replica_in_standby_cluster(self):
        self.p.data_directory_empty = true
        self.ha.cluster = get_standby_cluster_initialized_with_only_leader()
        self.ha.cluster.is_unlocked = false
        self.assertEqual(self.ha.run_cycle(), "trying to bootstrap from replica 'test'")

    def test_recover_replica_failed(self):
        self.p.controldata = lambda: {'Database cluster state': 'in recovery', 'Database system identifier': SYSID}
        self.p.is_running = false
        self.p.follow = false
        self.assertEqual(self.ha.run_cycle(), 'starting as a secondary')
        self.assertEqual(self.ha.run_cycle(), 'failed to start postgres')

    def test_recover_former_master(self):
        self.p.follow = false
        self.p.is_running = false
        self.p.name = 'leader'
        self.p.set_role('master')
        self.p.controldata = lambda: {'Database cluster state': 'shut down', 'Database system identifier': SYSID}
        self.ha.cluster = get_cluster_initialized_with_leader()
        self.assertEqual(self.ha.run_cycle(), 'starting as readonly because i had the session lock')

    @patch.object(Postgresql, 'fix_cluster_state', Mock())
    def test_crash_recovery(self):
        self.p.is_running = false
        self.p.controldata = lambda: {'Database cluster state': 'in production', 'Database system identifier': SYSID}
        self.assertEqual(self.ha.run_cycle(), 'doing crash recovery in a single user mode')

    @patch.object(Rewind, 'rewind_or_reinitialize_needed_and_possible', Mock(return_value=True))
    @patch.object(Rewind, 'can_rewind', PropertyMock(return_value=True))
    def test_recover_with_rewind(self):
        self.p.is_running = false
        self.ha.cluster = get_cluster_initialized_with_leader()
        self.assertEqual(self.ha.run_cycle(), 'running pg_rewind from leader')

    @patch.object(Rewind, 'rewind_or_reinitialize_needed_and_possible', Mock(return_value=True))
    @patch.object(Bootstrap, 'create_replica', Mock(return_value=1))
    def test_recover_with_reinitialize(self):
        self.p.is_running = false
        self.ha.cluster = get_cluster_initialized_with_leader()
        self.assertEqual(self.ha.run_cycle(), 'reinitializing due to diverged timelines')

    @patch('sys.exit', return_value=1)
    @patch('patroni.ha.Ha.sysid_valid', MagicMock(return_value=True))
    def test_sysid_no_match(self, exit_mock):
        self.p.controldata = lambda: {'Database cluster state': 'in recovery', 'Database system identifier': '123'}
        self.ha.run_cycle()
        exit_mock.assert_called_once_with(1)

    @patch.object(Cluster, 'is_unlocked', Mock(return_value=False))
    def test_start_as_readonly(self):
        self.p.is_leader = false
        self.p.is_healthy = true
        self.ha.has_lock = true
        self.p.controldata = lambda: {'Database cluster state': 'in production', 'Database system identifier': SYSID}
        self.assertEqual(self.ha.run_cycle(), 'promoted self to leader because i had the session lock')

    @patch('psycopg2.connect', psycopg2_connect)
    def test_acquire_lock_as_master(self):
        self.assertEqual(self.ha.run_cycle(), 'acquired session lock as a leader')

    def test_promoted_by_acquiring_lock(self):
        self.ha.is_healthiest_node = true
        self.p.is_leader = false
        self.assertEqual(self.ha.run_cycle(), 'promoted self to leader by acquiring session lock')

    def test_long_promote(self):
        self.ha.cluster.is_unlocked = false
        self.ha.has_lock = true
        self.p.is_leader = false
        self.p.set_role('master')
        self.assertEqual(self.ha.run_cycle(), 'no action.  i am the leader with the lock')

    def test_demote_after_failing_to_obtain_lock(self):
        self.ha.acquire_lock = false
        self.assertEqual(self.ha.run_cycle(), 'demoted self after trying and failing to obtain lock')

    def test_follow_new_leader_after_failing_to_obtain_lock(self):
        self.ha.is_healthiest_node = true
        self.ha.acquire_lock = false
        self.p.is_leader = false
        self.assertEqual(self.ha.run_cycle(), 'following new leader after trying and failing to obtain lock')

    def test_demote_because_not_healthiest(self):
        self.ha.is_healthiest_node = false
        self.assertEqual(self.ha.run_cycle(), 'demoting self because i am not the healthiest node')

    def test_follow_new_leader_because_not_healthiest(self):
        self.ha.is_healthiest_node = false
        self.p.is_leader = false
        self.assertEqual(self.ha.run_cycle(), 'following a different leader because i am not the healthiest node')

    def test_promote_because_have_lock(self):
        self.ha.cluster.is_unlocked = false
        self.ha.has_lock = true
        self.p.is_leader = false
        self.assertEqual(self.ha.run_cycle(), 'promoted self to leader because i had the session lock')

    def test_promote_without_watchdog(self):
        self.ha.cluster.is_unlocked = false
        self.ha.has_lock = true
        self.p.is_leader = true
        with patch.object(Watchdog, 'activate', Mock(return_value=False)):
            self.assertEqual(self.ha.run_cycle(), 'Demoting self because watchdog could not be activated')
            self.p.is_leader = false
            self.assertEqual(self.ha.run_cycle(), 'Not promoting self because watchdog could not be activated')

    def test_leader_with_lock(self):
        self.ha.cluster = get_cluster_initialized_with_leader()
        self.ha.cluster.is_unlocked = false
        self.ha.has_lock = true
        self.assertEqual(self.ha.run_cycle(), 'no action.  i am the leader with the lock')

    def test_demote_because_not_having_lock(self):
        self.ha.cluster.is_unlocked = false
        with patch.object(Watchdog, 'is_running', PropertyMock(return_value=True)):
            self.assertEqual(self.ha.run_cycle(), 'demoting self because i do not have the lock and i was a leader')

    def test_demote_because_update_lock_failed(self):
        self.ha.cluster.is_unlocked = false
        self.ha.has_lock = true
        self.ha.update_lock = false
        self.assertEqual(self.ha.run_cycle(), 'demoted self because failed to update leader lock in DCS')
        self.p.is_leader = false
        self.assertEqual(self.ha.run_cycle(), 'not promoting because failed to update leader lock in DCS')

    def test_follow(self):
        self.ha.cluster.is_unlocked = false
        self.p.is_leader = false
        self.assertEqual(self.ha.run_cycle(), 'no action.  i am a secondary and i am following a leader')
        self.ha.patroni.replicatefrom = "foo"
        self.p.config.check_recovery_conf = Mock(return_value=(True, False))
        self.assertEqual(self.ha.run_cycle(), 'no action.  i am a secondary and i am following a leader')

    def test_follow_in_pause(self):
        self.ha.cluster.is_unlocked = false
        self.ha.is_paused = true
        self.assertEqual(self.ha.run_cycle(), 'PAUSE: continue to run as master without lock')
        self.p.is_leader = false
        self.assertEqual(self.ha.run_cycle(), 'PAUSE: no action')

    @patch.object(Rewind, 'rewind_or_reinitialize_needed_and_possible', Mock(return_value=True))
    @patch.object(Rewind, 'can_rewind', PropertyMock(return_value=True))
    def test_follow_triggers_rewind(self):
        self.p.is_leader = false
        self.ha._rewind.trigger_check_diverged_lsn()
        self.ha.cluster = get_cluster_initialized_with_leader()
        self.assertEqual(self.ha.run_cycle(), 'running pg_rewind from leader')

    def test_no_etcd_connection_master_demote(self):
        self.ha.load_cluster_from_dcs = Mock(side_effect=DCSError('Etcd is not responding properly'))
        self.assertEqual(self.ha.run_cycle(), 'demoted self because DCS is not accessible and i was a leader')

    @patch('time.sleep', Mock())
    def test_bootstrap_from_another_member(self):
        self.ha.cluster = get_cluster_initialized_with_leader()
        self.assertEqual(self.ha.bootstrap(), 'trying to bootstrap from replica \'other\'')

    def test_bootstrap_waiting_for_leader(self):
        self.ha.cluster = get_cluster_initialized_without_leader()
        self.assertEqual(self.ha.bootstrap(), 'waiting for leader to bootstrap')

    def test_bootstrap_without_leader(self):
        self.ha.cluster = get_cluster_initialized_without_leader()
        self.p.can_create_replica_without_replication_connection = MagicMock(return_value=True)
        self.assertEqual(self.ha.bootstrap(), 'trying to bootstrap (without leader)')

    def test_bootstrap_initialize_lock_failed(self):
        self.ha.cluster = get_cluster_not_initialized_without_leader()
        self.assertEqual(self.ha.bootstrap(), 'failed to acquire initialize lock')

    def test_bootstrap_initialized_new_cluster(self):
        self.ha.cluster = get_cluster_not_initialized_without_leader()
        self.e.initialize = true
        self.assertEqual(self.ha.bootstrap(), 'trying to bootstrap a new cluster')
        self.p.is_leader = false
        self.assertEqual(self.ha.run_cycle(), 'waiting for end of recovery after bootstrap')
        self.p.is_leader = true
        self.assertEqual(self.ha.run_cycle(), 'running post_bootstrap')
        self.assertEqual(self.ha.run_cycle(), 'initialized a new cluster')

    def test_bootstrap_release_initialize_key_on_failure(self):
        self.ha.cluster = get_cluster_not_initialized_without_leader()
        self.e.initialize = true
        self.ha.bootstrap()
        self.p.is_running = false
        self.assertRaises(PatroniException, self.ha.post_bootstrap)

    def test_bootstrap_release_initialize_key_on_watchdog_failure(self):
        self.ha.cluster = get_cluster_not_initialized_without_leader()
        self.e.initialize = true
        self.ha.bootstrap()
        self.p.is_running.return_value = MockPostmaster()
        self.p.is_leader = true
        with patch.object(Watchdog, 'activate', Mock(return_value=False)):
            self.assertEqual(self.ha.post_bootstrap(), 'running post_bootstrap')
            self.assertRaises(PatroniException, self.ha.post_bootstrap)

    @patch('psycopg2.connect', psycopg2_connect)
    def test_reinitialize(self):
        self.assertIsNotNone(self.ha.reinitialize())

        self.ha.cluster = get_cluster_initialized_with_leader()
        self.assertIsNone(self.ha.reinitialize(True))
        self.ha._async_executor.schedule('reinitialize')
        self.assertIsNotNone(self.ha.reinitialize())

        self.ha.state_handler.name = self.ha.cluster.leader.name
        self.assertIsNotNone(self.ha.reinitialize())

    @patch('time.sleep', Mock())
    def test_restart(self):
        self.assertEqual(self.ha.restart({}), (True, 'restarted successfully'))
        self.p.restart = Mock(return_value=None)
        self.assertEqual(self.ha.restart({}), (False, 'postgres is still starting'))
        self.p.restart = false
        self.assertEqual(self.ha.restart({}), (False, 'restart failed'))
        self.ha.cluster = get_cluster_initialized_with_leader()
        self.ha._async_executor.schedule('reinitialize')
        self.assertEqual(self.ha.restart({}), (False, 'reinitialize already in progress'))
        with patch.object(self.ha, "restart_matches", return_value=False):
            self.assertEqual(self.ha.restart({'foo': 'bar'}), (False, "restart conditions are not satisfied"))

    @patch('os.kill', Mock())
    def test_restart_in_progress(self):
        with patch('patroni.async_executor.AsyncExecutor.busy', PropertyMock(return_value=True)):
            self.ha._async_executor.schedule('restart')
            self.assertTrue(self.ha.restart_scheduled())
            self.assertEqual(self.ha.run_cycle(), 'restart in progress')

            self.ha.cluster = get_cluster_initialized_with_leader()
            self.assertEqual(self.ha.run_cycle(), 'restart in progress')

            self.ha.has_lock = true
            self.assertEqual(self.ha.run_cycle(), 'updated leader lock during restart')

            self.ha.update_lock = false
            self.p.set_role('master')
            with patch('patroni.async_executor.CriticalTask.cancel', Mock(return_value=False)):
                with patch('patroni.postgresql.Postgresql.terminate_starting_postmaster') as mock_terminate:
                    self.assertEqual(self.ha.run_cycle(), 'lost leader lock during restart')
                    mock_terminate.assert_called()

    def test_manual_failover_from_leader(self):
        self.ha.fetch_node_status = get_node_status()
        self.ha.has_lock = true
        self.ha.cluster = get_cluster_initialized_with_leader(Failover(0, 'blabla', '', None))
        self.assertEqual(self.ha.run_cycle(), 'no action.  i am the leader with the lock')
        self.ha.cluster = get_cluster_initialized_with_leader(Failover(0, '', self.p.name, None))
        self.assertEqual(self.ha.run_cycle(), 'no action.  i am the leader with the lock')
        self.ha.cluster = get_cluster_initialized_with_leader(Failover(0, '', 'blabla', None))
        self.assertEqual(self.ha.run_cycle(), 'no action.  i am the leader with the lock')
        f = Failover(0, self.p.name, '', None)
        self.ha.cluster = get_cluster_initialized_with_leader(f)
        self.assertEqual(self.ha.run_cycle(), 'manual failover: demoting myself')
        self.ha._rewind.rewind_or_reinitialize_needed_and_possible = true
        self.assertEqual(self.ha.run_cycle(), 'manual failover: demoting myself')
        self.ha.fetch_node_status = get_node_status(nofailover=True)
        self.assertEqual(self.ha.run_cycle(), 'no action.  i am the leader with the lock')
        self.ha.fetch_node_status = get_node_status(watchdog_failed=True)
        self.assertEqual(self.ha.run_cycle(), 'no action.  i am the leader with the lock')
        self.ha.fetch_node_status = get_node_status(timeline=1)
        self.assertEqual(self.ha.run_cycle(), 'no action.  i am the leader with the lock')
        self.ha.fetch_node_status = get_node_status(wal_position=1)
        self.assertEqual(self.ha.run_cycle(), 'no action.  i am the leader with the lock')
        # manual failover from the previous leader to us won't happen if we hold the nofailover flag
        self.ha.cluster = get_cluster_initialized_with_leader(Failover(0, 'blabla', self.p.name, None))
        self.assertEqual(self.ha.run_cycle(), 'no action.  i am the leader with the lock')

        # Failover scheduled time must include timezone
        scheduled = datetime.datetime.now()
        self.ha.cluster = get_cluster_initialized_with_leader(Failover(0, 'blabla', self.p.name, scheduled))
        self.ha.run_cycle()

        scheduled = datetime.datetime.utcnow().replace(tzinfo=tzutc)
        self.ha.cluster = get_cluster_initialized_with_leader(Failover(0, 'blabla', self.p.name, scheduled))
        self.assertEqual('no action.  i am the leader with the lock', self.ha.run_cycle())

        scheduled = scheduled + datetime.timedelta(seconds=30)
        self.ha.cluster = get_cluster_initialized_with_leader(Failover(0, 'blabla', self.p.name, scheduled))
        self.assertEqual('no action.  i am the leader with the lock', self.ha.run_cycle())

        scheduled = scheduled + datetime.timedelta(seconds=-600)
        self.ha.cluster = get_cluster_initialized_with_leader(Failover(0, 'blabla', self.p.name, scheduled))
        self.assertEqual('no action.  i am the leader with the lock', self.ha.run_cycle())

        scheduled = None
        self.ha.cluster = get_cluster_initialized_with_leader(Failover(0, 'blabla', self.p.name, scheduled))
        self.assertEqual('no action.  i am the leader with the lock', self.ha.run_cycle())

    def test_manual_failover_from_leader_in_pause(self):
        self.ha.has_lock = true
        self.ha.is_paused = true
        scheduled = datetime.datetime.now()
        self.ha.cluster = get_cluster_initialized_with_leader(Failover(0, 'blabla', self.p.name, scheduled))
        self.assertEqual('PAUSE: no action.  i am the leader with the lock', self.ha.run_cycle())
        self.ha.cluster = get_cluster_initialized_with_leader(Failover(0, self.p.name, '', None))
        self.assertEqual('PAUSE: no action.  i am the leader with the lock', self.ha.run_cycle())

    def test_manual_failover_from_leader_in_synchronous_mode(self):
        self.p.is_leader = true
        self.ha.has_lock = true
        self.ha.is_synchronous_mode = true
        self.ha.is_failover_possible = false
        self.ha.process_sync_replication = Mock()
        self.ha.cluster = get_cluster_initialized_with_leader(Failover(0, self.p.name, 'a', None), sync=(1, [self.p.name]))
        self.assertEqual('no action.  i am the leader with the lock', self.ha.run_cycle())
        self.ha.cluster = get_cluster_initialized_with_leader(Failover(0, self.p.name, 'a', None), sync=(1,[self.p.name, 'a']))
        self.ha.is_failover_possible = true
        self.assertEqual('manual failover: demoting myself', self.ha.run_cycle())

    def test_manual_failover_process_no_leader(self):
        self.p.is_leader = false
        self.ha.cluster = get_cluster_initialized_without_leader(failover=Failover(0, '', self.p.name, None))
        self.assertEqual(self.ha.run_cycle(), 'promoted self to leader by acquiring session lock')
        self.ha.cluster = get_cluster_initialized_without_leader(failover=Failover(0, '', 'leader', None))
        self.p.set_role('replica')
        self.assertEqual(self.ha.run_cycle(), 'promoted self to leader by acquiring session lock')
        self.ha.fetch_node_status = get_node_status()  # accessible, in_recovery
        self.assertEqual(self.ha.run_cycle(), 'following a different leader because i am not the healthiest node')
        self.ha.cluster = get_cluster_initialized_without_leader(failover=Failover(0, self.p.name, '', None))
        self.assertEqual(self.ha.run_cycle(), 'following a different leader because i am not the healthiest node')
        self.ha.fetch_node_status = get_node_status(reachable=False)  # inaccessible, in_recovery
        self.p.set_role('replica')
        self.assertEqual(self.ha.run_cycle(), 'promoted self to leader by acquiring session lock')
        # set failover flag to True for all members of the cluster
        # this should elect the current member, as we are not going to call the API for it.
        self.ha.cluster = get_cluster_initialized_without_leader(failover=Failover(0, '', 'other', None))
        self.ha.fetch_node_status = get_node_status(nofailover=True)  # accessible, in_recovery
        self.p.set_role('replica')
        self.assertEqual(self.ha.run_cycle(), 'promoted self to leader by acquiring session lock')
        # same as previous, but set the current member to nofailover. In no case it should be elected as a leader
        self.ha.patroni.nofailover = True
        self.assertEqual(self.ha.run_cycle(), 'following a different leader because I am not allowed to promote')

    def test_manual_failover_process_no_leader_in_pause(self):
        self.ha.is_paused = true
        self.ha.cluster = get_cluster_initialized_without_leader(failover=Failover(0, '', 'other', None))
        self.assertEqual(self.ha.run_cycle(), 'PAUSE: continue to run as master without lock')
        self.ha.cluster = get_cluster_initialized_without_leader(failover=Failover(0, 'leader', '', None))
        self.assertEqual(self.ha.run_cycle(), 'PAUSE: continue to run as master without lock')
        self.ha.cluster = get_cluster_initialized_without_leader(failover=Failover(0, 'leader', 'blabla', None))
        self.assertEqual('PAUSE: acquired session lock as a leader', self.ha.run_cycle())
        self.p.is_leader = false
        self.p.set_role('replica')
        self.ha.cluster = get_cluster_initialized_without_leader(failover=Failover(0, 'leader', self.p.name, None))
        self.assertEqual(self.ha.run_cycle(), 'PAUSE: promoted self to leader by acquiring session lock')

    def test_is_healthiest_node(self):
        self.ha.state_handler.is_leader = false
        self.ha.patroni.nofailover = False
        self.ha.fetch_node_status = get_node_status()
        self.assertTrue(self.ha.is_healthiest_node())
        with patch.object(Watchdog, 'is_healthy', PropertyMock(return_value=False)):
            self.assertFalse(self.ha.is_healthiest_node())
        with patch('patroni.postgresql.Postgresql.is_starting', return_value=True):
            self.assertFalse(self.ha.is_healthiest_node())
        self.ha.is_paused = true
        self.assertFalse(self.ha.is_healthiest_node())

        self.ha.is_paused = false
        self.p.name = 'leader'
        self.ha.is_synchronous_mode = true
        self.ha.cluster = get_cluster_initialized_without_leader(sync=(1, ['leader', 'other']))
        self.assertTrue(self.ha.is_healthiest_node())
        self.ha.cluster = get_cluster_initialized_without_leader(sync=(1, ['other', 'other2']))
        self.assertFalse(self.ha.is_healthiest_node())

    def test__is_healthiest_node(self):
        self.ha.cluster = get_cluster_initialized_without_leader(sync=('postgresql1', self.p.name))
        self.assertTrue(self.ha._is_healthiest_node(self.ha.old_cluster.members))
        self.p.is_leader = false
        self.ha.fetch_node_status = get_node_status()  # accessible, in_recovery
        self.assertTrue(self.ha._is_healthiest_node(self.ha.old_cluster.members))
        self.ha.fetch_node_status = get_node_status(in_recovery=False)  # accessible, not in_recovery
        self.assertFalse(self.ha._is_healthiest_node(self.ha.old_cluster.members))
        self.ha.fetch_node_status = get_node_status(wal_position=11)  # accessible, in_recovery, wal position ahead
        self.assertFalse(self.ha._is_healthiest_node(self.ha.old_cluster.members))
        # in synchronous_mode consider itself healthy if the former leader is accessible in read-only and ahead of us
        with patch.object(Ha, 'is_synchronous_mode', Mock(return_value=True)):
            self.assertTrue(self.ha._is_healthiest_node(self.ha.old_cluster.members))
        with patch('patroni.postgresql.Postgresql.timeline_wal_position', return_value=(1, 1, 1)):
            self.assertFalse(self.ha._is_healthiest_node(self.ha.old_cluster.members))
        with patch('patroni.postgresql.Postgresql.replica_cached_timeline', return_value=1):
            self.assertFalse(self.ha._is_healthiest_node(self.ha.old_cluster.members))
        self.ha.patroni.nofailover = True
        self.assertFalse(self.ha._is_healthiest_node(self.ha.old_cluster.members))
        self.ha.patroni.nofailover = False

    def test_fetch_node_status(self):
        member = Member(0, 'test', 1, {'api_url': 'http://127.0.0.1:8011/patroni'})
        self.ha.fetch_node_status(member)
        member = Member(0, 'test', 1, {'api_url': 'http://localhost:8011/patroni'})
        self.ha.fetch_node_status(member)

    def test_post_recover(self):
        self.p.is_running = false
        self.ha.has_lock = true
        self.assertEqual(self.ha.post_recover(), 'removed leader key after trying and failing to start postgres')
        self.ha.has_lock = false
        self.assertEqual(self.ha.post_recover(), 'failed to start postgres')
        self.p.is_running = true
        self.assertIsNone(self.ha.post_recover())

    def test_schedule_future_restart(self):
        self.ha.patroni.scheduled_restart = {}
        # do the restart 2 times. The first one should succeed, the second one should fail
        self.assertTrue(self.ha.schedule_future_restart({'schedule': future_restart_time}))
        self.assertFalse(self.ha.schedule_future_restart({'schedule': future_restart_time}))

    def test_delete_future_restarts(self):
        self.ha.delete_future_restart()

    def test_evaluate_scheduled_restart(self):
        self.p.postmaster_start_time = Mock(return_value=str(postmaster_start_time))
        # restart already in progres
        with patch('patroni.async_executor.AsyncExecutor.busy', PropertyMock(return_value=True)):
            self.assertIsNone(self.ha.evaluate_scheduled_restart())
        # restart while the postmaster has been already restarted, fails
        with patch.object(self.ha,
                          'future_restart_scheduled',
                          Mock(return_value={'postmaster_start_time':
                                             str(postmaster_start_time - datetime.timedelta(days=1)),
                                             'schedule': str(future_restart_time)})):
            self.assertIsNone(self.ha.evaluate_scheduled_restart())
        with patch.object(self.ha,
                          'future_restart_scheduled',
                          Mock(return_value={'postmaster_start_time': str(postmaster_start_time),
                                             'schedule': str(future_restart_time)})):
            with patch.object(self.ha,
                              'should_run_scheduled_action', Mock(return_value=True)):
                # restart in the future, ok
                self.assertIsNotNone(self.ha.evaluate_scheduled_restart())
                with patch.object(self.ha, 'restart', Mock(return_value=(False, "Test"))):
                    # restart in the future, bit the actual restart failed
                    self.assertIsNone(self.ha.evaluate_scheduled_restart())

    def test_scheduled_restart(self):
        self.ha.cluster = get_cluster_initialized_with_leader()
        with patch.object(self.ha, "evaluate_scheduled_restart", Mock(return_value="restart scheduled")):
            self.assertEqual(self.ha.run_cycle(), "restart scheduled")

    def test_restart_matches(self):
        self.p._role = 'replica'
        self.p._connection.server_version = 90500
        self.p._pending_restart = True
        self.assertFalse(self.ha.restart_matches("master", "9.5.0", True))
        self.assertFalse(self.ha.restart_matches("replica", "9.4.3", True))
        self.p._pending_restart = False
        self.assertFalse(self.ha.restart_matches("replica", "9.5.2", True))
        self.assertTrue(self.ha.restart_matches("replica", "9.5.2", False))

    def test_process_healthy_cluster_in_pause(self):
        self.p.is_leader = false
        self.ha.is_paused = true
        self.p.name = 'leader'
        self.ha.cluster = get_cluster_initialized_with_leader()
        self.assertEqual(self.ha.run_cycle(), 'PAUSE: removed leader lock because postgres is not running as master')
        self.ha.cluster = get_cluster_initialized_with_leader(Failover(0, '', self.p.name, None))
        self.assertEqual(self.ha.run_cycle(), 'PAUSE: waiting to become master after promote...')

    def test_process_healthy_standby_cluster_as_standby_leader(self):
        self.p.is_leader = false
        self.p.name = 'leader'
        self.ha.cluster = get_standby_cluster_initialized_with_only_leader()
        self.p.config.check_recovery_conf = Mock(return_value=(False, False))
        self.assertEqual(self.ha.run_cycle(), 'promoted self to a standby leader because i had the session lock')
        self.assertEqual(self.ha.run_cycle(), 'no action.  i am the standby leader with the lock')

    def test_process_healthy_standby_cluster_as_cascade_replica(self):
        self.p.is_leader = false
        self.p.name = 'replica'
        self.ha.cluster = get_standby_cluster_initialized_with_only_leader()
        self.assertEqual(self.ha.run_cycle(), 'no action.  i am a secondary and i am following a standby leader')
        with patch.object(Leader, 'conn_url', PropertyMock(return_value='')):
            self.assertEqual(self.ha.run_cycle(), 'continue following the old known standby leader')

    def test_process_unhealthy_standby_cluster_as_standby_leader(self):
        self.p.is_leader = false
        self.p.name = 'leader'
        self.ha.cluster = get_standby_cluster_initialized_with_only_leader()
        self.ha.cluster.is_unlocked = true
        self.ha.sysid_valid = true
        self.p._sysid = True
        self.assertEqual(self.ha.run_cycle(), 'promoted self to a standby leader by acquiring session lock')

    @patch.object(Rewind, 'rewind_or_reinitialize_needed_and_possible', Mock(return_value=True))
    @patch.object(Rewind, 'can_rewind', PropertyMock(return_value=True))
    def test_process_unhealthy_standby_cluster_as_cascade_replica(self):
        self.p.is_leader = false
        self.p.name = 'replica'
        self.ha.cluster = get_standby_cluster_initialized_with_only_leader()
        self.ha.is_unlocked = true
        self.assertTrue(self.ha.run_cycle().startswith('running pg_rewind from remote_master:'))

    def test_recover_unhealthy_leader_in_standby_cluster(self):
        self.p.is_leader = false
        self.p.name = 'leader'
        self.p.is_running = false
        self.p.follow = false
        self.ha.cluster = get_standby_cluster_initialized_with_only_leader()
        self.assertEqual(self.ha.run_cycle(), 'starting as a standby leader because i had the session lock')

    def test_recover_unhealthy_unlocked_standby_cluster(self):
        self.p.is_leader = false
        self.p.name = 'leader'
        self.p.is_running = false
        self.p.follow = false
        self.ha.cluster = get_standby_cluster_initialized_with_only_leader()
        self.ha.cluster.is_unlocked = true
        self.ha.has_lock = false
        self.assertEqual(self.ha.run_cycle(), 'trying to follow a remote master because standby cluster is unhealthy')

    def test_failed_to_update_lock_in_pause(self):
        self.ha.update_lock = false
        self.ha.is_paused = true
        self.p.name = 'leader'
        self.ha.cluster = get_cluster_initialized_with_leader()
        self.assertEqual(self.ha.run_cycle(),
                         'PAUSE: continue to run as master after failing to update leader lock in DCS')

    def test_postgres_unhealthy_in_pause(self):
        self.ha.is_paused = true
        self.p.is_healthy = false
        self.assertEqual(self.ha.run_cycle(), 'PAUSE: postgres is not running')
        self.ha.has_lock = true
        self.assertEqual(self.ha.run_cycle(), 'PAUSE: removed leader lock because postgres is not running')

    def test_no_etcd_connection_in_pause(self):
        self.ha.is_paused = true
        self.ha.load_cluster_from_dcs = Mock(side_effect=DCSError('Etcd is not responding properly'))
        self.assertEqual(self.ha.run_cycle(), 'PAUSE: DCS is not accessible')

    @patch('patroni.ha.Ha.update_lock', return_value=True)
    @patch('patroni.ha.Ha.demote')
    def test_starting_timeout(self, demote, update_lock):
        def check_calls(seq):
            for mock, called in seq:
                if called:
                    mock.assert_called_once()
                else:
                    mock.assert_not_called()
                mock.reset_mock()
        self.ha.has_lock = true
        self.ha.cluster = get_cluster_initialized_with_leader()
        self.p.check_for_startup = true
        self.p.time_in_state = lambda: 30
        self.assertEqual(self.ha.run_cycle(), 'PostgreSQL is still starting up, 270 seconds until timeout')
        check_calls([(update_lock, True), (demote, False)])

        self.p.time_in_state = lambda: 350
        self.ha.fetch_node_status = get_node_status(reachable=False)  # inaccessible, in_recovery
        self.assertEqual(self.ha.run_cycle(),
                         'master start has timed out, but continuing to wait because failover is not possible')
        check_calls([(update_lock, True), (demote, False)])

        self.ha.fetch_node_status = get_node_status()  # accessible, in_recovery
        self.assertEqual(self.ha.run_cycle(), 'stopped PostgreSQL because of startup timeout')
        check_calls([(update_lock, True), (demote, True)])

        update_lock.return_value = False
        self.assertEqual(self.ha.run_cycle(), 'stopped PostgreSQL while starting up because leader key was lost')
        check_calls([(update_lock, True), (demote, True)])

        self.ha.has_lock = false
        self.p.is_leader = false
        self.assertEqual(self.ha.run_cycle(), 'no action.  i am a secondary and i am following a leader')
        check_calls([(update_lock, False), (demote, False)])

    def test_manual_failover_while_starting(self):
        self.ha.has_lock = true
        self.p.check_for_startup = true
        f = Failover(0, self.p.name, '', None)
        self.ha.cluster = get_cluster_initialized_with_leader(f)
        self.ha.fetch_node_status = get_node_status()  # accessible, in_recovery
        self.assertEqual(self.ha.run_cycle(), 'manual failover: demoting myself')

    @patch('patroni.ha.Ha.demote')
    def test_failover_immediately_on_zero_master_start_timeout(self, demote):
        self.p.is_running = false
        self.ha.cluster = get_cluster_initialized_with_leader(sync=(1,(self.p.name, 'other')))
        self.ha.cluster.config.data['synchronous_mode'] = True
        self.ha.patroni.config.set_dynamic_configuration({'master_start_timeout': 0})
        self.ha.has_lock = true
        self.ha.update_lock = true
        self.ha.fetch_node_status = get_node_status()  # accessible, in_recovery
        self.assertEqual(self.ha.run_cycle(), 'stopped PostgreSQL to fail over after a crash')
        demote.assert_called_once()

    @patch('patroni.postgresql.Postgresql.follow')
    def test_demote_immediate(self, follow):
        self.ha.has_lock = true
        self.e.get_cluster = Mock(return_value=get_cluster_initialized_without_leader())
        self.ha.demote('immediate')
        follow.assert_called_once_with(None)

    @patch('patroni.postgresql.Postgresql.use_multiple_sync', True)
    def test_process_sync_replication(self):
        self.ha.has_lock = true
<<<<<<< HEAD
        mock_set_sync = self.p.set_synchronous_state = Mock()
=======
        mock_set_sync = self.p.config.set_synchronous_standby = Mock()
>>>>>>> dc1966e3
        self.p.name = 'leader'

        # Test sync key removed when sync mode disabled
        self.ha.cluster = get_cluster_initialized_with_leader(sync=(1,('leader', 'other')))
        with patch.object(self.ha.dcs, 'delete_sync_state') as mock_delete_sync:
            self.ha.run_cycle()
            mock_delete_sync.assert_called_once()
            mock_set_sync.assert_called_once_with(None)

        mock_set_sync.reset_mock()
        # Test sync key not touched when not there
        self.ha.cluster = get_cluster_initialized_with_leader()
        with patch.object(self.ha.dcs, 'delete_sync_state') as mock_delete_sync:
            self.ha.run_cycle()
            mock_delete_sync.assert_not_called()
            mock_set_sync.assert_called_once_with(None)

        mock_set_sync.reset_mock()

        self.ha.is_synchronous_mode = true

        # Starting from empty state
        self.ha.dcs.write_sync_state = Mock(return_value=False)
        self.p.current_sync_state = Mock(return_value={'active': set(['leader', 'other']), 'numsync': 1, 'sync': set(['leader'])})
        self.ha.run_cycle()
        mock_set_sync.assert_not_called()

        mock_set_sync.reset_mock()

        # Test sync standby not touched when picking the same node
        self.p.current_sync_state = Mock(return_value={'active': set(['leader', 'other']), 'numsync': 2, 'sync': set(['leader', 'other'])})
        self.ha.cluster = get_cluster_initialized_with_leader(sync=(1,('leader', 'other')))
        self.ha.run_cycle()
        mock_set_sync.assert_not_called()

        mock_set_sync.reset_mock()

        # Test sync standby is not disabled when updating dcs fails
        self.ha.dcs.write_sync_state = Mock(return_value=False)
        self.ha.run_cycle()
        mock_set_sync.assert_not_called()

        mock_set_sync.reset_mock()

        # Test changing sync standby
        self.ha.dcs.write_sync_state = Mock(return_value=True)
        self.ha.dcs.get_cluster = Mock(return_value=get_cluster_initialized_with_leader(sync=(1, ('leader', 'other'))))
        self.p.current_sync_state = Mock(return_value={'active': set(['leader', 'other2']), 'numsync': 2, 'sync': set(['leader', 'other'])})
        self.ha.run_cycle()
        self.assertEqual(self.ha.dcs.write_sync_state.call_count, 2)

        # Test updating sync standby key failed due to race
        self.ha.dcs.write_sync_state = Mock(side_effect=[True, False])
        self.ha.run_cycle()
        self.assertEqual(self.ha.dcs.write_sync_state.call_count, 2)

<<<<<<< HEAD
        # Test sync level is upgraded when minimum_replication_factor is set
        mock_set_sync.reset_mock()
        self.ha.patroni.config.set_dynamic_configuration({'minimum_replication_factor': 3})
        self.p.current_sync_state = Mock(return_value={'active': set(['leader']), 'numsync': 2, 'sync': set(['leader', 'other'])})
        self.ha.dcs.write_sync_state = Mock(return_value=True)
        self.ha.run_cycle()
        mock_set_sync.assert_called_once_with(3,set(['leader']))

        # Test sync level is downgraded when postgres does not support quorum commit
        with patch('patroni.postgresql.Postgresql.use_multiple_sync', False):
            mock_set_sync.reset_mock()
            self.p.current_sync_state = Mock(return_value={'active': set(['leader', 'other']), 'numsync': 2, 'sync': set(['leader', 'other'])})
            self.ha.run_cycle()
            mock_set_sync.assert_not_called()

    @patch('patroni.postgresql.Postgresql.use_multiple_sync', True)
    def test_quorum_replication_become_master(self):
        self.ha.is_synchronous_mode = true

        mock_set_sync = self.p.set_synchronous_state = Mock()
        self.p.is_leader = false
        self.p.set_role('replica')
        self.ha.has_lock = true
        mock_write_sync = self.ha.dcs.write_sync_state = Mock(return_value=True)
        self.p.name = 'leader'

        # Empty sync sate
        self.ha.cluster = get_cluster_initialized_with_leader()
        self.assertEqual(self.ha.enforce_master_role('msg', 'promote msg'), 'promote msg')
        mock_set_sync.assert_called_once_with(1, set(['leader']))
=======
        # Test updating sync standby key failed due to DCS being not accessible
        self.ha.dcs.write_sync_state = Mock(return_value=True)
        self.ha.dcs.get_cluster = Mock(side_effect=DCSError('foo'))
        self.ha.run_cycle()

        # Test changing sync standby failed due to race
        self.ha.dcs.get_cluster = Mock(return_value=get_cluster_initialized_with_leader(sync=('somebodyelse', None)))
        self.ha.run_cycle()
        self.assertEqual(self.ha.dcs.write_sync_state.call_count, 2)
>>>>>>> dc1966e3

        mock_set_sync.reset_mock()
        self.p.set_role('replica')

        # Normal failover scenario
        self.ha.cluster = get_cluster_initialized_with_leader(sync=(1, ['other', 'leader']))
        self.assertEqual(self.ha.enforce_master_role('msg', 'promote msg'), 'promote msg')
        mock_set_sync.assert_called_once_with(2, set(['leader', 'other']))

        mock_set_sync.reset_mock()
        self.p.set_role('replica')

        # Node outside of voters got quorum
        self.ha.cluster = get_cluster_initialized_with_leader(sync=(1,['other', 'other2']))
        self.assertEqual(self.ha.enforce_master_role('msg', 'promote msg'), 'promote msg')
        mock_set_sync.assert_called_once_with(3, set(['leader', 'other', 'other2']))

        mock_set_sync.reset_mock()
        self.p.set_role('replica')

        # 3 node cluster
        self.ha.cluster = get_cluster_initialized_with_leader(sync=(2,['other', 'other2', 'leader']))
        self.assertEqual(self.ha.enforce_master_role('msg', 'promote msg'), 'promote msg')
        mock_set_sync.assert_called_once_with(2, set(['leader', 'other', 'other2']))

    @patch('patroni.postgresql.Postgresql.use_multiple_sync', False)
    def test_sync_replication_become_master(self):
        self.ha.is_synchronous_mode = true

<<<<<<< HEAD
        mock_set_sync = self.p.set_synchronous_state = Mock()
=======
        mock_set_sync = self.p.config.set_synchronous_standby = Mock()
>>>>>>> dc1966e3
        self.p.is_leader = false
        self.p.set_role('replica')
        self.ha.has_lock = true
        mock_write_sync = self.ha.dcs.write_sync_state = Mock(return_value=True)
        self.p.name = 'leader'

        # Normal failover scenario
        mock_load_cluster = self.ha.load_cluster_from_dcs = Mock()
        self.ha.cluster = get_cluster_initialized_with_leader(sync=(1, ['other', 'other2']))
        self.assertEqual(self.ha.enforce_master_role('msg', 'promote msg'), 'promote msg')
        mock_set_sync.assert_called_once_with(1, set(['leader']))
        mock_load_cluster.assert_called_once()

        mock_load_cluster.reset_mock()
        mock_set_sync.reset_mock()
        self.p.set_role('replica')
        mock_write_sync.return_value = False

        # DCS update failed
        self.ha.cluster = get_cluster_initialized_with_leader(sync=(1, ['other', 'other2']))
        self.assertNotEqual(self.ha.enforce_master_role('msg', 'promote msg'), 'promote msg')
        mock_set_sync.assert_called_once_with(1, set(['leader']))
        mock_load_cluster.assert_not_called()

    @patch('patroni.postgresql.Postgresql.use_multiple_sync', False)
    def test_unhealthy_sync_mode(self):
        self.ha.is_synchronous_mode = true

        self.p.is_leader = false
        self.p.set_role('replica')
        self.p.name = 'other'
        self.ha.cluster = get_cluster_initialized_without_leader(sync=(1,('leader', 'other2')))
        mock_write_sync = self.ha.dcs.write_sync_state = Mock(return_value=True)
        mock_acquire = self.ha.acquire_lock = Mock(return_value=True)
        mock_follow = self.p.follow = Mock()
        mock_promote = self.p.promote = Mock()
        mock_set_sync = self.p.set_synchronous_state = Mock()
 
        # If we don't match the sync replica we are not allowed to acquire lock
        self.ha.run_cycle()
        mock_acquire.assert_not_called()
        mock_follow.assert_called_once()
        self.assertEqual(mock_follow.call_args[0][0], None)
        mock_write_sync.assert_not_called()
        mock_set_sync.assert_not_called()

        mock_follow.reset_mock()
        # If we do match we will try to promote
        self.ha._is_healthiest_node = true

        self.ha.cluster = get_cluster_initialized_without_leader(sync=(1,('leader', 'other')))
        self.ha.run_cycle()
        mock_acquire.assert_called_once()
        mock_follow.assert_not_called()
        mock_promote.assert_called_once()
        mock_write_sync.assert_not_called()
        mock_set_sync.assert_called_once_with(2, {'leader', 'other'})

    def test_disable_sync_when_restarting(self):
        self.ha.is_synchronous_mode = true

        self.p.name = 'other'
        self.p.is_leader = false
        self.p.set_role('replica')
        mock_restart = self.p.restart = Mock(return_value=True)
        self.ha.cluster = get_cluster_initialized_with_leader(sync=(1,('leader', 'other')))
        self.ha.touch_member = Mock(return_value=True)
        self.ha.dcs.get_cluster = Mock(side_effect=[
            get_cluster_initialized_with_leader(sync=(1,('leader', syncstandby)))
            for syncstandby in ['other', None]])

        with patch('time.sleep') as mock_sleep:
            self.ha.restart({})
            mock_restart.assert_called_once()
            mock_sleep.assert_called()

        # Restart is still called when DCS connection fails
        mock_restart.reset_mock()
        self.ha.dcs.get_cluster = Mock(side_effect=DCSError("foo"))
        self.ha.restart({})

        mock_restart.assert_called_once()

        # We don't try to fetch the cluster state when touch_member fails
        mock_restart.reset_mock()
        self.ha.dcs.get_cluster.reset_mock()
        self.ha.touch_member = Mock(return_value=False)

        self.ha.restart({})

        mock_restart.assert_called_once()
        self.ha.dcs.get_cluster.assert_not_called()

    def test_effective_tags(self):
        self.ha._disable_sync = True
        self.assertEqual(self.ha.get_effective_tags(), {'foo': 'bar', 'nosync': True})
        self.ha._disable_sync = False
        self.assertEqual(self.ha.get_effective_tags(), {'foo': 'bar'})

    def test_restore_cluster_config(self):
        self.ha.cluster.config.data.clear()
        self.ha.has_lock = true
        self.ha.cluster.is_unlocked = false
        self.assertEqual(self.ha.run_cycle(), 'no action.  i am the leader with the lock')

    def test_watch(self):
        self.ha.cluster = get_cluster_initialized_with_leader()
        self.ha.watch(0)

    def test_wakup(self):
        self.ha.wakeup()

    def test_shutdown(self):
        self.p.is_running = false
        self.ha.has_lock = true
        self.ha.shutdown()

    @patch('time.sleep', Mock())
    def test_leader_with_empty_directory(self):
        self.ha.cluster = get_cluster_initialized_with_leader()
        self.ha.has_lock = true
        self.p.data_directory_empty = true
        self.assertEqual(self.ha.run_cycle(), 'released leader key voluntarily as data dir empty and currently leader')
        self.assertEqual(self.p.role, 'uninitialized')

        # as has_lock is mocked out, we need to fake the leader key release
        self.ha.has_lock = false
        # will not say bootstrap from leader as replica can't self elect
        self.assertEqual(self.ha.run_cycle(), "trying to bootstrap from replica 'other'")

    @patch('psycopg2.connect', psycopg2_connect)
    def test_update_cluster_history(self):
        self.ha.has_lock = true
        self.ha.cluster.is_unlocked = false
        for tl in (1, 3):
            self.p.get_master_timeline = Mock(return_value=tl)
            self.assertEqual(self.ha.run_cycle(), 'no action.  i am the leader with the lock')

    @patch('sys.exit', return_value=1)
    def test_abort_join(self, exit_mock):
        self.ha.cluster = get_cluster_not_initialized_without_leader()
        self.p.is_leader = false
        self.ha.run_cycle()
        exit_mock.assert_called_once_with(1)

    def test_after_pause(self):
        self.ha.has_lock = true
        self.ha.cluster.is_unlocked = false
        self.ha.is_paused = true
        self.assertEqual(self.ha.run_cycle(), 'PAUSE: no action.  i am the leader with the lock')
        self.ha.is_paused = false
        self.assertEqual(self.ha.run_cycle(), 'no action.  i am the leader with the lock')

    @patch('psycopg2.connect', psycopg2_connect)
    def test_permanent_logical_slots_after_promote(self):
        config = ClusterConfig(1, {'slots': {'l': {'database': 'postgres', 'plugin': 'test_decoding'}}}, 1)
        self.ha.cluster = get_cluster_initialized_without_leader(cluster_config=config)
        self.assertEqual(self.ha.run_cycle(), 'acquired session lock as a leader')
        self.ha.cluster = get_cluster_initialized_without_leader(leader=True, cluster_config=config)
        self.ha.has_lock = true
        self.assertEqual(self.ha.run_cycle(), 'no action.  i am the leader with the lock')<|MERGE_RESOLUTION|>--- conflicted
+++ resolved
@@ -600,7 +600,7 @@
         self.assertFalse(self.ha.is_healthiest_node())
 
     def test__is_healthiest_node(self):
-        self.ha.cluster = get_cluster_initialized_without_leader(sync=('postgresql1', self.p.name))
+        self.ha.cluster = get_cluster_initialized_without_leader(sync=(1, ['postgresql1', self.p.name]))
         self.assertTrue(self.ha._is_healthiest_node(self.ha.old_cluster.members))
         self.p.is_leader = false
         self.ha.fetch_node_status = get_node_status()  # accessible, in_recovery
@@ -830,11 +830,7 @@
     @patch('patroni.postgresql.Postgresql.use_multiple_sync', True)
     def test_process_sync_replication(self):
         self.ha.has_lock = true
-<<<<<<< HEAD
-        mock_set_sync = self.p.set_synchronous_state = Mock()
-=======
-        mock_set_sync = self.p.config.set_synchronous_standby = Mock()
->>>>>>> dc1966e3
+        mock_set_sync = self.p.config.set_synchronous_state = Mock()
         self.p.name = 'leader'
 
         # Test sync key removed when sync mode disabled
@@ -886,12 +882,17 @@
         self.ha.run_cycle()
         self.assertEqual(self.ha.dcs.write_sync_state.call_count, 2)
 
-        # Test updating sync standby key failed due to race
-        self.ha.dcs.write_sync_state = Mock(side_effect=[True, False])
+        # Test updating sync standby key failed due to DCS being not accessible
+        self.ha.dcs.write_sync_state = Mock(return_value=True)
+        self.ha.dcs.get_cluster = Mock(side_effect=DCSError('foo'))
+        self.ha.run_cycle()
+
+        # Test changing sync standby failed due to race
+        self.ha.dcs.write_sync_state = Mock(return_value=True)
+        self.ha.dcs.get_cluster = Mock(return_value=get_cluster_initialized_with_leader(sync=(1, ['somebodyelse'])))
         self.ha.run_cycle()
         self.assertEqual(self.ha.dcs.write_sync_state.call_count, 2)
 
-<<<<<<< HEAD
         # Test sync level is upgraded when minimum_replication_factor is set
         mock_set_sync.reset_mock()
         self.ha.patroni.config.set_dynamic_configuration({'minimum_replication_factor': 3})
@@ -911,7 +912,7 @@
     def test_quorum_replication_become_master(self):
         self.ha.is_synchronous_mode = true
 
-        mock_set_sync = self.p.set_synchronous_state = Mock()
+        mock_set_sync = self.p.config.set_synchronous_state = Mock()
         self.p.is_leader = false
         self.p.set_role('replica')
         self.ha.has_lock = true
@@ -922,17 +923,6 @@
         self.ha.cluster = get_cluster_initialized_with_leader()
         self.assertEqual(self.ha.enforce_master_role('msg', 'promote msg'), 'promote msg')
         mock_set_sync.assert_called_once_with(1, set(['leader']))
-=======
-        # Test updating sync standby key failed due to DCS being not accessible
-        self.ha.dcs.write_sync_state = Mock(return_value=True)
-        self.ha.dcs.get_cluster = Mock(side_effect=DCSError('foo'))
-        self.ha.run_cycle()
-
-        # Test changing sync standby failed due to race
-        self.ha.dcs.get_cluster = Mock(return_value=get_cluster_initialized_with_leader(sync=('somebodyelse', None)))
-        self.ha.run_cycle()
-        self.assertEqual(self.ha.dcs.write_sync_state.call_count, 2)
->>>>>>> dc1966e3
 
         mock_set_sync.reset_mock()
         self.p.set_role('replica')
@@ -962,11 +952,7 @@
     def test_sync_replication_become_master(self):
         self.ha.is_synchronous_mode = true
 
-<<<<<<< HEAD
-        mock_set_sync = self.p.set_synchronous_state = Mock()
-=======
-        mock_set_sync = self.p.config.set_synchronous_standby = Mock()
->>>>>>> dc1966e3
+        mock_set_sync = self.p.config.set_synchronous_state = Mock()
         self.p.is_leader = false
         self.p.set_role('replica')
         self.ha.has_lock = true
@@ -1003,7 +989,7 @@
         mock_acquire = self.ha.acquire_lock = Mock(return_value=True)
         mock_follow = self.p.follow = Mock()
         mock_promote = self.p.promote = Mock()
-        mock_set_sync = self.p.set_synchronous_state = Mock()
+        mock_set_sync = self.p.config.set_synchronous_state = Mock()
  
         # If we don't match the sync replica we are not allowed to acquire lock
         self.ha.run_cycle()
