--- conflicted
+++ resolved
@@ -698,7 +698,6 @@
         self.ha.cluster = get_cluster_initialized_with_leader(Failover(0, '', self.p.name, None))
         self.assertEquals(self.ha.run_cycle(), 'PAUSE: waiting to become master after promote...')
 
-<<<<<<< HEAD
     def test_process_healthy_standby_cluster_as_leader(self):
         self.p.is_leader = true
         self.p.name = 'leader'
@@ -749,7 +748,7 @@
         self.ha.cluster = get_standby_cluster_initialized_with_only_leader()
         msg = 'running pg_rewind from leader'
         self.assertEquals(self.ha.run_cycle(), msg)
-=======
+
     def test_failed_to_update_lock_in_pause(self):
         self.ha.update_lock = false
         self.ha.is_paused = true
@@ -757,7 +756,6 @@
         self.ha.cluster = get_cluster_initialized_with_leader()
         self.assertEquals(self.ha.run_cycle(),
                           'PAUSE: continue to run as master after failing to update leader lock in DCS')
->>>>>>> 856552bd
 
     def test_postgres_unhealthy_in_pause(self):
         self.ha.is_paused = true
