import datetime
import etcd
import os
import sys

from mock import Mock, MagicMock, PropertyMock, patch, mock_open
from patroni import global_config
from patroni.collections import CaseInsensitiveSet
from patroni.config import Config
from patroni.dcs import Cluster, ClusterConfig, Failover, Leader, Member, get_dcs, Status, SyncState, TimelineHistory
from patroni.dcs.etcd import AbstractEtcdClientWithFailover
from patroni.exceptions import DCSError, PostgresConnectionException, PatroniFatalException
from patroni.ha import Ha, _MemberStatus
from patroni.postgresql import Postgresql
from patroni.postgresql.bootstrap import Bootstrap
from patroni.postgresql.cancellable import CancellableSubprocess
from patroni.postgresql.config import ConfigHandler
from patroni.postgresql.postmaster import PostmasterProcess
from patroni.postgresql.rewind import Rewind
from patroni.postgresql.slots import SlotsHandler
from patroni.postgresql.sync import _SyncState
from patroni.utils import tzutc
from patroni.watchdog import Watchdog

from . import PostgresInit, MockPostmaster, psycopg_connect, requests_get
from .test_etcd import socket_getaddrinfo, etcd_read, etcd_write

SYSID = '12345678901'


def true(*args, **kwargs):
    return True


def false(*args, **kwargs):
    return False


def get_cluster(initialize, leader, members, failover, sync, cluster_config=None, failsafe=None):
    t = datetime.datetime.now().isoformat()
    history = TimelineHistory(1, '[[1,67197376,"no recovery target specified","' + t + '","foo"]]',
                              [(1, 67197376, 'no recovery target specified', t, 'foo')])
    cluster_config = cluster_config or ClusterConfig(1, {'check_timeline': True}, 1)
    return Cluster(initialize, cluster_config, leader, Status(10, None), members, failover, sync, history, failsafe)


def get_cluster_not_initialized_without_leader(cluster_config=None):
    return get_cluster(None, None, [], None, SyncState.empty(), cluster_config)


def get_cluster_bootstrapping_without_leader(cluster_config=None):
    return get_cluster("", None, [], None, SyncState.empty(), cluster_config)


def get_cluster_initialized_without_leader(leader=False, failover=None, sync=None, cluster_config=None, failsafe=False):
    m1 = Member(0, 'leader', 28, {'conn_url': 'postgres://replicator:rep-pass@127.0.0.1:5435/postgres',
                                  'api_url': 'http://127.0.0.1:8008/patroni', 'xlog_location': 4,
                                  'role': 'primary', 'state': 'running'})
    leader = Leader(0, 0, m1 if leader else Member(0, '', 28, {}))
    m2 = Member(0, 'other', 28, {'conn_url': 'postgres://replicator:rep-pass@127.0.0.1:5436/postgres',
                                 'api_url': 'http://127.0.0.1:8011/patroni',
                                 'state': 'running',
                                 'pause': True,
                                 'tags': {'clonefrom': True},
                                 'scheduled_restart': {'schedule': "2100-01-01 10:53:07.560445+00:00",
                                                       'postgres_version': '99.0.0'}})
    syncstate = SyncState(0 if sync else None, sync and sync[0], sync and sync[1], 0)
    failsafe = {m.name: m.api_url for m in (m1, m2)} if failsafe else None
    return get_cluster(SYSID, leader, [m1, m2], failover, syncstate, cluster_config, failsafe)


def get_cluster_initialized_with_leader(failover=None, sync=None):
    return get_cluster_initialized_without_leader(leader=True, failover=failover, sync=sync)


def get_cluster_initialized_with_only_leader(failover=None, cluster_config=None):
    leader = get_cluster_initialized_without_leader(leader=True, failover=failover).leader
    return get_cluster(True, leader, [leader.member], failover, SyncState.empty(), cluster_config)


def get_standby_cluster_initialized_with_only_leader(failover=None, sync=None):
    return get_cluster_initialized_with_only_leader(
        cluster_config=ClusterConfig(1, {
            "standby_cluster": {
                "host": "localhost",
                "port": 5432,
                "primary_slot_name": "",
            }}, 1)
    )


def get_cluster_initialized_with_leader_and_failsafe():
    return get_cluster_initialized_without_leader(leader=True, failsafe=True,
                                                  cluster_config=ClusterConfig(1, {'failsafe_mode': True}, 1))


def get_node_status(reachable=True, in_recovery=True, dcs_last_seen=0,
                    timeline=2, wal_position=10, nofailover=False,
                    watchdog_failed=False, failover_priority=1):
    def fetch_node_status(e):
        tags = {}
        if nofailover:
            tags['nofailover'] = True
        tags['failover_priority'] = failover_priority
        return _MemberStatus(e, reachable, in_recovery, wal_position,
                             {'tags': tags, 'watchdog_failed': watchdog_failed,
                              'dcs_last_seen': dcs_last_seen, 'timeline': timeline})
    return fetch_node_status


future_restart_time = datetime.datetime.now(tzutc) + datetime.timedelta(days=5)
postmaster_start_time = datetime.datetime.now(tzutc)


class MockPatroni(object):

    def __init__(self, p, d):
        os.environ[Config.PATRONI_CONFIG_VARIABLE] = """
restapi:
  listen: 0.0.0.0:8008
bootstrap:
  users:
    replicator:
      password: rep-pass
      options:
        - replication
postgresql:
  name: foo
  data_dir: data/postgresql0
  pg_rewind:
    username: postgres
    password: postgres
watchdog:
  mode: off
zookeeper:
  exhibitor:
    hosts: [localhost]
    port: 8181
"""
        # We rely on sys.argv in Config, so it's necessary to reset
        # all the extra values that are coming from py.test
        sys.argv = sys.argv[:1]

        self.config = Config(None)
        self.version = '1.5.7'
        self.postgresql = p
        self.dcs = d
        self.api = Mock()
        self.tags = {'foo': 'bar'}
        self.nofailover = None
        self.replicatefrom = None
        self.api.connection_string = 'http://127.0.0.1:8008'
        self.clonefrom = None
        self.nosync = False
        self.nostream = False
        self.scheduled_restart = {'schedule': future_restart_time,
                                  'postmaster_start_time': str(postmaster_start_time)}
        self.watchdog = Watchdog(self.config)
        self.request = lambda *args, **kwargs: requests_get(args[0].api_url, *args[1:], **kwargs)
        self.failover_priority = 1


def run_async(self, func, args=()):
    self.reset_scheduled_action()
    if args:
        func(*args)
    else:
        func()


@patch.object(Postgresql, 'is_running', Mock(return_value=MockPostmaster()))
@patch.object(Postgresql, 'is_primary', Mock(return_value=True))
@patch.object(Postgresql, 'timeline_wal_position', Mock(return_value=(1, 10, 1)))
@patch.object(Postgresql, '_cluster_info_state_get', Mock(return_value=10))
@patch.object(Postgresql, 'slots', Mock(return_value={'l': 100}))
@patch.object(Postgresql, 'data_directory_empty', Mock(return_value=False))
@patch.object(Postgresql, 'controldata', Mock(return_value={
    'Database system identifier': SYSID,
    'Database cluster state': 'shut down',
    'Latest checkpoint location': '0/12345678',
    "Latest checkpoint's TimeLineID": '2'}))
@patch.object(SlotsHandler, 'load_replication_slots', Mock(side_effect=Exception))
@patch.object(ConfigHandler, 'append_pg_hba', Mock())
@patch.object(ConfigHandler, 'write_pgpass', Mock(return_value={}))
@patch.object(ConfigHandler, 'write_recovery_conf', Mock())
@patch.object(ConfigHandler, 'write_postgresql_conf', Mock())
@patch.object(Postgresql, 'query', Mock())
@patch.object(Postgresql, 'checkpoint', Mock())
@patch.object(CancellableSubprocess, 'call', Mock(return_value=0))
@patch.object(Postgresql, 'get_replica_timeline', Mock(return_value=2))
@patch.object(Postgresql, 'get_primary_timeline', Mock(return_value=2))
@patch.object(Postgresql, 'get_major_version', Mock(return_value=140000))
@patch.object(Postgresql, 'resume_wal_replay', Mock())
@patch.object(ConfigHandler, 'restore_configuration_files', Mock())
@patch.object(etcd.Client, 'write', etcd_write)
@patch.object(etcd.Client, 'read', etcd_read)
@patch.object(etcd.Client, 'delete', Mock(side_effect=etcd.EtcdException))
@patch('patroni.postgresql.polling_loop', Mock(return_value=range(1)))
@patch('patroni.async_executor.AsyncExecutor.busy', PropertyMock(return_value=False))
@patch('patroni.async_executor.AsyncExecutor.run_async', run_async)
@patch('patroni.postgresql.rewind.Thread', Mock())
@patch('patroni.postgresql.mpp.citus.CitusHandler.start', Mock())
@patch('subprocess.call', Mock(return_value=0))
@patch('time.sleep', Mock())
class TestHa(PostgresInit):

    @patch('socket.getaddrinfo', socket_getaddrinfo)
    @patch('patroni.dcs.dcs_modules', Mock(return_value=['patroni.dcs.etcd']))
    @patch.object(etcd.Client, 'read', etcd_read)
    @patch.object(AbstractEtcdClientWithFailover, '_get_machines_list', Mock(return_value=['http://remotehost:2379']))
    @patch.object(Config, '_load_cache', Mock())
    def setUp(self):
        super(TestHa, self).setUp()
        self.p.set_state('running')
        self.p.set_role('replica')
        self.p.postmaster_start_time = MagicMock(return_value=str(postmaster_start_time))
        self.p.can_create_replica_without_replication_connection = MagicMock(return_value=False)
        self.e = get_dcs({'etcd': {'ttl': 30, 'host': 'ok:2379', 'scope': 'test',
                                   'name': 'foo', 'retry_timeout': 10},
                          'citus': {'database': 'citus', 'group': None}})
        self.ha = Ha(MockPatroni(self.p, self.e))
        self.ha.old_cluster = self.e.get_cluster()
        self.ha.cluster = get_cluster_initialized_without_leader()
        global_config.update(self.ha.cluster)
        self.ha.load_cluster_from_dcs = Mock()

    def test_update_lock(self):
        self.ha.is_failsafe_mode = true
        self.p.last_operation = Mock(side_effect=PostgresConnectionException(''))
        self.ha.dcs.update_leader = Mock(side_effect=[DCSError(''), Exception])
        self.assertRaises(DCSError, self.ha.update_lock)
        self.assertFalse(self.ha.update_lock(True))

    @patch.object(Postgresql, 'received_timeline', Mock(return_value=None))
    def test_touch_member(self):
        self.p._major_version = 110000
        self.p.is_primary = false
        self.p.timeline_wal_position = Mock(return_value=(0, 1, 0))
        self.p.replica_cached_timeline = Mock(side_effect=Exception)
        with patch.object(Postgresql, '_cluster_info_state_get', Mock(return_value='streaming')):
            self.ha.touch_member()
        self.p.timeline_wal_position = Mock(return_value=(0, 1, 1))
        self.p.set_role('standby_leader')
        self.ha.touch_member()
        self.p.set_role('primary')
        self.ha.dcs.touch_member = true
        self.ha.touch_member()

    def test_is_leader(self):
        self.assertFalse(self.ha.is_leader())

    def test_start_as_replica(self):
        self.p.is_healthy = false
        self.assertEqual(self.ha.run_cycle(), 'starting as a secondary')

    @patch('patroni.dcs.etcd.Etcd.initialize', return_value=True)
    def test_bootstrap_as_standby_leader(self, initialize):
        self.p.data_directory_empty = true
        self.ha.cluster = get_cluster_not_initialized_without_leader(
            cluster_config=ClusterConfig(1, {"standby_cluster": {"port": 5432}}, 1))
        self.assertEqual(self.ha.run_cycle(), 'trying to bootstrap a new standby leader')

    def test_bootstrap_waiting_for_standby_leader(self):
        self.p.data_directory_empty = true
        self.ha.cluster = get_cluster_initialized_without_leader()
        self.ha.cluster.config.data.update({'standby_cluster': {'port': 5432}})
        self.assertEqual(self.ha.run_cycle(), 'waiting for standby_leader to bootstrap')

    @patch.object(Cluster, 'get_clone_member',
                  Mock(return_value=Member(0, 'test', 1, {'api_url': 'http://127.0.0.1:8011/patroni',
                                                          'conn_url': 'postgres://127.0.0.1:5432/postgres'})))
    @patch.object(Bootstrap, 'create_replica', Mock(return_value=0))
    def test_start_as_cascade_replica_in_standby_cluster(self):
        self.p.data_directory_empty = true
        self.ha.cluster = get_standby_cluster_initialized_with_only_leader()
        self.assertEqual(self.ha.run_cycle(), "trying to bootstrap from replica 'test'")

    def test_recover_replica_failed(self):
        self.p.controldata = lambda: {'Database cluster state': 'in recovery', 'Database system identifier': SYSID}
        self.p.is_running = false
        self.p.follow = false
        self.assertEqual(self.ha.run_cycle(), 'starting as a secondary')
        self.assertEqual(self.ha.run_cycle(), 'failed to start postgres')

    def test_recover_raft(self):
        self.p.controldata = lambda: {'Database cluster state': 'in recovery', 'Database system identifier': SYSID}
        self.p.is_running = false
        self.p.follow = true
        self.assertEqual(self.ha.run_cycle(), 'starting as a secondary')
        self.p.is_running = true
        ha_dcs_orig_name = self.ha.dcs.__class__.__name__
        self.ha.dcs.__class__.__name__ = 'Raft'
        self.assertEqual(self.ha.run_cycle(), 'started as a secondary')
        self.ha.dcs.__class__.__name__ = ha_dcs_orig_name

    def test_recover_former_primary(self):
        self.p.follow = false
        self.p.is_running = false
        self.p.name = 'leader'
        self.p.set_role('demoted')
        self.p.controldata = lambda: {'Database cluster state': 'shut down', 'Database system identifier': SYSID}
        self.ha.cluster = get_cluster_initialized_with_leader()
        self.assertEqual(self.ha.run_cycle(), 'starting as readonly because i had the session lock')

    def test_start_primary_after_failure(self):
        self.p.start = false
        self.p.is_running = false
        self.p.name = 'leader'
        self.p.set_role('primary')
        self.p.controldata = lambda: {'Database cluster state': 'in production', 'Database system identifier': SYSID}
        self.ha.cluster = get_cluster_initialized_with_leader()
        self.assertEqual(self.ha.run_cycle(), 'starting primary after failure')

    @patch.object(Rewind, 'ensure_clean_shutdown', Mock())
    def test_crash_recovery(self):
        self.ha.has_lock = true
        self.p.is_running = false
        self.p.controldata = lambda: {'Database cluster state': 'in production', 'Database system identifier': SYSID}
        self.assertEqual(self.ha.run_cycle(), 'doing crash recovery in a single user mode')
        with patch('patroni.async_executor.AsyncExecutor.busy', PropertyMock(return_value=True)), \
                patch.object(Ha, 'check_timeline', Mock(return_value=False)):
            self.ha._async_executor.schedule('doing crash recovery in a single user mode')
            self.ha.state_handler.cancellable._process = Mock()
            self.ha._crash_recovery_started -= 600
            self.ha.cluster.config.data.update({'maximum_lag_on_failover': 10})
            self.assertEqual(self.ha.run_cycle(), 'terminated crash recovery because of startup timeout')

    @patch.object(Rewind, 'ensure_clean_shutdown', Mock())
    @patch.object(Rewind, 'rewind_or_reinitialize_needed_and_possible', Mock(return_value=True))
    @patch.object(Rewind, 'can_rewind', PropertyMock(return_value=True))
    def test_crash_recovery_before_rewind(self):
        self.p.is_primary = false
        self.p.is_running = false
        self.p.controldata = lambda: {'Database cluster state': 'in archive recovery',
                                      'Database system identifier': SYSID}
        self.ha._rewind.trigger_check_diverged_lsn()
        self.ha.cluster = get_cluster_initialized_with_leader()
        self.assertEqual(self.ha.run_cycle(), 'doing crash recovery in a single user mode')

    @patch.object(Rewind, 'rewind_or_reinitialize_needed_and_possible', Mock(return_value=True))
    @patch.object(Rewind, 'can_rewind', PropertyMock(return_value=True))
    @patch('os.listdir', Mock(return_value=[]))
    @patch('patroni.postgresql.rewind.fsync_dir', Mock())
    def test_recover_with_rewind(self):
        self.p.is_running = false
        self.ha.cluster = get_cluster_initialized_with_leader()
        self.ha.cluster.leader.member.data.update(version='2.0.2', role='primary')
        self.ha._rewind.pg_rewind = true
        self.ha._rewind.check_leader_is_not_in_recovery = true
        with patch.object(Rewind, 'rewind_or_reinitialize_needed_and_possible', Mock(return_value=True)):
            self.assertEqual(self.ha.run_cycle(), 'running pg_rewind from leader')
        with patch.object(Rewind, 'rewind_or_reinitialize_needed_and_possible', Mock(return_value=False)), \
                patch.object(Ha, 'is_synchronous_mode', Mock(return_value=True)):
            self.p.follow = true
            self.assertEqual(self.ha.run_cycle(), 'starting as a secondary')
            self.p.is_running = true
            self.ha.follow = Mock(return_value='fake')
            self.assertEqual(self.ha.run_cycle(), 'fake')

    @patch.object(Rewind, 'rewind_or_reinitialize_needed_and_possible', Mock(return_value=True))
    @patch.object(Rewind, 'should_remove_data_directory_on_diverged_timelines', PropertyMock(return_value=True))
    @patch.object(Bootstrap, 'create_replica', Mock(return_value=1))
    def test_recover_with_reinitialize(self):
        self.p.is_running = false
        self.ha.cluster = get_cluster_initialized_with_leader()
        self.assertEqual(self.ha.run_cycle(), 'reinitializing due to diverged timelines')

    @patch('sys.exit', return_value=1)
    @patch('patroni.ha.Ha.sysid_valid', MagicMock(return_value=True))
    def test_sysid_no_match(self, exit_mock):
        self.p.controldata = lambda: {'Database cluster state': 'in recovery', 'Database system identifier': '123'}
        self.ha.run_cycle()
        exit_mock.assert_called_once_with(1)

    @patch.object(Cluster, 'is_unlocked', Mock(return_value=False))
    def test_start_as_readonly(self):
        self.p.is_primary = false
        self.p.is_healthy = true
        self.ha.has_lock = true
        self.p.controldata = lambda: {'Database cluster state': 'in production', 'Database system identifier': SYSID}
        self.assertEqual(self.ha.run_cycle(), 'promoted self to leader because I had the session lock')

    @patch('patroni.psycopg.connect', psycopg_connect)
    def test_acquire_lock_as_primary(self):
        self.assertEqual(self.ha.run_cycle(), 'acquired session lock as a leader')

    def test_leader_race_stale_primary(self):
        with patch.object(Postgresql, 'get_primary_timeline', Mock(return_value=1)), \
                patch('patroni.ha.logger.warning') as mock_logger:
            self.assertEqual(self.ha.run_cycle(), 'demoting self because i am not the healthiest node')
            self.assertEqual(mock_logger.call_args[0][0], 'My timeline %s is behind last known cluster timeline %s')

    def test_promoted_by_acquiring_lock(self):
        self.ha.is_healthiest_node = true
        self.p.is_primary = false
        self.assertEqual(self.ha.run_cycle(), 'promoted self to leader by acquiring session lock')

    def test_promotion_cancelled_after_pre_promote_failed(self):
        self.p.is_primary = false
        self.p._pre_promote = false
        self.ha._is_healthiest_node = true
        self.assertEqual(self.ha.run_cycle(), 'promoted self to leader by acquiring session lock')
        self.assertEqual(self.ha.run_cycle(), 'Promotion cancelled because the pre-promote script failed')
        self.assertEqual(self.ha.run_cycle(), 'following a different leader because i am not the healthiest node')

    def test_lost_leader_lock_during_promote(self):
        with patch('patroni.async_executor.AsyncExecutor.busy', PropertyMock(return_value=True)):
            self.ha._async_executor.schedule('promote')
            self.assertEqual(self.ha.run_cycle(), 'lost leader before promote')

    @patch.object(Cluster, 'is_unlocked', Mock(return_value=False))
    def test_long_promote(self):
        self.ha.has_lock = true
        self.p.is_primary = false
        self.p.set_role('primary')
        self.assertEqual(self.ha.run_cycle(), 'no action. I am (postgresql0), the leader with the lock')

    def test_demote_after_failing_to_obtain_lock(self):
        self.ha.acquire_lock = false
        self.assertEqual(self.ha.run_cycle(), 'demoted self after trying and failing to obtain lock')

    def test_follow_new_leader_after_failing_to_obtain_lock(self):
        self.ha.is_healthiest_node = true
        self.ha.acquire_lock = false
        self.p.is_primary = false
        self.assertEqual(self.ha.run_cycle(), 'following new leader after trying and failing to obtain lock')

    def test_demote_because_not_healthiest(self):
        self.ha.is_healthiest_node = false
        self.assertEqual(self.ha.run_cycle(), 'demoting self because i am not the healthiest node')

    def test_follow_new_leader_because_not_healthiest(self):
        self.ha.is_healthiest_node = false
        self.p.is_primary = false
        self.assertEqual(self.ha.run_cycle(), 'following a different leader because i am not the healthiest node')

    @patch.object(Cluster, 'is_unlocked', Mock(return_value=False))
    def test_promote_because_have_lock(self):
        self.ha.has_lock = true
        self.p.is_primary = false
        self.assertEqual(self.ha.run_cycle(), 'promoted self to leader because I had the session lock')

    def test_promote_without_watchdog(self):
        self.ha.has_lock = true
        self.p.is_primary = true
        with patch.object(Watchdog, 'activate', Mock(return_value=False)):
            self.assertEqual(self.ha.run_cycle(), 'Demoting self because watchdog could not be activated')
            self.p.is_primary = false
            self.assertEqual(self.ha.run_cycle(), 'Not promoting self because watchdog could not be activated')

    def test_leader_with_lock(self):
        self.ha.cluster = get_cluster_initialized_with_leader()
        self.ha.has_lock = true
        self.assertEqual(self.ha.run_cycle(), 'no action. I am (postgresql0), the leader with the lock')

    def test_coordinator_leader_with_lock(self):
        self.ha.cluster = get_cluster_initialized_with_leader()
        self.ha.has_lock = true
        self.assertEqual(self.ha.run_cycle(), 'no action. I am (postgresql0), the leader with the lock')

    @patch.object(Postgresql, '_wait_for_connection_close', Mock())
    @patch.object(Cluster, 'is_unlocked', Mock(return_value=False))
    def test_demote_because_not_having_lock(self):
        with patch.object(Watchdog, 'is_running', PropertyMock(return_value=True)):
            self.assertEqual(self.ha.run_cycle(), 'demoting self because I do not have the lock and I was a leader')

    @patch.object(Cluster, 'is_unlocked', Mock(return_value=False))
    def test_demote_because_update_lock_failed(self):
        self.ha.has_lock = true
        self.ha.update_lock = false
        self.assertEqual(self.ha.run_cycle(), 'demoted self because failed to update leader lock in DCS')
        with patch.object(Ha, '_get_node_to_follow', Mock(side_effect=DCSError('foo'))):
            self.assertEqual(self.ha.run_cycle(), 'demoted self because failed to update leader lock in DCS')
        self.p.is_primary = false
        self.assertEqual(self.ha.run_cycle(), 'not promoting because failed to update leader lock in DCS')

    def test_get_node_to_follow_nostream(self):
        self.ha.patroni.nostream = True
        self.ha.cluster = get_cluster_initialized_with_leader()
        self.assertEqual(self.ha._get_node_to_follow(self.ha.cluster), None)

    @patch.object(Cluster, 'is_unlocked', Mock(return_value=False))
    def test_follow(self):
        self.p.is_primary = false
        self.assertEqual(self.ha.run_cycle(), 'no action. I am (postgresql0), a secondary, and following a leader ()')
        self.ha.patroni.replicatefrom = "foo"
        self.p.config.check_recovery_conf = Mock(return_value=(True, False))
        self.ha.cluster.config.data.update({'slots': {'l': {'database': 'a', 'plugin': 'b'}}})
        self.ha.cluster.members[1].data['tags']['replicatefrom'] = 'postgresql0'
        self.ha.patroni.nofailover = True
        self.assertEqual(self.ha.run_cycle(), 'no action. I am (postgresql0), a secondary, and following a leader ()')
        del self.ha.cluster.config.data['slots']
        self.ha.cluster.config.data.update({'postgresql': {'use_slots': False}})
        self.assertEqual(self.ha.run_cycle(), 'no action. I am (postgresql0), a secondary, and following a leader ()')
        del self.ha.cluster.config.data['postgresql']['use_slots']

    @patch.object(Cluster, 'is_unlocked', Mock(return_value=False))
    def test_follow_in_pause(self):
        self.ha.is_paused = true
        self.assertEqual(self.ha.run_cycle(), 'PAUSE: continue to run as primary without lock')
        self.p.is_primary = false
        self.assertEqual(self.ha.run_cycle(), 'PAUSE: no action. I am (postgresql0)')

    @patch.object(Rewind, 'rewind_or_reinitialize_needed_and_possible', Mock(return_value=True))
    @patch.object(Rewind, 'can_rewind', PropertyMock(return_value=True))
    def test_follow_triggers_rewind(self):
        self.p.is_primary = false
        self.ha._rewind.trigger_check_diverged_lsn()
        self.ha.cluster = get_cluster_initialized_with_leader()
        self.assertEqual(self.ha.run_cycle(), 'running pg_rewind from leader')

    def test_no_dcs_connection_primary_demote(self):
        self.ha.load_cluster_from_dcs = Mock(side_effect=DCSError('Etcd is not responding properly'))
        self.assertEqual(self.ha.run_cycle(), 'demoting self because DCS is not accessible and I was a leader')
        self.ha._async_executor.schedule('dummy')
        self.assertEqual(self.ha.run_cycle(), 'demoted self because DCS is not accessible and I was a leader')

    def test_check_failsafe_topology(self):
        self.ha.load_cluster_from_dcs = Mock(side_effect=DCSError('Etcd is not responding properly'))
        self.ha.cluster = get_cluster_initialized_with_leader_and_failsafe()
        global_config.update(self.ha.cluster)
        self.ha.dcs._last_failsafe = self.ha.cluster.failsafe
        self.assertEqual(self.ha.run_cycle(), 'demoting self because DCS is not accessible and I was a leader')
        self.ha.state_handler.name = self.ha.cluster.leader.name
        self.assertFalse(self.ha.failsafe_is_active())
        self.assertEqual(self.ha.run_cycle(),
                         'continue to run as a leader because failsafe mode is enabled and all members are accessible')
        self.assertTrue(self.ha.failsafe_is_active())
        with patch.object(Postgresql, 'slots', Mock(side_effect=Exception)):
            self.ha.patroni.request = Mock(side_effect=Exception)
            self.assertEqual(self.ha.run_cycle(), 'demoting self because DCS is not accessible and I was a leader')
            self.assertFalse(self.ha.failsafe_is_active())
        self.ha.dcs._last_failsafe.clear()
        self.ha.dcs._last_failsafe[self.ha.cluster.leader.name] = self.ha.cluster.leader.member.api_url
        self.assertEqual(self.ha.run_cycle(),
                         'continue to run as a leader because failsafe mode is enabled and all members are accessible')

    def test_no_dcs_connection_primary_failsafe(self):
        self.ha.load_cluster_from_dcs = Mock(side_effect=DCSError('Etcd is not responding properly'))
        self.ha.cluster = get_cluster_initialized_with_leader_and_failsafe()
        global_config.update(self.ha.cluster)
        self.ha.dcs._last_failsafe = self.ha.cluster.failsafe
        self.ha.state_handler.name = self.ha.cluster.leader.name
        self.assertEqual(self.ha.run_cycle(),
                         'continue to run as a leader because failsafe mode is enabled and all members are accessible')

    def test_readonly_dcs_primary_failsafe(self):
        self.ha.cluster = get_cluster_initialized_with_leader_and_failsafe()
        self.ha.dcs.update_leader = Mock(side_effect=DCSError('Etcd is not responding properly'))
        self.ha.dcs._last_failsafe = self.ha.cluster.failsafe
        self.ha.state_handler.name = self.ha.cluster.leader.name
        self.assertEqual(self.ha.run_cycle(),
                         'continue to run as a leader because failsafe mode is enabled and all members are accessible')

    def test_no_dcs_connection_replica_failsafe(self):
        self.ha.load_cluster_from_dcs = Mock(side_effect=DCSError('Etcd is not responding properly'))
        self.ha.cluster = get_cluster_initialized_with_leader_and_failsafe()
        global_config.update(self.ha.cluster)
        self.ha.update_failsafe({'name': 'leader', 'api_url': 'http://127.0.0.1:8008/patroni',
                                 'conn_url': 'postgres://127.0.0.1:5432/postgres', 'slots': {'foo': 1000}})
        self.p.is_primary = false
        self.assertEqual(self.ha.run_cycle(), 'DCS is not accessible')

    def test_no_dcs_connection_replica_failsafe_not_enabled_but_active(self):
        self.ha.load_cluster_from_dcs = Mock(side_effect=DCSError('Etcd is not responding properly'))
        self.ha.cluster = get_cluster_initialized_with_leader()
        self.ha.update_failsafe({'name': 'leader', 'api_url': 'http://127.0.0.1:8008/patroni',
                                 'conn_url': 'postgres://127.0.0.1:5432/postgres', 'slots': {'foo': 1000}})
        self.p.is_primary = false
        self.assertEqual(self.ha.run_cycle(), 'DCS is not accessible')

    def test_update_failsafe(self):
        self.assertRaises(Exception, self.ha.update_failsafe, {})
        self.p.set_role('primary')
        self.assertEqual(self.ha.update_failsafe({}), 'Running as a leader')

    @patch('time.sleep', Mock())
    def test_bootstrap_from_another_member(self):
        self.ha.cluster = get_cluster_initialized_with_leader()
        self.assertEqual(self.ha.bootstrap(), 'trying to bootstrap from replica \'other\'')

    def test_bootstrap_waiting_for_leader(self):
        self.ha.cluster = get_cluster_initialized_without_leader()
        self.assertEqual(self.ha.bootstrap(), 'waiting for leader to bootstrap')

    def test_bootstrap_without_leader(self):
        self.ha.cluster = get_cluster_initialized_without_leader()
        self.p.can_create_replica_without_replication_connection = MagicMock(return_value=True)
        self.assertEqual(self.ha.bootstrap(), 'trying to bootstrap (without leader)')

    def test_bootstrap_not_running_concurrently(self):
        self.ha.cluster = get_cluster_bootstrapping_without_leader()
        self.p.can_create_replica_without_replication_connection = MagicMock(return_value=True)
        self.assertEqual(self.ha.bootstrap(), 'waiting for leader to bootstrap')

    def test_bootstrap_initialize_lock_failed(self):
        self.ha.cluster = get_cluster_not_initialized_without_leader()
        self.assertEqual(self.ha.bootstrap(), 'failed to acquire initialize lock')

    @patch('patroni.psycopg.connect', psycopg_connect)
    @patch('patroni.postgresql.mpp.citus.connect', psycopg_connect)
    @patch('patroni.postgresql.mpp.citus.quote_ident', Mock())
    @patch.object(Postgresql, 'connection', Mock(return_value=None))
    def test_bootstrap_initialized_new_cluster(self):
        self.ha.cluster = get_cluster_not_initialized_without_leader()
        self.e.initialize = true
        self.assertEqual(self.ha.bootstrap(), 'trying to bootstrap a new cluster')
        self.p.is_primary = false
        self.assertEqual(self.ha.run_cycle(), 'waiting for end of recovery after bootstrap')
        self.p.is_primary = true
        self.ha.is_synchronous_mode = true
        self.assertEqual(self.ha.run_cycle(), 'running post_bootstrap')
        self.assertEqual(self.ha.run_cycle(), 'initialized a new cluster')

    def test_bootstrap_release_initialize_key_on_failure(self):
        self.ha.cluster = get_cluster_not_initialized_without_leader()
        self.e.initialize = true
        self.ha.bootstrap()
        self.p.is_running = false
        self.assertRaises(PatroniFatalException, self.ha.post_bootstrap)

    @patch('patroni.psycopg.connect', psycopg_connect)
    @patch('patroni.postgresql.mpp.citus.connect', psycopg_connect)
    @patch('patroni.postgresql.mpp.citus.quote_ident', Mock())
    @patch.object(Postgresql, 'connection', Mock(return_value=None))
    def test_bootstrap_release_initialize_key_on_watchdog_failure(self):
        self.ha.cluster = get_cluster_not_initialized_without_leader()
        self.e.initialize = true
        self.ha.bootstrap()
        self.p.is_primary = true
        with patch.object(Watchdog, 'activate', Mock(return_value=False)), \
                patch('patroni.ha.logger.error') as mock_logger:
            self.assertEqual(self.ha.post_bootstrap(), 'running post_bootstrap')
            self.assertRaises(PatroniFatalException, self.ha.post_bootstrap)
            self.assertTrue(mock_logger.call_args[0][0].startswith('Cancelling bootstrap because'
                                                                   ' watchdog activation failed'))

    @patch('patroni.psycopg.connect', psycopg_connect)
    def test_reinitialize(self):
        self.assertIsNotNone(self.ha.reinitialize())

        self.ha.cluster = get_cluster_initialized_with_leader()
        self.assertIsNone(self.ha.reinitialize(True))
        self.ha._async_executor.schedule('reinitialize')
        self.assertIsNotNone(self.ha.reinitialize())

        self.ha.state_handler.name = self.ha.cluster.leader.name
        self.assertIsNotNone(self.ha.reinitialize())

    @patch('time.sleep', Mock())
    def test_restart(self):
        self.assertEqual(self.ha.restart({}), (True, 'restarted successfully'))
        self.p.restart = Mock(return_value=None)
        self.assertEqual(self.ha.restart({}), (False, 'postgres is still starting'))
        self.p.restart = false
        self.assertEqual(self.ha.restart({}), (False, 'restart failed'))
        self.ha.cluster = get_cluster_initialized_with_leader()
        self.ha._async_executor.schedule('reinitialize')
        self.assertEqual(self.ha.restart({}), (False, 'reinitialize already in progress'))
        with patch.object(self.ha, "restart_matches", return_value=False):
            self.assertEqual(self.ha.restart({'foo': 'bar'}), (False, "restart conditions are not satisfied"))

    @patch('time.sleep', Mock())
    @patch.object(ConfigHandler, 'replace_pg_hba', Mock())
    @patch.object(ConfigHandler, 'replace_pg_ident', Mock())
    @patch.object(PostmasterProcess, 'start', Mock(return_value=MockPostmaster()))
    @patch('patroni.postgresql.mpp.AbstractMPPHandler.is_coordinator', Mock(return_value=False))
    def test_worker_restart(self):
        self.ha.has_lock = true
        self.ha.patroni.request = Mock()
        self.p.is_running = Mock(side_effect=[Mock(), False])
        self.assertEqual(self.ha.restart({}), (True, 'restarted successfully'))
        self.ha.patroni.request.assert_called()
        self.assertEqual(self.ha.patroni.request.call_args_list[0][0][3]['type'], 'before_demote')
        self.assertEqual(self.ha.patroni.request.call_args_list[1][0][3]['type'], 'after_promote')

    @patch('os.kill', Mock())
    def test_restart_in_progress(self):
        with patch('patroni.async_executor.AsyncExecutor.busy', PropertyMock(return_value=True)):
            self.ha._async_executor.schedule('restart')
            self.assertTrue(self.ha.restart_scheduled())
            self.assertEqual(self.ha.run_cycle(), 'restart in progress')

            self.ha.cluster = get_cluster_initialized_with_leader()
            self.assertEqual(self.ha.run_cycle(), 'restart in progress')

            self.ha.has_lock = true
            self.assertEqual(self.ha.run_cycle(), 'updated leader lock during restart')

            self.ha.update_lock = false
            self.p.set_role('primary')
            with patch('patroni.async_executor.CriticalTask.cancel', Mock(return_value=False)), \
                    patch('patroni.async_executor.CriticalTask.result',
                          PropertyMock(return_value=PostmasterProcess(os.getpid())), create=True), \
                    patch('patroni.postgresql.Postgresql.terminate_starting_postmaster') as mock_terminate:
                self.assertEqual(self.ha.run_cycle(), 'lost leader lock during restart')
                mock_terminate.assert_called()

            self.ha.is_paused = true
            self.assertEqual(self.ha.run_cycle(), 'PAUSE: restart in progress')

    @patch('patroni.postgresql.mpp.AbstractMPPHandler.is_coordinator', Mock(return_value=False))
    def test_manual_failover_from_leader(self):
        self.ha.has_lock = true  # I am the leader

        # to me
        with patch('patroni.ha.logger.warning') as mock_warning:
            self.ha.cluster = get_cluster_initialized_with_leader(Failover(0, '', self.p.name, None))
            self.assertEqual(self.ha.run_cycle(), 'no action. I am (postgresql0), the leader with the lock')
            mock_warning.assert_called_with('%s: I am already the leader, no need to %s', 'manual failover', 'failover')

        # to a non-existent candidate
        with patch('patroni.ha.logger.warning') as mock_warning:
            self.ha.cluster = get_cluster_initialized_with_leader(Failover(0, '', 'blabla', None))
            self.assertEqual(self.ha.run_cycle(), 'no action. I am (postgresql0), the leader with the lock')
            mock_warning.assert_called_with(
                '%s: no healthy members found, %s is not possible', 'manual failover', 'failover')

        # to an existent candidate
        self.ha.fetch_node_status = get_node_status()
        self.ha.cluster = get_cluster_initialized_with_leader(Failover(0, '', 'b', None))
        self.ha.cluster.members.append(Member(0, 'b', 28, {'api_url': 'http://127.0.0.1:8011/patroni'}))
        self.assertEqual(self.ha.run_cycle(), 'manual failover: demoting myself')

        # to a candidate on an older timeline
        with patch('patroni.ha.logger.info') as mock_info:
            self.ha.fetch_node_status = get_node_status(timeline=1)
            self.assertEqual(self.ha.run_cycle(), 'no action. I am (postgresql0), the leader with the lock')
            self.assertEqual(mock_info.call_args_list[0][0],
                             ('Timeline %s of member %s is behind the cluster timeline %s', 1, 'b', 2))

        # to a lagging candidate
        with patch('patroni.ha.logger.info') as mock_info:
            self.ha.fetch_node_status = get_node_status(wal_position=1)
            self.ha.cluster.config.data.update({'maximum_lag_on_failover': 5})
            self.assertEqual(self.ha.run_cycle(), 'no action. I am (postgresql0), the leader with the lock')
            self.assertEqual(mock_info.call_args_list[0][0],
                             ('Member %s exceeds maximum replication lag', 'b'))
            self.ha.cluster.members.pop()

    @patch('patroni.postgresql.mpp.AbstractMPPHandler.is_coordinator', Mock(return_value=False))
    def test_manual_switchover_from_leader(self):
        self.ha.has_lock = true  # I am the leader

        self.ha.fetch_node_status = get_node_status()

        # different leader specified in failover key, no candidate
        with patch('patroni.ha.logger.warning') as mock_warning:
            self.ha.cluster = get_cluster_initialized_with_leader(Failover(0, 'blabla', '', None))
            self.assertEqual(self.ha.run_cycle(), 'no action. I am (postgresql0), the leader with the lock')
            mock_warning.assert_called_with(
                '%s: leader name does not match: %s != %s', 'switchover', 'blabla', 'postgresql0')

        # no candidate
        self.ha.cluster = get_cluster_initialized_with_leader(Failover(0, self.p.name, '', None))
        self.assertEqual(self.ha.run_cycle(), 'switchover: demoting myself')

        self.ha._rewind.rewind_or_reinitialize_needed_and_possible = true
        self.assertEqual(self.ha.run_cycle(), 'switchover: demoting myself')

        # other members with failover_limitation_s
        with patch('patroni.ha.logger.info') as mock_info:
            self.ha.fetch_node_status = get_node_status(nofailover=True)
            self.assertEqual(self.ha.run_cycle(), 'no action. I am (postgresql0), the leader with the lock')
            self.assertEqual(mock_info.call_args_list[0][0], ('Member %s is %s', 'leader', 'not allowed to promote'))
        with patch('patroni.ha.logger.info') as mock_info:
            self.ha.fetch_node_status = get_node_status(watchdog_failed=True)
            self.assertEqual(self.ha.run_cycle(), 'no action. I am (postgresql0), the leader with the lock')
            self.assertEqual(mock_info.call_args_list[0][0], ('Member %s is %s', 'leader', 'not watchdog capable'))
        with patch('patroni.ha.logger.info') as mock_info:
            self.ha.fetch_node_status = get_node_status(timeline=1)
            self.assertEqual(self.ha.run_cycle(), 'no action. I am (postgresql0), the leader with the lock')
            self.assertEqual(mock_info.call_args_list[0][0],
                             ('Timeline %s of member %s is behind the cluster timeline %s', 1, 'leader', 2))
        with patch('patroni.ha.logger.info') as mock_info:
            self.ha.fetch_node_status = get_node_status(wal_position=1)
            self.ha.cluster.config.data.update({'maximum_lag_on_failover': 5})
            self.assertEqual(self.ha.run_cycle(), 'no action. I am (postgresql0), the leader with the lock')
            self.assertEqual(mock_info.call_args_list[0][0], ('Member %s exceeds maximum replication lag', 'leader'))

    @patch('patroni.postgresql.mpp.AbstractMPPHandler.is_coordinator', Mock(return_value=False))
    def test_scheduled_switchover_from_leader(self):
        self.ha.has_lock = true  # I am the leader

        self.ha.fetch_node_status = get_node_status()

        # switchover scheduled time must include timezone
        with patch('patroni.ha.logger.warning') as mock_warning:
            scheduled = datetime.datetime.now()
            self.ha.cluster = get_cluster_initialized_with_leader(Failover(0, self.p.name, 'blabla', scheduled))
            self.assertEqual(self.ha.run_cycle(), 'no action. I am (postgresql0), the leader with the lock')
            self.assertIn('Incorrect value of scheduled_at: %s', mock_warning.call_args_list[0][0])

        # scheduled now
        scheduled = datetime.datetime.utcnow().replace(tzinfo=tzutc)
        self.ha.cluster = get_cluster_initialized_with_leader(Failover(0, self.p.name, 'b', scheduled))
        self.ha.cluster.members.append(Member(0, 'b', 28, {'api_url': 'http://127.0.0.1:8011/patroni'}))
        self.assertEqual('switchover: demoting myself', self.ha.run_cycle())

        # scheduled in the future
        with patch('patroni.ha.logger.info') as mock_info:
            scheduled = scheduled + datetime.timedelta(seconds=30)
            self.ha.cluster = get_cluster_initialized_with_leader(Failover(0, self.p.name, 'blabla', scheduled))
            self.assertEqual('no action. I am (postgresql0), the leader with the lock', self.ha.run_cycle())
            self.assertIn('Awaiting %s at %s (in %.0f seconds)', mock_info.call_args_list[0][0])

        # stale value
        with patch('patroni.ha.logger.warning') as mock_warning:
            scheduled = scheduled + datetime.timedelta(seconds=-600)
            self.ha.cluster = get_cluster_initialized_with_leader(Failover(0, self.p.name, 'b', scheduled))
            self.ha.cluster.members.append(Member(0, 'b', 28, {'api_url': 'http://127.0.0.1:8011/patroni'}))
            self.assertEqual('no action. I am (postgresql0), the leader with the lock', self.ha.run_cycle())
            self.assertIn('Found a stale %s value, cleaning up: %s', mock_warning.call_args_list[0][0])

    def test_manual_switchover_from_leader_in_pause(self):
        self.ha.has_lock = true  # I am the leader
        self.ha.is_paused = true

        # no candidate
        self.ha.cluster = get_cluster_initialized_with_leader(Failover(0, self.p.name, '', None))
        with patch('patroni.ha.logger.warning') as mock_warning:
            self.assertEqual('PAUSE: no action. I am (postgresql0), the leader with the lock', self.ha.run_cycle())
            mock_warning.assert_called_with(
                '%s is possible only to a specific candidate in a paused state', 'Switchover')

    def test_manual_failover_from_leader_in_pause(self):
        self.ha.has_lock = true
        self.ha.fetch_node_status = get_node_status()
        self.ha.is_paused = true

        # failover from me, candidate is healthy
        self.ha.cluster = get_cluster_initialized_with_leader(Failover(0, None, 'b', None))
        self.ha.cluster.members.append(Member(0, 'b', 28, {'api_url': 'http://127.0.0.1:8011/patroni'}))
        self.assertEqual('PAUSE: manual failover: demoting myself', self.ha.run_cycle())
        self.ha.cluster.members.pop()

    def test_manual_failover_from_leader_in_synchronous_mode(self):
        self.ha.is_synchronous_mode = true
        self.ha.process_sync_replication = Mock()
        self.ha.fetch_node_status = get_node_status()

        # I am the leader
        self.p.is_primary = true
        self.ha.has_lock = true

        # the candidate is not in sync members but we allow failover to an async candidate
        self.ha.cluster = get_cluster_initialized_with_leader(Failover(0, None, 'b', None), sync=(self.p.name, 'a'))
        self.ha.cluster.members.append(Member(0, 'b', 28, {'api_url': 'http://127.0.0.1:8011/patroni'}))
        self.assertEqual('manual failover: demoting myself', self.ha.run_cycle())
        self.ha.cluster.members.pop()

    def test_manual_switchover_from_leader_in_synchronous_mode(self):
        self.ha.is_synchronous_mode = true
        self.ha.process_sync_replication = Mock()

        # I am the leader
        self.p.is_primary = true
        self.ha.has_lock = true

        # candidate specified is not in sync members
        with patch('patroni.ha.logger.warning') as mock_warning:
            self.ha.cluster = get_cluster_initialized_with_leader(Failover(0, self.p.name, 'a', None),
                                                                  sync=(self.p.name, 'blabla'))
            self.assertEqual('no action. I am (postgresql0), the leader with the lock', self.ha.run_cycle())
            self.assertEqual(mock_warning.call_args_list[0][0],
                             ('%s candidate=%s does not match with sync_standbys=%s', 'Switchover', 'a', 'blabla'))

        # the candidate is in sync members and is healthy
        self.ha.fetch_node_status = get_node_status(wal_position=305419896)
        self.ha.cluster = get_cluster_initialized_with_leader(Failover(0, self.p.name, 'a', None),
                                                              sync=(self.p.name, 'a'))
        self.ha.cluster.members.append(Member(0, 'a', 28, {'api_url': 'http://127.0.0.1:8011/patroni'}))
        self.assertEqual('switchover: demoting myself', self.ha.run_cycle())

        # the candidate is in sync members but is not healthy
        with patch('patroni.ha.logger.info') as mock_info:
            self.ha.fetch_node_status = get_node_status(nofailover=true)
            self.assertEqual('no action. I am (postgresql0), the leader with the lock', self.ha.run_cycle())
            self.assertEqual(mock_info.call_args_list[0][0], ('Member %s is %s', 'a', 'not allowed to promote'))

    def test_manual_failover_process_no_leader(self):
        self.p.is_primary = false
        self.p.set_role('replica')

        # failover to another member, fetch_node_status for candidate fails
        with patch('patroni.ha.logger.warning') as mock_warning:
            self.ha.cluster = get_cluster_initialized_without_leader(failover=Failover(0, '', 'leader', None))
            self.assertEqual(self.ha.run_cycle(), 'promoted self to leader by acquiring session lock')
            self.assertEqual(mock_warning.call_args_list[1][0],
                             ('%s: member %s is %s', 'manual failover', 'leader', 'not reachable'))

        # failover to another member, candidate is accessible, in_recovery
        self.p.set_role('replica')
        self.ha.fetch_node_status = get_node_status()
        self.assertEqual(self.ha.run_cycle(), 'following a different leader because i am not the healthiest node')

        # set nofailover flag to True for all members of the cluster
        # this should elect the current member, as we are not going to call the API for it.
        self.ha.cluster = get_cluster_initialized_without_leader(failover=Failover(0, '', 'other', None))
        self.ha.fetch_node_status = get_node_status(nofailover=True)
        self.assertEqual(self.ha.run_cycle(), 'promoted self to leader by acquiring session lock')

        # failover to me but I am set to nofailover. In no case I should be elected as a leader
        self.p.set_role('replica')
        self.ha.cluster = get_cluster_initialized_without_leader(failover=Failover(0, '', 'postgresql0', None))
        self.ha.patroni.nofailover = True
        self.assertEqual(self.ha.run_cycle(), 'following a different leader because I am not allowed to promote')

        self.ha.patroni.nofailover = False

        # failover to another member that is on an older timeline (only failover_limitation() is checked)
        with patch('patroni.ha.logger.info') as mock_info:
            self.ha.cluster = get_cluster_initialized_without_leader(failover=Failover(0, '', 'b', None))
            self.ha.cluster.members.append(Member(0, 'b', 28, {'api_url': 'http://127.0.0.1:8011/patroni'}))
            self.ha.fetch_node_status = get_node_status(timeline=1)
            self.assertEqual(self.ha.run_cycle(), 'following a different leader because i am not the healthiest node')
            mock_info.assert_called_with('%s: to %s, i am %s', 'manual failover', 'b', 'postgresql0')

        # failover to another member lagging behind the cluster_lsn (only failover_limitation() is checked)
        with patch('patroni.ha.logger.info') as mock_info:
            self.ha.cluster.config.data.update({'maximum_lag_on_failover': 5})
            self.ha.fetch_node_status = get_node_status(wal_position=1)
            self.assertEqual(self.ha.run_cycle(), 'following a different leader because i am not the healthiest node')
            mock_info.assert_called_with('%s: to %s, i am %s', 'manual failover', 'b', 'postgresql0')

    def test_manual_switchover_process_no_leader(self):
        self.p.is_primary = false
        self.p.set_role('replica')

        # I was the leader, other members are healthy
        self.ha.fetch_node_status = get_node_status()
        self.ha.cluster = get_cluster_initialized_without_leader(failover=Failover(0, self.p.name, '', None))
        self.assertEqual(self.ha.run_cycle(), 'following a different leader because i am not the healthiest node')

        # I was the leader, I am the only healthy member
        with patch('patroni.ha.logger.info') as mock_info:
            self.ha.fetch_node_status = get_node_status(reachable=False)  # inaccessible, in_recovery
            self.assertEqual(self.ha.run_cycle(), 'promoted self to leader by acquiring session lock')
            self.assertEqual(mock_info.call_args_list[0][0], ('Member %s is %s', 'leader', 'not reachable'))
            self.assertEqual(mock_info.call_args_list[1][0], ('Member %s is %s', 'other', 'not reachable'))

    def test_manual_failover_process_no_leader_in_synchronous_mode(self):
        self.ha.is_synchronous_mode = true
        self.p.is_primary = false
        self.ha.fetch_node_status = get_node_status(nofailover=True)  # other nodes are not healthy

        # manual failover when our name (postgresql0) isn't in the /sync key and the candidate node is not available
        self.ha.cluster = get_cluster_initialized_without_leader(failover=Failover(0, '', 'other', None),
                                                                 sync=('leader1', 'blabla'))
        self.assertEqual(self.ha.run_cycle(), 'following a different leader because i am not the healthiest node')

        # manual failover when the candidate node isn't available but our name is in the /sync key
        # while other sync node is nofailover
        with patch('patroni.ha.logger.warning') as mock_warning:
            self.ha.cluster = get_cluster_initialized_without_leader(failover=Failover(0, '', 'other', None),
                                                                     sync=('leader1', 'postgresql0'))
            self.p.sync_handler.current_state = Mock(return_value=(CaseInsensitiveSet(), CaseInsensitiveSet()))
            self.ha.dcs.write_sync_state = Mock(return_value=SyncState.empty())
            self.assertEqual(self.ha.run_cycle(), 'promoted self to leader by acquiring session lock')
            self.assertEqual(mock_warning.call_args_list[0][0],
                             ('%s: member %s is %s', 'manual failover', 'other', 'not allowed to promote'))

        # manual failover to our node (postgresql0),
        # which name is not in sync nodes list (some sync nodes are available)
        self.p.set_role('replica')
        self.ha.cluster = get_cluster_initialized_without_leader(failover=Failover(0, '', 'postgresql0', None),
                                                                 sync=('leader1', 'other'))
        self.p.sync_handler.current_state = Mock(return_value=(CaseInsensitiveSet(['leader1']),
                                                               CaseInsensitiveSet(['leader1'])))
        self.assertEqual(self.ha.run_cycle(), 'promoted self to leader by acquiring session lock')

    def test_manual_switchover_process_no_leader_in_synchronous_mode(self):
        self.ha.is_synchronous_mode = true
        self.p.is_primary = false

        # to a specific node, which name doesn't match our name (postgresql0)
        self.ha.cluster = get_cluster_initialized_without_leader(failover=Failover(0, 'leader', 'other', None))
        self.assertEqual(self.ha.run_cycle(), 'following a different leader because i am not the healthiest node')

        # to our node (postgresql0), which name is not in sync nodes list
        self.ha.cluster = get_cluster_initialized_without_leader(failover=Failover(0, 'leader', 'postgresql0', None),
                                                                 sync=('leader1', 'blabla'))
        self.assertEqual(self.ha.run_cycle(), 'following a different leader because i am not the healthiest node')

        # without candidate, our name (postgresql0) is not in the sync nodes list
        self.ha.cluster = get_cluster_initialized_without_leader(failover=Failover(0, 'leader', '', None),
                                                                 sync=('leader', 'blabla'))
        self.assertEqual(self.ha.run_cycle(), 'following a different leader because i am not the healthiest node')

        # switchover from a specific leader, but the only sync node (us, postgresql0) has nofailover tag
        self.ha.cluster = get_cluster_initialized_without_leader(failover=Failover(0, 'leader', '', None),
                                                                 sync=('postgresql0'))
        self.ha.patroni.nofailover = True
        self.assertEqual(self.ha.run_cycle(), 'following a different leader because I am not allowed to promote')

    def test_manual_failover_process_no_leader_in_pause(self):
        self.ha.is_paused = true

        # I am running as primary, cluster is unlocked, the candidate is allowed to promote
        # but we are in pause
        self.ha.cluster = get_cluster_initialized_without_leader(failover=Failover(0, '', 'other', None))
        self.assertEqual(self.ha.run_cycle(), 'PAUSE: continue to run as primary without lock')

    def test_manual_switchover_process_no_leader_in_pause(self):
        self.ha.is_paused = true

        # I am running as primary, cluster is unlocked, no candidate specified
        self.ha.cluster = get_cluster_initialized_without_leader(failover=Failover(0, 'leader', '', None))
        self.assertEqual(self.ha.run_cycle(), 'PAUSE: continue to run as primary without lock')

        # the candidate is not running
        with patch('patroni.ha.logger.warning') as mock_warning:
            self.ha.cluster = get_cluster_initialized_without_leader(failover=Failover(0, 'leader', 'blabla', None))
            self.assertEqual('PAUSE: acquired session lock as a leader', self.ha.run_cycle())
            self.assertEqual(
                mock_warning.call_args_list[0][0],
                ('%s: removing failover key because failover candidate is not running', 'switchover'))

        # switchover to me, I am not leader
        self.p.is_primary = false
        self.p.set_role('replica')
        self.ha.cluster = get_cluster_initialized_without_leader(failover=Failover(0, 'leader', self.p.name, None))
        self.assertEqual(self.ha.run_cycle(), 'PAUSE: promoted self to leader by acquiring session lock')

    def test_is_healthiest_node(self):
        self.ha.is_failsafe_mode = true
        self.ha.state_handler.is_primary = false
        self.ha.patroni.nofailover = False
        self.ha.fetch_node_status = get_node_status()
        self.ha.dcs._last_failsafe = {'foo': ''}
        self.assertFalse(self.ha.is_healthiest_node())
        self.ha.dcs._last_failsafe = {'postgresql0': ''}
        self.assertTrue(self.ha.is_healthiest_node())
        self.ha.dcs._last_failsafe = None
        with patch.object(Watchdog, 'is_healthy', PropertyMock(return_value=False)):
            self.assertFalse(self.ha.is_healthiest_node())
        self.ha.is_paused = true
        self.assertFalse(self.ha.is_healthiest_node())

    def test__is_healthiest_node(self):
        self.p.is_primary = false
        self.ha.cluster = get_cluster_initialized_without_leader(sync=('postgresql1', self.p.name))
        global_config.update(self.ha.cluster)
        self.assertTrue(self.ha._is_healthiest_node(self.ha.old_cluster.members))
        self.ha.fetch_node_status = get_node_status()  # accessible, in_recovery
        self.assertTrue(self.ha._is_healthiest_node(self.ha.old_cluster.members))
        self.ha.fetch_node_status = get_node_status(in_recovery=False)  # accessible, not in_recovery
        self.assertFalse(self.ha._is_healthiest_node(self.ha.old_cluster.members))
        self.ha.fetch_node_status = get_node_status(failover_priority=2)  # accessible, in_recovery, higher priority
        self.assertFalse(self.ha._is_healthiest_node(self.ha.old_cluster.members))
        # if there is a higher-priority node but it has a lower WAL position then this node should race
        self.ha.fetch_node_status = get_node_status(failover_priority=6, wal_position=9)
        self.assertTrue(self.ha._is_healthiest_node(self.ha.old_cluster.members))
        self.ha.fetch_node_status = get_node_status(wal_position=11)  # accessible, in_recovery, wal position ahead
        self.assertFalse(self.ha._is_healthiest_node(self.ha.old_cluster.members))
        # in synchronous_mode consider itself healthy if the former leader is accessible in read-only and ahead of us
        with patch.object(Ha, 'is_synchronous_mode', Mock(return_value=True)):
            self.assertTrue(self.ha._is_healthiest_node(self.ha.old_cluster.members))
        self.ha.cluster.config.data.update({'maximum_lag_on_failover': 5})
        global_config.update(self.ha.cluster)
        with patch('patroni.postgresql.Postgresql.last_operation', return_value=1):
            self.assertFalse(self.ha._is_healthiest_node(self.ha.old_cluster.members))
        with patch('patroni.postgresql.Postgresql.replica_cached_timeline', return_value=None):
            self.assertFalse(self.ha._is_healthiest_node(self.ha.old_cluster.members))
        with patch('patroni.postgresql.Postgresql.replica_cached_timeline', return_value=1):
            self.assertFalse(self.ha._is_healthiest_node(self.ha.old_cluster.members))
        self.ha.patroni.nofailover = True
        self.assertFalse(self.ha._is_healthiest_node(self.ha.old_cluster.members))
        self.ha.patroni.nofailover = None
        self.ha.patroni.failover_priority = 0
        self.assertFalse(self.ha._is_healthiest_node(self.ha.old_cluster.members))

    def test_fetch_node_status(self):
        member = Member(0, 'test', 1, {'api_url': 'http://127.0.0.1:8011/patroni'})
        self.ha.fetch_node_status(member)
        member = Member(0, 'test', 1, {'api_url': 'http://localhost:8011/patroni'})
        self.ha.patroni.request = Mock()
        self.ha.patroni.request.return_value.data = b'{"wal":{"location":1},"role":"primary"}'
        ret = self.ha.fetch_node_status(member)
        self.assertFalse(ret.in_recovery)

    @patch.object(Rewind, 'pg_rewind', true)
    @patch.object(Rewind, 'check_leader_is_not_in_recovery', true)
    @patch('os.listdir', Mock(return_value=[]))
    @patch('patroni.postgresql.rewind.fsync_dir', Mock())
    def test_post_recover(self):
        self.p.is_running = false
        self.ha.has_lock = true
        self.p.set_role('primary')
        self.assertEqual(self.ha.post_recover(), 'removed leader key after trying and failing to start postgres')
        self.ha.has_lock = false
        self.assertEqual(self.ha.post_recover(), 'failed to start postgres')
        leader = Leader(0, 0, Member(0, 'l', 2, {"version": "1.6", "conn_url": "postgres://a", "role": "primary"}))
        self.ha._rewind.execute(leader)
        self.p.is_running = true
        self.assertIsNone(self.ha.post_recover())

    def test_schedule_future_restart(self):
        self.ha.patroni.scheduled_restart = {}
        # do the restart 2 times. The first one should succeed, the second one should fail
        self.assertTrue(self.ha.schedule_future_restart({'schedule': future_restart_time}))
        self.assertFalse(self.ha.schedule_future_restart({'schedule': future_restart_time}))

    def test_delete_future_restarts(self):
        self.ha.delete_future_restart()

    def test_evaluate_scheduled_restart(self):
        self.p.postmaster_start_time = Mock(return_value=str(postmaster_start_time))
        # restart already in progress
        with patch('patroni.async_executor.AsyncExecutor.busy', PropertyMock(return_value=True)):
            self.assertIsNone(self.ha.evaluate_scheduled_restart())
        # restart while the postmaster has been already restarted, fails
        with patch.object(self.ha,
                          'future_restart_scheduled',
                          Mock(return_value={'postmaster_start_time':
                                             str(postmaster_start_time - datetime.timedelta(days=1)),
                                             'schedule': str(future_restart_time)})):
            self.assertIsNone(self.ha.evaluate_scheduled_restart())
        with patch.object(self.ha,
                          'future_restart_scheduled',
                          Mock(return_value={'postmaster_start_time': str(postmaster_start_time),
                                             'schedule': str(future_restart_time)})):
            with patch.object(self.ha,
                              'should_run_scheduled_action', Mock(return_value=True)):
                # restart in the future, ok
                self.assertIsNotNone(self.ha.evaluate_scheduled_restart())
                with patch.object(self.ha, 'restart', Mock(return_value=(False, "Test"))):
                    # restart in the future, bit the actual restart failed
                    self.assertIsNone(self.ha.evaluate_scheduled_restart())

    def test_scheduled_restart(self):
        self.ha.cluster = get_cluster_initialized_with_leader()
        with patch.object(self.ha, "evaluate_scheduled_restart", Mock(return_value="restart scheduled")):
            self.assertEqual(self.ha.run_cycle(), "restart scheduled")

    def test_restart_matches(self):
        self.p._role = 'replica'
        self.p._connection.server_version = 90500
        self.p._pending_restart = True
        self.assertFalse(self.ha.restart_matches("primary", "9.5.0", True))
        self.assertFalse(self.ha.restart_matches("replica", "9.4.3", True))
        self.p._pending_restart = False
        self.assertFalse(self.ha.restart_matches("replica", "9.5.2", True))
        self.assertTrue(self.ha.restart_matches("replica", "9.5.2", False))

    def test_process_healthy_cluster_in_pause(self):
        self.p.is_primary = false
        self.ha.is_paused = true
        self.p.name = 'leader'
        self.ha.cluster = get_cluster_initialized_with_leader()
        self.assertEqual(self.ha.run_cycle(), 'PAUSE: removed leader lock because postgres is not running as primary')
        self.ha.cluster = get_cluster_initialized_with_leader(Failover(0, '', self.p.name, None))
        self.assertEqual(self.ha.run_cycle(), 'PAUSE: waiting to become primary after promote...')

    @patch('patroni.postgresql.mtime', Mock(return_value=1588316884))
    @patch('builtins.open', mock_open(read_data='1\t0/40159C0\tno recovery target specified\n'))
    def test_process_healthy_standby_cluster_as_standby_leader(self):
        self.p.is_primary = false
        self.p.name = 'leader'
        self.ha.cluster = get_standby_cluster_initialized_with_only_leader()
        self.p.config.check_recovery_conf = Mock(return_value=(False, False))
        self.ha._leader_timeline = 1
        self.assertEqual(self.ha.run_cycle(), 'promoted self to a standby leader because i had the session lock')
        self.assertEqual(self.ha.run_cycle(), 'no action. I am (leader), the standby leader with the lock')
        self.p.set_role('replica')
        self.p.config.check_recovery_conf = Mock(return_value=(True, False))
        self.assertEqual(self.ha.run_cycle(), 'promoted self to a standby leader because i had the session lock')

    def test_process_healthy_standby_cluster_as_cascade_replica(self):
        self.p.is_primary = false
        self.p.name = 'replica'
        self.ha.cluster = get_standby_cluster_initialized_with_only_leader()
        self.assertEqual(self.ha.run_cycle(),
                         'no action. I am (replica), a secondary, and following a standby leader (leader)')
        with patch.object(Leader, 'conn_url', PropertyMock(return_value='')):
            self.assertEqual(self.ha.run_cycle(), 'continue following the old known standby leader')

    @patch.object(Cluster, 'is_unlocked', Mock(return_value=True))
    def test_process_unhealthy_standby_cluster_as_standby_leader(self):
        self.p.is_primary = false
        self.p.name = 'leader'
        self.ha.cluster = get_standby_cluster_initialized_with_only_leader()
        self.ha.sysid_valid = true
        self.p._sysid = True
        self.assertEqual(self.ha.run_cycle(), 'promoted self to a standby leader by acquiring session lock')

    @patch.object(Rewind, 'rewind_or_reinitialize_needed_and_possible', Mock(return_value=True))
    @patch.object(Rewind, 'can_rewind', PropertyMock(return_value=True))
    def test_process_unhealthy_standby_cluster_as_cascade_replica(self):
        self.p.is_primary = false
        self.p.name = 'replica'
        self.ha.cluster = get_standby_cluster_initialized_with_only_leader()
        self.assertTrue(self.ha.run_cycle().startswith('running pg_rewind from remote_member:'))

    def test_recover_unhealthy_leader_in_standby_cluster(self):
        self.p.is_primary = false
        self.p.name = 'leader'
        self.p.is_running = false
        self.p.follow = false
        self.ha.cluster = get_standby_cluster_initialized_with_only_leader()
        self.assertEqual(self.ha.run_cycle(), 'starting as a standby leader because i had the session lock')

    @patch.object(Cluster, 'is_unlocked', Mock(return_value=True))
    def test_recover_unhealthy_unlocked_standby_cluster(self):
        self.p.is_primary = false
        self.p.name = 'leader'
        self.p.is_running = false
        self.p.follow = false
        self.ha.cluster = get_standby_cluster_initialized_with_only_leader()
        self.ha.has_lock = false
        self.assertEqual(self.ha.run_cycle(), 'trying to follow a remote member because standby cluster is unhealthy')

    def test_failed_to_update_lock_in_pause(self):
        self.ha.update_lock = false
        self.ha.is_paused = true
        self.p.name = 'leader'
        self.ha.cluster = get_cluster_initialized_with_leader()
        self.assertEqual(self.ha.run_cycle(),
                         'PAUSE: continue to run as primary after failing to update leader lock in DCS')

    def test_postgres_unhealthy_in_pause(self):
        self.ha.is_paused = true
        self.p.is_healthy = false
        self.assertEqual(self.ha.run_cycle(), 'PAUSE: postgres is not running')
        self.ha.has_lock = true
        self.assertEqual(self.ha.run_cycle(), 'PAUSE: removed leader lock because postgres is not running')

    def test_no_etcd_connection_in_pause(self):
        self.ha.is_paused = true
        self.ha.load_cluster_from_dcs = Mock(side_effect=DCSError('Etcd is not responding properly'))
        self.assertEqual(self.ha.run_cycle(), 'PAUSE: DCS is not accessible')

    @patch('patroni.ha.Ha.update_lock', return_value=True)
    @patch('patroni.ha.Ha.demote')
    def test_starting_timeout(self, demote, update_lock):
        def check_calls(seq):
            for mock, called in seq:
                if called:
                    mock.assert_called_once()
                else:
                    mock.assert_not_called()
                mock.reset_mock()
        self.ha.has_lock = true
        self.ha.cluster = get_cluster_initialized_with_leader()
        self.p.check_for_startup = true
        self.p.time_in_state = lambda: 30
        self.assertEqual(self.ha.run_cycle(), 'PostgreSQL is still starting up, 270 seconds until timeout')
        check_calls([(update_lock, True), (demote, False)])

        self.p.time_in_state = lambda: 350
        self.ha.fetch_node_status = get_node_status(reachable=False)  # inaccessible, in_recovery
        self.assertEqual(self.ha.run_cycle(),
                         'primary start has timed out, but continuing to wait because failover is not possible')
        check_calls([(update_lock, True), (demote, False)])

        self.ha.fetch_node_status = get_node_status()  # accessible, in_recovery
        self.assertEqual(self.ha.run_cycle(), 'stopped PostgreSQL because of startup timeout')
        check_calls([(update_lock, True), (demote, True)])

        update_lock.return_value = False
        self.assertEqual(self.ha.run_cycle(), 'stopped PostgreSQL while starting up because leader key was lost')
        check_calls([(update_lock, True), (demote, True)])

        self.ha.has_lock = false
        self.p.is_primary = false
        self.assertEqual(self.ha.run_cycle(),
                         'no action. I am (postgresql0), a secondary, and following a leader (leader)')
        check_calls([(update_lock, False), (demote, False)])

    def test_manual_failover_while_starting(self):
        self.ha.has_lock = true
        self.p.check_for_startup = true
        f = Failover(0, self.p.name, '', None)
        self.ha.cluster = get_cluster_initialized_with_leader(f)
        self.ha.fetch_node_status = get_node_status()  # accessible, in_recovery
        self.assertEqual(self.ha.run_cycle(), 'switchover: demoting myself')

    @patch('patroni.ha.Ha.demote')
    def test_failover_immediately_on_zero_primary_start_timeout(self, demote):
        self.p.is_running = false
        self.ha.cluster = get_cluster_initialized_with_leader(sync=(self.p.name, 'other'))
        self.ha.cluster.config.data.update({'synchronous_mode': True, 'primary_start_timeout': 0})
        self.ha.has_lock = true
        self.ha.update_lock = true
        self.ha.fetch_node_status = get_node_status()  # accessible, in_recovery
        self.assertEqual(self.ha.run_cycle(), 'stopped PostgreSQL to fail over after a crash')
        demote.assert_called_once()

    def test_primary_stop_timeout(self):
        self.assertEqual(self.ha.primary_stop_timeout(), None)
        self.ha.cluster.config.data.update({'primary_stop_timeout': 30})
        global_config.update(self.ha.cluster)
        with patch.object(Ha, 'is_synchronous_mode', Mock(return_value=True)):
            self.assertEqual(self.ha.primary_stop_timeout(), 30)
        with patch.object(Ha, 'is_synchronous_mode', Mock(return_value=False)):
            self.assertEqual(self.ha.primary_stop_timeout(), None)
            self.ha.cluster.config.data['primary_stop_timeout'] = None
            global_config.update(self.ha.cluster)
            self.assertEqual(self.ha.primary_stop_timeout(), None)

    @patch('patroni.postgresql.Postgresql.follow')
    def test_demote_immediate(self, follow):
        self.ha.has_lock = true
        self.e.get_cluster = Mock(return_value=get_cluster_initialized_without_leader())
        self.ha.demote('immediate')
        follow.assert_called_once_with(None)

    def test__process_multisync_replication(self):
        self.ha.has_lock = true
        mock_set_sync = self.p.sync_handler.set_synchronous_standby_names = Mock()
        self.p.name = 'leader'

        # Test sync key removed when sync mode disabled
        self.ha.cluster = get_cluster_initialized_with_leader(sync=('leader', 'other'))
        with patch.object(self.ha.dcs, 'delete_sync_state') as mock_delete_sync:
            self.ha.run_cycle()
            mock_delete_sync.assert_called_once()
            mock_set_sync.assert_called_once_with(CaseInsensitiveSet())

        mock_set_sync.reset_mock()
        # Test sync key not touched when not there
        self.ha.cluster = get_cluster_initialized_with_leader()
        with patch.object(self.ha.dcs, 'delete_sync_state') as mock_delete_sync:
            self.ha.run_cycle()
            mock_delete_sync.assert_not_called()
            mock_set_sync.assert_called_once_with(CaseInsensitiveSet())

        mock_set_sync.reset_mock()

        self.ha.is_synchronous_mode = true

        # Test sync standby not touched when picking the same node
        self.p.sync_handler.current_state = Mock(return_value=_SyncState('priority', 1, 1,
                                                                         CaseInsensitiveSet(['other']),
                                                                         CaseInsensitiveSet(['other'])))
        self.ha.cluster = get_cluster_initialized_with_leader(sync=('leader', 'other'))
        self.ha.run_cycle()
        mock_set_sync.assert_not_called()

        mock_set_sync.reset_mock()

        # Test sync standby is replaced when switching standbys
        self.p.sync_handler.current_state = Mock(return_value=_SyncState('priority', 0, 0, CaseInsensitiveSet(),
                                                                         CaseInsensitiveSet(['other2'])))
        self.ha.dcs.write_sync_state = Mock(return_value=SyncState.empty())
        self.ha.run_cycle()
        mock_set_sync.assert_called_once_with(CaseInsensitiveSet(['other2']))

        # Test sync standby is replaced when new standby is joined
        self.p.sync_handler.current_state = Mock(return_value=_SyncState('priority', 1, 1,
                                                                         CaseInsensitiveSet(['other2']),
                                                                         CaseInsensitiveSet(['other2', 'other3'])))
        self.ha.dcs.write_sync_state = Mock(return_value=SyncState.empty())
        self.ha.run_cycle()
        self.assertEqual(mock_set_sync.call_args_list[0][0], (CaseInsensitiveSet(['other2']),))
        self.assertEqual(mock_set_sync.call_args_list[1][0], (CaseInsensitiveSet(['other2', 'other3']),))

        mock_set_sync.reset_mock()
        # Test sync standby is not disabled when updating dcs fails
        self.ha.dcs.write_sync_state = Mock(return_value=None)
        self.ha.run_cycle()
        mock_set_sync.assert_not_called()

        mock_set_sync.reset_mock()
        # Test changing sync standby
        self.ha.dcs.write_sync_state = Mock(return_value=SyncState.empty())
        self.ha.dcs.get_cluster = Mock(return_value=get_cluster_initialized_with_leader(sync=('leader', 'other')))
        # self.ha.cluster = get_cluster_initialized_with_leader(sync=('leader', 'other'))
        self.p.sync_handler.current_state = Mock(return_value=_SyncState('priority', 1, 1,
                                                                         CaseInsensitiveSet(['other2']),
                                                                         CaseInsensitiveSet(['other2'])))
        self.ha.run_cycle()
        self.assertEqual(self.ha.dcs.write_sync_state.call_count, 2)

        # Test updating sync standby key failed due to race
        self.ha.dcs.write_sync_state = Mock(side_effect=[SyncState.empty(), None])
        self.ha.run_cycle()
        self.assertEqual(self.ha.dcs.write_sync_state.call_count, 2)

        # Test updating sync standby key failed due to DCS being not accessible
        self.ha.dcs.write_sync_state = Mock(return_value=SyncState.empty())
        self.ha.dcs.get_cluster = Mock(side_effect=DCSError('foo'))
        self.ha.run_cycle()

        # Test changing sync standby failed due to race
        self.ha.dcs.write_sync_state = Mock(return_value=SyncState.empty())
        self.ha.dcs.get_cluster = Mock(return_value=get_cluster_initialized_with_leader(sync=('somebodyelse', None)))
        self.ha.run_cycle()
        self.assertEqual(self.ha.dcs.write_sync_state.call_count, 2)

        # Test sync set to '*' when synchronous_mode_strict is enabled
        mock_set_sync.reset_mock()
<<<<<<< HEAD
        self.p.sync_handler.current_state = Mock(return_value=_SyncState('priority', 0, 0, CaseInsensitiveSet(),
                                                                         CaseInsensitiveSet()))
        with patch.object(global_config.__class__, 'is_synchronous_mode_strict', PropertyMock(return_value=True)):
            self.ha.run_cycle()
=======
        self.p.sync_handler.current_state = Mock(return_value=(CaseInsensitiveSet(), CaseInsensitiveSet()))
        self.ha.cluster.config.data['synchronous_mode_strict'] = True
        self.ha.run_cycle()
>>>>>>> d7454f7b
        mock_set_sync.assert_called_once_with(CaseInsensitiveSet('*'))

    def test_sync_replication_become_primary(self):
        self.ha.is_synchronous_mode = true

        mock_set_sync = self.p.sync_handler.set_synchronous_standby_names = Mock()
        self.p.is_primary = false
        self.p.set_role('replica')
        self.ha.has_lock = true
        mock_write_sync = self.ha.dcs.write_sync_state = Mock(return_value=SyncState.empty())
        self.p.name = 'leader'
        self.ha.cluster = get_cluster_initialized_with_leader(sync=('other', None))

        # When we just became primary nobody is sync
        self.assertEqual(self.ha.enforce_primary_role('msg', 'promote msg'), 'promote msg')
        mock_set_sync.assert_called_once_with(CaseInsensitiveSet(), 0)
        mock_write_sync.assert_called_once_with('leader', None, 0, version=0)

        mock_set_sync.reset_mock()

        # When we just became primary nobody is sync
        self.p.set_role('replica')
        mock_write_sync.return_value = False
        self.assertTrue(self.ha.enforce_primary_role('msg', 'promote msg') != 'promote msg')
        mock_set_sync.assert_not_called()

    def test_unhealthy_sync_mode(self):
        self.ha.is_synchronous_mode = true

        self.p.is_primary = false
        self.p.set_role('replica')
        self.p.name = 'other'
        self.ha.cluster = get_cluster_initialized_without_leader(sync=('leader', 'other2'))
        mock_write_sync = self.ha.dcs.write_sync_state = Mock(return_value=SyncState.empty())
        mock_acquire = self.ha.acquire_lock = Mock(return_value=True)
        mock_follow = self.p.follow = Mock()
        mock_promote = self.p.promote = Mock()

        # If we don't match the sync replica we are not allowed to acquire lock
        self.ha.run_cycle()
        mock_acquire.assert_not_called()
        mock_follow.assert_called_once()
        self.assertEqual(mock_follow.call_args[0][0], None)
        mock_write_sync.assert_not_called()

        mock_follow.reset_mock()
        # If we do match we will try to promote
        self.ha._is_healthiest_node = true

        self.ha.cluster = get_cluster_initialized_without_leader(sync=('leader', 'other'))
        self.ha.run_cycle()
        mock_acquire.assert_called_once()
        mock_follow.assert_not_called()
        mock_promote.assert_called_once()
        mock_write_sync.assert_called_once_with('other', None, 0, version=0)

    def test_disable_sync_when_restarting(self):
        self.ha.is_synchronous_mode = true

        self.p.name = 'other'
        self.p.is_primary = false
        self.p.set_role('replica')
        mock_restart = self.p.restart = Mock(return_value=True)
        self.ha.cluster = get_cluster_initialized_with_leader(sync=('leader', 'other'))
        self.ha.touch_member = Mock(return_value=True)
        self.ha.dcs.get_cluster = Mock(side_effect=[
            get_cluster_initialized_with_leader(sync=('leader', syncstandby))
            for syncstandby in ['other', None]])

        with patch('time.sleep') as mock_sleep:
            self.ha.restart({})
            mock_restart.assert_called_once()
            mock_sleep.assert_called()

        # Restart is still called when DCS connection fails
        mock_restart.reset_mock()
        self.ha.dcs.get_cluster = Mock(side_effect=DCSError("foo"))
        self.ha.restart({})

        mock_restart.assert_called_once()

        # We don't try to fetch the cluster state when touch_member fails
        mock_restart.reset_mock()
        self.ha.dcs.get_cluster.reset_mock()
        self.ha.touch_member = Mock(return_value=False)

        self.ha.restart({})

        mock_restart.assert_called_once()
        self.ha.dcs.get_cluster.assert_not_called()

    @patch.object(Cluster, 'is_unlocked', Mock(return_value=False))
    def test_enable_synchronous_mode(self):
        self.ha.is_synchronous_mode = true
        self.ha.has_lock = true
        self.p.name = 'leader'
        self.p.sync_handler.current_state = Mock(return_value=_SyncState('priority', 0, 0,
                                                                         CaseInsensitiveSet(), CaseInsensitiveSet()))
        self.ha.dcs.write_sync_state = Mock(return_value=SyncState.empty())
        with patch('patroni.ha.logger.info') as mock_logger:
            self.ha.run_cycle()
            self.assertEqual(mock_logger.call_args_list[0][0][0], 'Enabled synchronous replication')
        self.ha.dcs.write_sync_state = Mock(return_value=None)
        with patch('patroni.ha.logger.warning') as mock_logger:
            self.ha.run_cycle()
            self.assertEqual(mock_logger.call_args[0][0], 'Updating sync state failed')

    @patch.object(Cluster, 'is_unlocked', Mock(return_value=False))
    def test_inconsistent_synchronous_state(self):
        self.ha.is_synchronous_mode = true
        self.ha.has_lock = true
        self.p.name = 'leader'
        self.ha.cluster = get_cluster_initialized_without_leader(sync=('leader', 'a'))
        self.p.sync_handler.current_state = Mock(return_value=_SyncState('priority', 0, 0,
                                                                         CaseInsensitiveSet(), CaseInsensitiveSet('a')))
        self.ha.dcs.write_sync_state = Mock(return_value=SyncState.empty())
        mock_set_sync = self.p.sync_handler.set_synchronous_standby_names = Mock()
        with patch('patroni.ha.logger.warning') as mock_logger:
            self.ha.run_cycle()
            mock_set_sync.assert_called_once()
            self.assertTrue(mock_logger.call_args_list[0][0][0].startswith('Inconsistent state between '))
        self.ha.dcs.write_sync_state = Mock(return_value=None)
        with patch('patroni.ha.logger.warning') as mock_logger:
            self.ha.run_cycle()
            self.assertEqual(mock_logger.call_args[0][0], 'Updating sync state failed')

    def test_effective_tags(self):
        self.ha._disable_sync = True
        self.assertEqual(self.ha.get_effective_tags(), {'foo': 'bar', 'nosync': True})
        self.ha._disable_sync = False
        self.assertEqual(self.ha.get_effective_tags(), {'foo': 'bar'})

    @patch('patroni.postgresql.mtime', Mock(return_value=1588316884))
    @patch('builtins.open', Mock(side_effect=Exception))
    def test_restore_cluster_config(self):
        self.ha.cluster.config.data.clear()
        self.ha.has_lock = true
        self.assertEqual(self.ha.run_cycle(), 'no action. I am (postgresql0), the leader with the lock')

    def test_watch(self):
        self.ha.cluster = get_cluster_initialized_with_leader()
        self.ha.watch(0)

    def test_wakup(self):
        self.ha.wakeup()

    def test_shutdown(self):
        self.p.is_running = false
        self.ha.is_leader = true

        def stop(*args, **kwargs):
            kwargs['on_shutdown'](123, 120)

        self.p.stop = stop
        self.ha.shutdown()

        self.ha.is_failover_possible = true
        self.ha.shutdown()

    @patch('patroni.postgresql.mpp.AbstractMPPHandler.is_coordinator', Mock(return_value=False))
    def test_shutdown_citus_worker(self):
        self.ha.is_leader = true
        self.p.is_running = Mock(side_effect=[Mock(), False])
        self.ha.patroni.request = Mock()
        self.ha.shutdown()
        self.ha.patroni.request.assert_called()
        self.assertEqual(self.ha.patroni.request.call_args[0][2], 'citus')
        self.assertEqual(self.ha.patroni.request.call_args[0][3]['type'], 'before_demote')

    @patch('time.sleep', Mock())
    def test_leader_with_not_accessible_data_directory(self):
        self.ha.cluster = get_cluster_initialized_with_leader()
        self.ha.has_lock = true
        self.p.data_directory_empty = Mock(side_effect=OSError(5, "Input/output error: '{}'".format(self.p.data_dir)))
        self.assertEqual(self.ha.run_cycle(),
                         'released leader key voluntarily as data dir not accessible and currently leader')
        self.assertEqual(self.p.role, 'uninitialized')

        # as has_lock is mocked out, we need to fake the leader key release
        self.ha.has_lock = false
        # will not say bootstrap because data directory is not accessible
        self.assertEqual(self.ha.run_cycle(),
                         "data directory is not accessible: [Errno 5] Input/output error: '{}'".format(self.p.data_dir))

    @patch('patroni.postgresql.mtime', Mock(return_value=1588316884))
    @patch('builtins.open', mock_open(read_data=('1\t0/40159C0\tno recovery target specified\n\n'
                                                 '2\t1/40159C0\tno recovery target specified\n')))
    @patch.object(Cluster, 'is_unlocked', Mock(return_value=False))
    def test_update_cluster_history(self):
        self.ha.has_lock = true
        for tl in (1, 3):
            self.p.get_primary_timeline = Mock(return_value=tl)
            self.assertEqual(self.ha.run_cycle(), 'no action. I am (postgresql0), the leader with the lock')

    @patch('sys.exit', return_value=1)
    def test_abort_join(self, exit_mock):
        self.ha.cluster = get_cluster_not_initialized_without_leader()
        self.p.is_primary = false
        self.ha.run_cycle()
        exit_mock.assert_called_once_with(1)
        self.p.set_role('replica')
        self.ha.dcs.initialize = Mock()
        with patch.object(Postgresql, 'cb_called', PropertyMock(return_value=True)):
            self.assertEqual(self.ha.run_cycle(), 'promoted self to leader by acquiring session lock')
        self.ha.dcs.initialize.assert_not_called()

    @patch.object(Cluster, 'is_unlocked', Mock(return_value=False))
    def test_after_pause(self):
        self.ha.has_lock = true
        self.ha.is_paused = true
        self.assertEqual(self.ha.run_cycle(), 'PAUSE: no action. I am (postgresql0), the leader with the lock')
        self.ha.is_paused = false
        self.assertEqual(self.ha.run_cycle(), 'no action. I am (postgresql0), the leader with the lock')

    @patch('patroni.psycopg.connect', psycopg_connect)
    def test_permanent_logical_slots_after_promote(self):
        self.p._major_version = 110000
        config = ClusterConfig(1, {'slots': {'l': {'database': 'postgres', 'plugin': 'test_decoding'}}}, 1)
        self.p.name = 'other'
        self.ha.cluster = get_cluster_initialized_without_leader(cluster_config=config)
        self.assertEqual(self.ha.run_cycle(), 'acquired session lock as a leader')
        self.ha.cluster = get_cluster_initialized_without_leader(leader=True, cluster_config=config)
        self.ha.has_lock = true
        self.assertEqual(self.ha.run_cycle(), 'no action. I am (other), the leader with the lock')

    @patch.object(Cluster, 'has_member', true)
    def test_run_cycle(self):
        self.ha.dcs.touch_member = Mock(side_effect=DCSError('foo'))
        self.assertEqual(self.ha.run_cycle(), 'Unexpected exception raised, please report it as a BUG')
        self.ha.dcs.touch_member = Mock(side_effect=PatroniFatalException('foo'))
        self.assertRaises(PatroniFatalException, self.ha.run_cycle)

    def test_empty_directory_in_pause(self):
        self.ha.is_paused = true
        self.p.data_directory_empty = true
        self.assertEqual(self.ha.run_cycle(), 'PAUSE: running with empty data directory')
        self.assertEqual(self.p.role, 'uninitialized')

    @patch('patroni.ha.Ha.sysid_valid', MagicMock(return_value=True))
    def test_sysid_no_match_in_pause(self):
        self.ha.is_paused = true
        self.p.controldata = lambda: {'Database cluster state': 'in recovery', 'Database system identifier': '123'}
        self.assertEqual(self.ha.run_cycle(), 'PAUSE: continue to run as primary without lock')

        self.ha.has_lock = true
        self.assertEqual(self.ha.run_cycle(), 'PAUSE: released leader key voluntarily due to the system ID mismatch')

    @patch('patroni.psycopg.connect', psycopg_connect)
    @patch('os.path.exists', Mock(return_value=True))
    @patch('shutil.rmtree', Mock())
    @patch('os.makedirs', Mock())
    @patch('os.open', Mock())
    @patch('os.fsync', Mock())
    @patch('os.close', Mock())
    @patch('os.chmod', Mock())
    @patch('os.rename', Mock())
    @patch('patroni.postgresql.Postgresql.is_starting', Mock(return_value=False))
    @patch('builtins.open', mock_open())
    @patch.object(ConfigHandler, 'check_recovery_conf', Mock(return_value=(False, False)))
    @patch.object(Postgresql, 'major_version', PropertyMock(return_value=130000))
    @patch.object(SlotsHandler, 'sync_replication_slots', Mock(return_value=['ls']))
    def test_follow_copy(self):
        self.ha.cluster.config.data['slots'] = {'ls': {'database': 'a', 'plugin': 'b'}}
        self.p.is_primary = false
        self.assertTrue(self.ha.run_cycle().startswith('Copying logical slots'))

    def test_acquire_lock(self):
        self.ha.dcs.attempt_to_acquire_leader = Mock(side_effect=[DCSError('foo'), Exception])
        self.assertRaises(DCSError, self.ha.acquire_lock)
        self.assertFalse(self.ha.acquire_lock())

    @patch('patroni.postgresql.mpp.AbstractMPPHandler.is_coordinator', Mock(return_value=False))
    def test_notify_citus_coordinator(self):
        self.ha.patroni.request = Mock()
        self.ha.notify_mpp_coordinator('before_demote')
        self.ha.patroni.request.assert_called_once()
        self.assertEqual(self.ha.patroni.request.call_args[1]['timeout'], 30)
        self.ha.patroni.request = Mock(side_effect=Exception)
        with patch('patroni.ha.logger.warning') as mock_logger:
            self.ha.notify_mpp_coordinator('before_promote')
            self.assertEqual(self.ha.patroni.request.call_args[1]['timeout'], 2)
            mock_logger.assert_called()
<<<<<<< HEAD
            self.assertTrue(mock_logger.call_args[0][0].startswith('Request to Citus coordinator'))

    @patch.object(global_config.__class__, 'is_synchronous_mode', PropertyMock(return_value=True))
    @patch.object(global_config.__class__, 'is_quorum_commit_mode', PropertyMock(return_value=True))
    def test_process_sync_replication_prepromote(self):
        self.p._major_version = 90500
        self.ha.cluster = get_cluster_initialized_without_leader(sync=('other', self.p.name + ',foo'))
        self.p.is_primary = false
        self.p.set_role('replica')
        mock_write_sync = self.ha.dcs.write_sync_state = Mock(return_value=None)
        # Postgres 9.5, write_sync_state to DCS failed
        self.assertEqual(self.ha.run_cycle(),
                         'Postponing promotion because synchronous replication state was updated by somebody else')
        self.assertEqual(self.ha.dcs.write_sync_state.call_count, 1)
        self.assertEqual(mock_write_sync.call_args_list[0][0], (self.p.name, None, 0))
        self.assertEqual(mock_write_sync.call_args_list[0][1], {'version': 0})

        mock_set_sync = self.p.config.set_synchronous_standby_names = Mock()
        mock_write_sync = self.ha.dcs.write_sync_state = Mock(return_value=True)
        # Postgres 9.5, our name is written to leader of the /sync key, while voters list and ssn is empty
        self.assertEqual(self.ha.run_cycle(), 'promoted self to leader by acquiring session lock')
        self.assertEqual(self.ha.dcs.write_sync_state.call_count, 1)
        self.assertEqual(mock_write_sync.call_args_list[0][0], (self.p.name, None, 0))
        self.assertEqual(mock_write_sync.call_args_list[0][1], {'version': 0})
        self.assertEqual(mock_set_sync.call_count, 1)
        self.assertEqual(mock_set_sync.call_args_list[0][0], (None,))

        self.p._major_version = 90600
        mock_set_sync.reset_mock()
        mock_write_sync.reset_mock()
        self.p.set_role('replica')
        # Postgres 9.6, with quorum commit we avoid updating /sync key and put some nodes to ssn
        self.assertEqual(self.ha.run_cycle(), 'promoted self to leader by acquiring session lock')
        self.assertEqual(mock_write_sync.call_count, 0)
        self.assertEqual(mock_set_sync.call_count, 1)
        self.assertEqual(mock_set_sync.call_args_list[0][0], ('2 (foo,other)',))

        self.p._major_version = 150000
        mock_set_sync.reset_mock()
        self.p.set_role('replica')
        self.p.name = 'nonsync'
        self.ha.fetch_node_status = get_node_status()
        # Postgres 15, with quorum commit. Non-sync node promoted we avoid updating /sync key and put some nodes to ssn
        self.assertEqual(self.ha.run_cycle(), 'promoted self to leader by acquiring session lock')
        self.assertEqual(mock_write_sync.call_count, 0)
        self.assertEqual(mock_set_sync.call_count, 1)
        self.assertEqual(mock_set_sync.call_args_list[0][0], ('ANY 3 (foo,other,postgresql0)',))

    @patch.object(global_config.__class__, 'is_synchronous_mode', PropertyMock(return_value=True))
    @patch.object(global_config.__class__, 'is_quorum_commit_mode', PropertyMock(return_value=True))
    def test__process_quorum_replication(self):
        self.p._major_version = 150000
        self.ha.has_lock = true
        mock_set_sync = self.p.config.set_synchronous_standby_names = Mock()
        self.p.name = 'leader'

        mock_write_sync = self.ha.dcs.write_sync_state = Mock(return_value=None)
        # Test /sync key is attempted to set and failed when missing or invalid
        self.p.sync_handler.current_state = Mock(return_value=_SyncState('quorum', 1, 1, CaseInsensitiveSet(['other']),
                                                                         CaseInsensitiveSet(['other'])))
        self.ha.run_cycle()
        self.assertEqual(mock_write_sync.call_count, 1)
        self.assertEqual(mock_write_sync.call_args_list[0][0], (self.p.name, None, 0))
        self.assertEqual(mock_write_sync.call_args_list[0][1], {'version': None})
        self.assertEqual(mock_set_sync.call_count, 0)

        self.ha._promote_timestamp = 1
        mock_write_sync = self.ha.dcs.write_sync_state = Mock(side_effect=[SyncState(None, self.p.name, None, 0), None])
        # Test /sync key is attempted to set and succeed when missing or invalid
        with patch.object(SyncState, 'is_empty', Mock(side_effect=[True, False])):
            self.ha.run_cycle()
        self.assertEqual(mock_write_sync.call_count, 2)
        self.assertEqual(mock_write_sync.call_args_list[0][0], (self.p.name, None, 0))
        self.assertEqual(mock_write_sync.call_args_list[0][1], {'version': None})
        self.assertEqual(mock_write_sync.call_args_list[1][0], (self.p.name, CaseInsensitiveSet(['other']), 0))
        self.assertEqual(mock_write_sync.call_args_list[1][1], {'version': None})
        self.assertEqual(mock_set_sync.call_count, 0)

        self.p.sync_handler.current_state = Mock(side_effect=[_SyncState('quorum', 1, 0, CaseInsensitiveSet(['foo']),
                                                                         CaseInsensitiveSet(['other'])),
                                                              _SyncState('quorum', 1, 1, CaseInsensitiveSet(['foo']),
                                                                         CaseInsensitiveSet(['foo']))])
        mock_write_sync = self.ha.dcs.write_sync_state = Mock(return_value=SyncState(1, 'leader', 'foo', 0))
        self.ha.cluster = get_cluster_initialized_with_leader(sync=('leader', 'foo'))
        # Test the sync node is removed from voters, added to ssn
        with patch.object(Postgresql, 'synchronous_standby_names', Mock(return_value='other')), \
                patch('time.sleep', Mock()):
            self.ha.run_cycle()
        self.assertEqual(mock_write_sync.call_count, 1)
        self.assertEqual(mock_write_sync.call_args_list[0][0], (self.p.name, CaseInsensitiveSet(), 0))
        self.assertEqual(mock_write_sync.call_args_list[0][1], {'version': 0})
        self.assertEqual(mock_set_sync.call_count, 1)
        self.assertEqual(mock_set_sync.call_args_list[0][0], ('ANY 1 (other)',))

        # Test ANY 1 (*) when synchronous_mode_strict and no nodes available
        self.p.sync_handler.current_state = Mock(return_value=_SyncState('quorum', 1, 0,
                                                                         CaseInsensitiveSet(['other', 'foo']),
                                                                         CaseInsensitiveSet()))
        mock_write_sync.reset_mock()
        mock_set_sync.reset_mock()
        with patch.object(global_config.__class__, 'is_synchronous_mode_strict', PropertyMock(return_value=True)):
            self.ha.run_cycle()
        self.assertEqual(mock_write_sync.call_count, 1)
        self.assertEqual(mock_write_sync.call_args_list[0][0], (self.p.name, CaseInsensitiveSet(), 0))
        self.assertEqual(mock_write_sync.call_args_list[0][1], {'version': 0})
        self.assertEqual(mock_set_sync.call_count, 1)
        self.assertEqual(mock_set_sync.call_args_list[0][0], ('ANY 1 (*)',))

        # Test that _process_quorum_replication doesn't take longer than loop_wait
        with patch('time.time', Mock(side_effect=[30, 60, 90, 120])):
            self.ha.process_sync_replication()
=======
            self.assertTrue(mock_logger.call_args[0][0].startswith('Request to %s coordinator leader'))
            self.assertEqual(mock_logger.call_args[0][1], 'Citus')
>>>>>>> d7454f7b
<|MERGE_RESOLUTION|>--- conflicted
+++ resolved
@@ -1390,16 +1390,10 @@
 
         # Test sync set to '*' when synchronous_mode_strict is enabled
         mock_set_sync.reset_mock()
-<<<<<<< HEAD
         self.p.sync_handler.current_state = Mock(return_value=_SyncState('priority', 0, 0, CaseInsensitiveSet(),
                                                                          CaseInsensitiveSet()))
         with patch.object(global_config.__class__, 'is_synchronous_mode_strict', PropertyMock(return_value=True)):
             self.ha.run_cycle()
-=======
-        self.p.sync_handler.current_state = Mock(return_value=(CaseInsensitiveSet(), CaseInsensitiveSet()))
-        self.ha.cluster.config.data['synchronous_mode_strict'] = True
-        self.ha.run_cycle()
->>>>>>> d7454f7b
         mock_set_sync.assert_called_once_with(CaseInsensitiveSet('*'))
 
     def test_sync_replication_become_primary(self):
@@ -1682,8 +1676,8 @@
             self.ha.notify_mpp_coordinator('before_promote')
             self.assertEqual(self.ha.patroni.request.call_args[1]['timeout'], 2)
             mock_logger.assert_called()
-<<<<<<< HEAD
-            self.assertTrue(mock_logger.call_args[0][0].startswith('Request to Citus coordinator'))
+            self.assertTrue(mock_logger.call_args[0][0].startswith('Request to %s coordinator leader'))
+            self.assertEqual(mock_logger.call_args[0][1], 'Citus')
 
     @patch.object(global_config.__class__, 'is_synchronous_mode', PropertyMock(return_value=True))
     @patch.object(global_config.__class__, 'is_quorum_commit_mode', PropertyMock(return_value=True))
@@ -1793,8 +1787,4 @@
 
         # Test that _process_quorum_replication doesn't take longer than loop_wait
         with patch('time.time', Mock(side_effect=[30, 60, 90, 120])):
-            self.ha.process_sync_replication()
-=======
-            self.assertTrue(mock_logger.call_args[0][0].startswith('Request to %s coordinator leader'))
-            self.assertEqual(mock_logger.call_args[0][1], 'Citus')
->>>>>>> d7454f7b
+            self.ha.process_sync_replication()