--- conflicted
+++ resolved
@@ -33,13 +33,8 @@
     return Cluster(initialize, cluster_config, leader, 10, members, failover, sync, history)
 
 
-<<<<<<< HEAD
-def get_cluster_not_initialized_without_leader():
-    return get_cluster(None, None, [], None, SyncState.empty(None))
-=======
 def get_cluster_not_initialized_without_leader(cluster_config=None):
-    return get_cluster(None, None, [], None, SyncState(None, None, None), cluster_config)
->>>>>>> f70edefc
+    return get_cluster(None, None, [], None, SyncState.empty(None), cluster_config)
 
 
 def get_cluster_initialized_without_leader(leader=False, failover=None, sync=None, cluster_config=None):
@@ -53,13 +48,8 @@
                                  'tags': {'clonefrom': True},
                                  'scheduled_restart': {'schedule': "2100-01-01 10:53:07.560445+00:00",
                                                        'postgres_version': '99.0.0'}})
-<<<<<<< HEAD
     syncstate = SyncState(0, sync[1][0], sync[0], frozenset(sync[1])) if sync else SyncState.empty(None)
-    return get_cluster(SYSID, leader, [m1, m2], failover, syncstate)
-=======
-    syncstate = SyncState(0 if sync else None, sync and sync[0], sync and sync[1])
     return get_cluster(SYSID, leader, [m1, m2], failover, syncstate, cluster_config)
->>>>>>> f70edefc
 
 
 def get_cluster_initialized_with_leader(failover=None, sync=None):
@@ -516,15 +506,9 @@
         self.ha.is_synchronous_mode = true
         self.ha.is_failover_possible = false
         self.ha.process_sync_replication = Mock()
-<<<<<<< HEAD
-        self.ha.cluster = get_cluster_initialized_with_leader(Failover(0, self.p.name, 'a', None), (1,(self.p.name,)))
+        self.ha.cluster = get_cluster_initialized_with_leader(Failover(0, self.p.name, 'a', None), (1,(self.p.name, None)))
         self.assertEquals('no action.  i am the leader with the lock', self.ha.run_cycle())
         self.ha.cluster = get_cluster_initialized_with_leader(Failover(0, self.p.name, 'a', None), (1,(self.p.name, 'a')))
-=======
-        self.ha.cluster = get_cluster_initialized_with_leader(Failover(0, self.p.name, 'a', None), (self.p.name, None))
-        self.assertEqual('no action.  i am the leader with the lock', self.ha.run_cycle())
-        self.ha.cluster = get_cluster_initialized_with_leader(Failover(0, self.p.name, 'a', None), (self.p.name, 'a'))
->>>>>>> f70edefc
         self.ha.is_failover_possible = true
         self.assertEqual('manual failover: demoting myself', self.ha.run_cycle())
 
