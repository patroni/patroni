import datetime
import etcd
import os
import unittest

from mock import Mock, MagicMock, PropertyMock, patch
from patroni.config import Config
from patroni.dcs import Cluster, ClusterConfig, Failover, Leader, Member, get_dcs, SyncState
from patroni.dcs.etcd import Client
from patroni.exceptions import DCSError, PostgresException
from patroni.ha import Ha, _MemberStatus
from patroni.postgresql import Postgresql
from patroni.utils import tzutc
from test_etcd import socket_getaddrinfo, etcd_read, etcd_write, requests_get
from test_postgresql import psycopg2_connect


def true(*args, **kwargs):
    return True


def false(*args, **kwargs):
    return False


def get_cluster(initialize, leader, members, failover, sync):
    return Cluster(initialize, ClusterConfig(1, {1: 2}, 1), leader, 10, members, failover, sync)


def get_cluster_not_initialized_without_leader():
    return get_cluster(None, None, [], None, SyncState(None, None, None))


def get_cluster_initialized_without_leader(leader=False, failover=None, sync=None):
    m1 = Member(0, 'leader', 28, {'conn_url': 'postgres://replicator:rep-pass@127.0.0.1:5435/postgres',
                                  'api_url': 'http://127.0.0.1:8008/patroni', 'xlog_location': 4})
    l = Leader(0, 0, m1) if leader else None
    m2 = Member(0, 'other', 28, {'conn_url': 'postgres://replicator:rep-pass@127.0.0.1:5436/postgres',
                                 'api_url': 'http://127.0.0.1:8011/patroni',
                                 'state': 'running',
                                 'tags': {'clonefrom': True},
                                 'scheduled_restart': {'schedule': "2100-01-01 10:53:07.560445+00:00",
                                                       'postgres_version': '99.0.0'}})
    syncstate = SyncState(0 if sync else None, sync and sync[0], sync and sync[1])
    return get_cluster(True, l, [m1, m2], failover, syncstate)


def get_cluster_initialized_with_leader(failover=None, sync=None):
    return get_cluster_initialized_without_leader(leader=True, failover=failover, sync=sync)


def get_cluster_initialized_with_only_leader(failover=None):
    l = get_cluster_initialized_without_leader(leader=True, failover=failover).leader
    return get_cluster(True, l, [l], failover, None)

<<<<<<< HEAD

def get_node_status(reachable=True, in_recovery=True, xlog_location=10, nofailover=False):
    def fetch_node_status(e):
        tags = {}
        if nofailover:
            tags['nofailover'] = True
        return _MemberStatus(e, reachable, in_recovery, xlog_location, tags)
    return fetch_node_status

future_restart_time = datetime.datetime.now(pytz.utc) + datetime.timedelta(days=5)
postmaster_start_time = datetime.datetime.now(pytz.utc)
=======
future_restart_time = datetime.datetime.now(tzutc) + datetime.timedelta(days=5)
postmaster_start_time = datetime.datetime.now(tzutc)
>>>>>>> 66543f41


class MockPatroni(object):

    def __init__(self, p, d):
        os.environ[Config.PATRONI_CONFIG_VARIABLE] = """
restapi:
  listen: 0.0.0.0:8008
bootstrap:
  users:
    replicator:
      password: rep-pass
      options:
        - replication
postgresql:
  name: foo
  data_dir: data/postgresql0
  pg_rewind:
    username: postgres
    password: postgres
zookeeper:
  exhibitor:
    hosts: [localhost]
    port: 8181
"""
        self.config = Config()
        self.postgresql = p
        self.dcs = d
        self.api = Mock()
        self.tags = {'foo': 'bar'}
        self.nofailover = None
        self.replicatefrom = None
        self.api.connection_string = 'http://127.0.0.1:8008'
        self.clonefrom = None
        self.nosync = False
        self.scheduled_restart = {'schedule': future_restart_time,
                                  'postmaster_start_time': str(postmaster_start_time)}


def run_async(self, func, args=()):
    return func(*args) if args else func()


@patch.object(Postgresql, 'is_running', Mock(return_value=True))
@patch.object(Postgresql, 'is_leader', Mock(return_value=True))
@patch.object(Postgresql, 'xlog_position', Mock(return_value=10))
@patch.object(Postgresql, 'call_nowait', Mock(return_value=True))
@patch.object(Postgresql, 'data_directory_empty', Mock(return_value=False))
@patch.object(Postgresql, 'controldata', Mock(return_value={'Database system identifier': '1234567890'}))
@patch.object(Postgresql, 'sync_replication_slots', Mock())
@patch.object(Postgresql, 'write_pg_hba', Mock())
@patch.object(Postgresql, 'write_pgpass', Mock())
@patch.object(Postgresql, 'write_recovery_conf', Mock())
@patch.object(Postgresql, 'query', Mock())
@patch.object(Postgresql, 'checkpoint', Mock())
@patch.object(etcd.Client, 'write', etcd_write)
@patch.object(etcd.Client, 'read', etcd_read)
@patch.object(etcd.Client, 'delete', Mock(side_effect=etcd.EtcdException))
@patch('patroni.async_executor.AsyncExecutor.busy', PropertyMock(return_value=False))
@patch('patroni.async_executor.AsyncExecutor.run_async', run_async)
@patch('subprocess.call', Mock(return_value=0))
class TestHa(unittest.TestCase):

    @patch('socket.getaddrinfo', socket_getaddrinfo)
    @patch('psycopg2.connect', psycopg2_connect)
    @patch.object(etcd.Client, 'read', etcd_read)
    def setUp(self):
        with patch.object(Client, 'machines') as mock_machines:
            mock_machines.__get__ = Mock(return_value=['http://remotehost:2379'])
            self.p = Postgresql({'name': 'postgresql0', 'scope': 'dummy', 'listen': '127.0.0.1:5432',
                                 'data_dir': 'data/postgresql0', 'retry_timeout': 10,
                                 'maximum_lag_on_failover': 5,
                                 'authentication': {'superuser': {'username': 'foo', 'password': 'bar'},
                                                    'replication': {'username': '', 'password': ''}},
                                 'parameters': {'wal_level': 'hot_standby', 'max_replication_slots': 5, 'foo': 'bar',
                                                'hot_standby': 'on', 'max_wal_senders': 5, 'wal_keep_segments': 8}})
            self.p.set_state('running')
            self.p.set_role('replica')
            self.p.postmaster_start_time = MagicMock(return_value=str(postmaster_start_time))
            self.p.can_create_replica_without_replication_connection = MagicMock(return_value=False)
            self.e = get_dcs({'etcd': {'ttl': 30, 'host': 'ok:2379', 'scope': 'test',
                                       'name': 'foo', 'retry_timeout': 10}})
            self.ha = Ha(MockPatroni(self.p, self.e))
            self.ha.old_cluster = self.e.get_cluster()
            self.ha.cluster = get_cluster_not_initialized_without_leader()
            self.ha.load_cluster_from_dcs = Mock()
            self.ha.is_synchronous_mode = false

    def test_update_lock(self):
        self.p.last_operation = Mock(side_effect=PostgresException(''))
        self.assertTrue(self.ha.update_lock(True))

    def test_touch_member(self):
        self.p.xlog_position = Mock(side_effect=Exception)
        self.ha.touch_member()

    def test_start_as_replica(self):
        self.p.is_healthy = false
        self.assertEquals(self.ha.run_cycle(), 'starting as a secondary')

    def test_recover_replica_failed(self):
        self.p.controldata = lambda: {'Database cluster state': 'in production'}
        self.p.is_healthy = false
        self.p.is_running = false
        self.p.follow = false
        self.assertEquals(self.ha.run_cycle(), 'starting as a secondary')
        self.assertEquals(self.ha.run_cycle(), 'failed to start postgres')

    def test_recover_master_failed(self):
        self.p.follow = false
        self.p.is_healthy = false
        self.p.is_running = false
        self.p.name = 'leader'
        self.p.set_role('master')
        self.p.controldata = lambda: {'Database cluster state': 'in production'}
        self.ha.cluster = get_cluster_initialized_with_leader()
        self.assertEquals(self.ha.run_cycle(), 'starting as readonly because i had the session lock')

    def test_do_not_recover_in_pause(self):
        pass

    @patch('sys.exit', return_value=1)
    @patch('patroni.ha.Ha.sysid_valid', MagicMock(return_value=True))
    def test_sysid_no_match(self, exit_mock):
        self.ha.run_cycle()
        exit_mock.assert_called_once_with(1)

    @patch.object(Cluster, 'is_unlocked', Mock(return_value=False))
    def test_start_as_readonly(self):
        self.p.is_leader = false
        self.p.is_healthy = true
        self.ha.has_lock = true
        self.assertEquals(self.ha.run_cycle(), 'promoted self to leader because i had the session lock')

    def test_acquire_lock_as_master(self):
        self.assertEquals(self.ha.run_cycle(), 'acquired session lock as a leader')

    def test_promoted_by_acquiring_lock(self):
        self.ha.is_healthiest_node = true
        self.p.is_leader = false
        self.assertEquals(self.ha.run_cycle(), 'promoted self to leader by acquiring session lock')

    def test_demote_after_failing_to_obtain_lock(self):
        self.ha.acquire_lock = false
        self.assertEquals(self.ha.run_cycle(), 'demoted self after trying and failing to obtain lock')

    def test_follow_new_leader_after_failing_to_obtain_lock(self):
        self.ha.is_healthiest_node = true
        self.ha.acquire_lock = false
        self.p.is_leader = false
        self.assertEquals(self.ha.run_cycle(), 'following new leader after trying and failing to obtain lock')

    def test_demote_because_not_healthiest(self):
        self.ha.is_healthiest_node = false
        self.assertEquals(self.ha.run_cycle(), 'demoting self because i am not the healthiest node')

    def test_follow_new_leader_because_not_healthiest(self):
        self.ha.is_healthiest_node = false
        self.p.is_leader = false
        self.assertEquals(self.ha.run_cycle(), 'following a different leader because i am not the healthiest node')

    def test_promote_because_have_lock(self):
        self.ha.cluster.is_unlocked = false
        self.ha.has_lock = true
        self.p.is_leader = false
        self.assertEquals(self.ha.run_cycle(), 'promoted self to leader because i had the session lock')

    def test_leader_with_lock(self):
        self.ha.cluster.is_unlocked = false
        self.ha.has_lock = true
        self.assertEquals(self.ha.run_cycle(), 'no action.  i am the leader with the lock')

    def test_demote_because_not_having_lock(self):
        self.ha.cluster.is_unlocked = false
        self.assertEquals(self.ha.run_cycle(), 'demoting self because i do not have the lock and i was a leader')

    def test_demote_because_update_lock_failed(self):
        self.ha.cluster.is_unlocked = false
        self.ha.has_lock = true
        self.ha.update_lock = false
        self.assertEquals(self.ha.run_cycle(), 'demoted self because failed to update leader lock in DCS')

    def test_follow(self):
        self.ha.cluster.is_unlocked = false
        self.p.is_leader = false
        self.assertEquals(self.ha.run_cycle(), 'no action.  i am a secondary and i am following a leader')
        self.ha.patroni.replicatefrom = "foo"
        self.assertEquals(self.ha.run_cycle(), 'no action.  i am a secondary and i am following a leader')

    def test_follow_in_pause(self):
        self.ha.cluster.is_unlocked = false
        self.ha.is_paused = true
        self.assertEquals(self.ha.run_cycle(), 'PAUSE: continue to run as master without lock')
        self.p.is_leader = false
        self.assertEquals(self.ha.run_cycle(), 'PAUSE: no action')

    def test_no_etcd_connection_master_demote(self):
        self.ha.load_cluster_from_dcs = Mock(side_effect=DCSError('Etcd is not responding properly'))
        self.assertEquals(self.ha.run_cycle(), 'demoted self because DCS is not accessible and i was a leader')

    def test_bootstrap_from_another_member(self):
        self.ha.cluster = get_cluster_initialized_with_leader()
        self.assertEquals(self.ha.bootstrap(), 'trying to bootstrap from replica \'other\'')

    def test_bootstrap_waiting_for_leader(self):
        self.ha.cluster = get_cluster_initialized_without_leader()
        self.assertEquals(self.ha.bootstrap(), 'waiting for leader to bootstrap')

    def test_bootstrap_without_leader(self):
        self.ha.cluster = get_cluster_initialized_without_leader()
        self.p.can_create_replica_without_replication_connection = MagicMock(return_value=True)
        self.assertEquals(self.ha.bootstrap(), 'trying to bootstrap (without leader)')

    def test_bootstrap_initialize_lock_failed(self):
        self.ha.cluster = get_cluster_not_initialized_without_leader()
        self.assertEquals(self.ha.bootstrap(), 'failed to acquire initialize lock')

    def test_bootstrap_initialized_new_cluster(self):
        self.ha.cluster = get_cluster_not_initialized_without_leader()
        self.e.initialize = true
        self.assertEquals(self.ha.bootstrap(), 'initialized a new cluster')

    def test_bootstrap_release_initialize_key_on_failure(self):
        self.ha.cluster = get_cluster_not_initialized_without_leader()
        self.e.initialize = true
        self.p.bootstrap = Mock(side_effect=PostgresException("Could not bootstrap master PostgreSQL"))
        self.assertRaises(PostgresException, self.ha.bootstrap)

    def test_reinitialize(self):
        self.assertIsNotNone(self.ha.reinitialize())

        self.ha.cluster = get_cluster_initialized_with_leader()
        self.assertIsNone(self.ha.reinitialize())

        self.assertIsNotNone(self.ha.reinitialize())

        self.ha.state_handler.name = self.ha.cluster.leader.name
        self.assertIsNotNone(self.ha.reinitialize())

    def test_restart(self):
        self.assertEquals(self.ha.restart({}), (True, 'restarted successfully'))
        self.p.restart = false
        self.assertEquals(self.ha.restart({}), (False, 'restart failed'))
        self.ha.cluster = get_cluster_initialized_with_leader()
        self.ha.reinitialize()
        self.assertEquals(self.ha.restart({}), (False, 'reinitialize already in progress'))
        with patch.object(self.ha, "restart_matches", return_value=False):
            self.assertEquals(self.ha.restart({'foo': 'bar'}), (False, "restart conditions are not satisfied"))

    def test_restart_in_progress(self):
        with patch('patroni.async_executor.AsyncExecutor.busy', PropertyMock(return_value=True)):
            self.ha.restart({}, run_async=True)
            self.assertTrue(self.ha.restart_scheduled())
            self.assertEquals(self.ha.run_cycle(), 'not healthy enough for leader race')

            self.ha.cluster = get_cluster_initialized_with_leader()
            self.assertEquals(self.ha.run_cycle(), 'restart in progress')

            self.ha.has_lock = true
            self.assertEquals(self.ha.run_cycle(), 'updated leader lock during restart')

            self.ha.update_lock = false
            self.assertEquals(self.ha.run_cycle(), 'failed to update leader lock during restart')

    @patch('requests.get', requests_get)
    @patch('time.sleep', Mock())
    def test_manual_failover_from_leader(self):
        self.ha.fetch_node_status = get_node_status()
        self.ha.has_lock = true
        self.ha.cluster = get_cluster_initialized_with_leader(Failover(0, 'blabla', '', None))
        self.assertEquals(self.ha.run_cycle(), 'no action.  i am the leader with the lock')
        self.ha.cluster = get_cluster_initialized_with_leader(Failover(0, '', self.p.name, None))
        self.assertEquals(self.ha.run_cycle(), 'no action.  i am the leader with the lock')
        self.ha.cluster = get_cluster_initialized_with_leader(Failover(0, '', 'blabla', None))
        self.assertEquals(self.ha.run_cycle(), 'no action.  i am the leader with the lock')
        f = Failover(0, self.p.name, '', None)
        self.ha.cluster = get_cluster_initialized_with_leader(f)
        self.assertEquals(self.ha.run_cycle(), 'manual failover: demoting myself')
        self.ha.fetch_node_status = get_node_status(nofailover=True)
        self.assertEquals(self.ha.run_cycle(), 'no action.  i am the leader with the lock')
        self.ha.fetch_node_status = get_node_status(xlog_location=1)
        self.assertEquals(self.ha.run_cycle(), 'no action.  i am the leader with the lock')
        # manual failover from the previous leader to us won't happen if we hold the nofailover flag
        self.ha.cluster = get_cluster_initialized_with_leader(Failover(0, 'blabla', self.p.name, None))
        self.assertEquals(self.ha.run_cycle(), 'no action.  i am the leader with the lock')

        # Failover scheduled time must include timezone
        scheduled = datetime.datetime.now()
        self.ha.cluster = get_cluster_initialized_with_leader(Failover(0, 'blabla', self.p.name, scheduled))
        self.ha.run_cycle()

        scheduled = datetime.datetime.utcnow().replace(tzinfo=tzutc)
        self.ha.cluster = get_cluster_initialized_with_leader(Failover(0, 'blabla', self.p.name, scheduled))
        self.assertEquals('no action.  i am the leader with the lock', self.ha.run_cycle())

        scheduled = scheduled + datetime.timedelta(seconds=30)
        self.ha.cluster = get_cluster_initialized_with_leader(Failover(0, 'blabla', self.p.name, scheduled))
        self.assertEquals('no action.  i am the leader with the lock', self.ha.run_cycle())

        scheduled = scheduled + datetime.timedelta(seconds=-600)
        self.ha.cluster = get_cluster_initialized_with_leader(Failover(0, 'blabla', self.p.name, scheduled))
        self.assertEquals('no action.  i am the leader with the lock', self.ha.run_cycle())

        scheduled = None
        self.ha.cluster = get_cluster_initialized_with_leader(Failover(0, 'blabla', self.p.name, scheduled))
        self.assertEquals('no action.  i am the leader with the lock', self.ha.run_cycle())

    @patch('requests.get', requests_get)
    def test_manual_failover_from_leader_in_pause(self):
        self.ha.has_lock = true
        self.ha.is_paused = true
        scheduled = datetime.datetime.now()
        self.ha.cluster = get_cluster_initialized_with_leader(Failover(0, 'blabla', self.p.name, scheduled))
        self.assertEquals('PAUSE: no action.  i am the leader with the lock', self.ha.run_cycle())
        self.ha.cluster = get_cluster_initialized_with_leader(Failover(0, self.p.name, '', None))
        self.assertEquals('PAUSE: no action.  i am the leader with the lock', self.ha.run_cycle())

    @patch('requests.get', requests_get)
    @patch('time.sleep', Mock())
    def test_manual_failover_process_no_leader(self):
        self.p.is_leader = false
        self.ha.cluster = get_cluster_initialized_without_leader(failover=Failover(0, '', self.p.name, None))
        self.assertEquals(self.ha.run_cycle(), 'promoted self to leader by acquiring session lock')
        self.ha.cluster = get_cluster_initialized_without_leader(failover=Failover(0, '', 'leader', None))
        self.p.set_role('replica')
        self.assertEquals(self.ha.run_cycle(), 'promoted self to leader by acquiring session lock')
        self.ha.fetch_node_status = get_node_status()  # accessible, in_recovery
        self.assertEquals(self.ha.run_cycle(), 'following a different leader because i am not the healthiest node')
        self.ha.cluster = get_cluster_initialized_without_leader(failover=Failover(0, self.p.name, '', None))
        self.assertEquals(self.ha.run_cycle(), 'following a different leader because i am not the healthiest node')
        self.ha.fetch_node_status = get_node_status(reachable=False)  # inaccessible, in_recovery
        self.p.set_role('replica')
        self.assertEquals(self.ha.run_cycle(), 'promoted self to leader by acquiring session lock')
        # set failover flag to True for all members of the cluster
        # this should elect the current member, as we are not going to call the API for it.
        self.ha.cluster = get_cluster_initialized_without_leader(failover=Failover(0, '', 'other', None))
        self.ha.fetch_node_status = get_node_status(nofailover=True)  # accessible, in_recovery
        self.p.set_role('replica')
        self.assertEquals(self.ha.run_cycle(), 'promoted self to leader by acquiring session lock')
        # same as previous, but set the current member to nofailover. In no case it should be elected as a leader
        self.ha.patroni.nofailover = True
        self.assertEquals(self.ha.run_cycle(), 'following a different leader because I am not allowed to promote')

    @patch('time.sleep', Mock())
    def test_manual_failover_process_no_leader_in_pause(self):
        self.ha.is_paused = true
        self.ha.cluster = get_cluster_initialized_without_leader(failover=Failover(0, '', 'other', None))
        self.assertEquals(self.ha.run_cycle(), 'PAUSE: continue to run as master without lock')
        self.ha.cluster = get_cluster_initialized_without_leader(failover=Failover(0, 'leader', '', None))
        self.assertEquals(self.ha.run_cycle(), 'PAUSE: continue to run as master without lock')
        self.ha.cluster = get_cluster_initialized_without_leader(failover=Failover(0, 'leader', 'blabla', None))
        self.assertEquals('PAUSE: acquired session lock as a leader', self.ha.run_cycle())
        self.p.is_leader = false
        self.p.set_role('replica')
        self.ha.cluster = get_cluster_initialized_without_leader(failover=Failover(0, 'leader', self.p.name, None))
        self.assertEquals(self.ha.run_cycle(), 'PAUSE: promoted self to leader by acquiring session lock')

    def test_is_healthiest_node(self):
        self.ha.state_handler.is_leader = false
        self.ha.patroni.nofailover = False
        self.ha.fetch_node_status = get_node_status()
        self.assertTrue(self.ha.is_healthiest_node())
        with patch('patroni.postgresql.Postgresql.is_starting', return_value=True):
            self.assertFalse(self.ha.is_healthiest_node())
        self.ha.is_paused = true
        self.assertFalse(self.ha.is_healthiest_node())

    def test__is_healthiest_node(self):
        self.assertTrue(self.ha._is_healthiest_node(self.ha.old_cluster.members))
        self.p.is_leader = false
        self.ha.fetch_node_status = get_node_status()  # accessible, in_recovery
        self.assertTrue(self.ha._is_healthiest_node(self.ha.old_cluster.members))
        self.ha.fetch_node_status = get_node_status(in_recovery=False)  # accessible, not in_recovery
        self.assertFalse(self.ha._is_healthiest_node(self.ha.old_cluster.members))
        self.ha.fetch_node_status = get_node_status(xlog_location=11)  # accessible, in_recovery, xlog location ahead
        self.assertFalse(self.ha._is_healthiest_node(self.ha.old_cluster.members))
        with patch('patroni.postgresql.Postgresql.xlog_position', return_value=1):
            self.assertFalse(self.ha._is_healthiest_node(self.ha.old_cluster.members))
        self.ha.patroni.nofailover = True
        self.assertFalse(self.ha._is_healthiest_node(self.ha.old_cluster.members))
        self.ha.patroni.nofailover = False

    @patch('requests.get', requests_get)
    def test_fetch_node_status(self):
        member = Member(0, 'test', 1, {'api_url': 'http://127.0.0.1:8011/patroni'})
        self.ha.fetch_node_status(member)
        member = Member(0, 'test', 1, {'api_url': 'http://localhost:8011/patroni'})
        self.ha.fetch_node_status(member)

    def test_post_recover(self):
        self.p.is_running = false
        self.ha.has_lock = true
        self.assertEqual(self.ha.post_recover(), 'removed leader key after trying and failing to start postgres')
        self.ha.has_lock = false
        self.assertEqual(self.ha.post_recover(), 'failed to start postgres')
        self.p.is_running = true
        self.assertIsNone(self.ha.post_recover())

    def test_schedule_future_restart(self):
        self.ha.patroni.scheduled_restart = {}
        # do the restart 2 times. The first one should succeed, the second one should fail
        self.assertTrue(self.ha.schedule_future_restart({'schedule': future_restart_time}))
        self.assertFalse(self.ha.schedule_future_restart({'schedule': future_restart_time}))

    def test_delete_future_restarts(self):
        self.ha.delete_future_restart()

    def test_evaluate_scheduled_restart(self):
        self.p.postmaster_start_time = Mock(return_value=str(postmaster_start_time))
        # restart while the postmaster has been already restarted, fails
        with patch.object(self.ha,
                          'future_restart_scheduled',
                          Mock(return_value={'postmaster_start_time':
                                             str(postmaster_start_time - datetime.timedelta(days=1)),
                                             'schedule': str(future_restart_time)})):
            self.assertIsNone(self.ha.evaluate_scheduled_restart())
        with patch.object(self.ha,
                          'future_restart_scheduled',
                          Mock(return_value={'postmaster_start_time': str(postmaster_start_time),
                                             'schedule': str(future_restart_time)})):
            with patch.object(self.ha,
                              'should_run_scheduled_action', Mock(return_value=True)):
                # restart in the future, ok
                self.assertIsNotNone(self.ha.evaluate_scheduled_restart())
                with patch.object(self.ha, 'restart', Mock(return_value=(False, "Test"))):
                    # restart in the future, bit the actual restart failed
                    self.assertIsNone(self.ha.evaluate_scheduled_restart())

    def test_scheduled_restart(self):
        self.ha.cluster = get_cluster_initialized_with_leader()
        with patch.object(self.ha, "evaluate_scheduled_restart", Mock(return_value="restart scheduled")):
            self.assertEquals(self.ha.run_cycle(), "restart scheduled")

    def test_restart_matches(self):
        self.p._role = 'replica'
        self.p.server_version = 90500
        self.p._pending_restart = True
        self.assertFalse(self.ha.restart_matches("master", "9.5.0", True))
        self.assertFalse(self.ha.restart_matches("replica", "9.4.3", True))
        self.p._pending_restart = False
        self.assertFalse(self.ha.restart_matches("replica", "9.5.2", True))
        self.assertTrue(self.ha.restart_matches("replica", "9.5.2", False))

    def test_process_healthy_cluster_in_pause(self):
        self.p.is_leader = false
        self.ha.is_paused = true
        self.p.name = 'leader'
        self.ha.cluster = get_cluster_initialized_with_leader()
        self.assertEquals(self.ha.run_cycle(), 'PAUSE: removed leader lock because postgres is not running as master')
        self.ha.cluster = get_cluster_initialized_with_leader(Failover(0, '', self.p.name, None))
        self.assertEquals(self.ha.run_cycle(), 'PAUSE: waiting to become master after promote...')

    def test_postgres_unhealthy_in_pause(self):
        self.ha.is_paused = true
        self.p.is_healthy = false
        self.assertEquals(self.ha.run_cycle(), 'PAUSE: postgres is not running')
        self.ha.has_lock = true
        self.assertEquals(self.ha.run_cycle(), 'PAUSE: removed leader lock because postgres is not running')

    def test_no_etcd_connection_in_pause(self):
        self.ha.is_paused = true
        self.ha.load_cluster_from_dcs = Mock(side_effect=DCSError('Etcd is not responding properly'))
        self.assertEquals(self.ha.run_cycle(), 'PAUSE: DCS is not accessible')

    @patch('patroni.ha.Ha.update_lock', return_value=True)
    @patch('patroni.ha.Ha.demote')
    def test_starting_timeout(self, demote, update_lock):
        def check_calls(seq):
            for mock, called in seq:
                if called:
                    mock.assert_called_once()
                else:
                    mock.assert_not_called()
                mock.reset_mock()
        self.ha.has_lock = true
        self.ha.cluster = get_cluster_initialized_with_leader()
        self.p.check_for_startup = true
        self.p.time_in_state = lambda: 30
        self.assertEquals(self.ha.run_cycle(), 'PostgreSQL is still starting up, 270 seconds until timeout')
        check_calls([(update_lock, True), (demote, False)])

        self.p.time_in_state = lambda: 350
        self.ha.fetch_node_status = get_node_status(reachable=False)  # inaccessible, in_recovery
        self.assertEquals(self.ha.run_cycle(),
                          'master start has timed out, but continuing to wait because failover is not possible')
        check_calls([(update_lock, True), (demote, False)])

        self.ha.fetch_node_status = get_node_status()  # accessible, in_recovery
        self.assertEquals(self.ha.run_cycle(), 'stopped PostgreSQL because of startup timeout')
        check_calls([(update_lock, True), (demote, True)])

        update_lock.return_value = False
        self.assertEquals(self.ha.run_cycle(), 'stopped PostgreSQL while starting up because leader key was lost')
        check_calls([(update_lock, True), (demote, True)])

        self.ha.has_lock = false
        self.p.is_leader = false
        self.assertEquals(self.ha.run_cycle(), 'no action.  i am a secondary and i am following a leader')
        check_calls([(update_lock, False), (demote, False)])

    @patch('time.sleep', Mock())
    def test_manual_failover_while_starting(self):
        self.ha.has_lock = true
        self.p.check_for_startup = true
        f = Failover(0, self.p.name, '', None)
        self.ha.cluster = get_cluster_initialized_with_leader(f)
        self.ha.fetch_node_status = get_node_status()  # accessible, in_recovery
        self.assertEquals(self.ha.run_cycle(), 'manual failover: demoting myself')

    @patch('patroni.ha.Ha.demote')
    def test_failover_immediately_on_zero_master_start_timeout(self, demote):
        self.p.is_running = false
        self.ha.cluster = get_cluster_initialized_with_leader()
        self.ha.patroni.config.set_dynamic_configuration({'master_start_timeout': 0})
        self.ha.has_lock = true
        self.ha.update_lock = true
        self.ha.fetch_node_status = get_node_status()  # accessible, in_recovery
        self.assertEquals(self.ha.run_cycle(), 'stopped PostgreSQL to fail over after a crash')
        demote.assert_called_once()

    @patch('time.sleep', Mock())
    @patch('patroni.postgresql.Postgresql.follow')
    def test_demote_immediate(self, follow):
        self.ha.has_lock = true
        self.e.get_cluster = Mock(return_value=get_cluster_initialized_without_leader())
        self.ha.demote('immediate')
        follow.assert_called_once_with(None, None, True, None, True)

    @patch('patroni.ha.sleep', Mock())
    def test_process_sync_replication(self):
        self.ha.has_lock = true
        mock_set_sync = self.p.set_synchronous_standby = Mock()
        self.p.name = 'leader'

        # Test sync key removed when sync mode disabled
        self.ha.cluster = get_cluster_initialized_with_leader(sync=('leader', 'other'))
        with patch.object(self.ha.dcs, 'delete_sync_state') as mock_delete_sync:
            self.ha.run_cycle()
            mock_delete_sync.assert_called_once()
            mock_set_sync.assert_called_once_with(None)

        mock_set_sync.reset_mock()
        # Test sync key not touched when not there
        self.ha.cluster = get_cluster_initialized_with_leader()
        with patch.object(self.ha.dcs, 'delete_sync_state') as mock_delete_sync:
            self.ha.run_cycle()
            mock_delete_sync.assert_not_called()
            mock_set_sync.assert_called_once_with(None)

        mock_set_sync.reset_mock()

        self.ha.is_synchronous_mode = true

        # Test sync standby not touched when picking the same node
        self.p.pick_synchronous_standby = Mock(return_value=('other', True))
        self.ha.cluster = get_cluster_initialized_with_leader(sync=('leader', 'other'))
        self.ha.run_cycle()
        mock_set_sync.assert_not_called()

        mock_set_sync.reset_mock()

        # Test sync standby is replaced when switching standbys
        self.p.pick_synchronous_standby = Mock(return_value=('other2', False))
        self.ha.dcs.write_sync_state = Mock(return_value=True)
        self.ha.run_cycle()
        mock_set_sync.assert_called_once_with('other2')

        mock_set_sync.reset_mock()
        # Test sync standby is not disabled when updating dcs fails
        self.ha.dcs.write_sync_state = Mock(return_value=False)
        self.ha.run_cycle()
        mock_set_sync.assert_not_called()

        mock_set_sync.reset_mock()
        # Test changing sync standby
        self.ha.dcs.write_sync_state = Mock(return_value=True)
        self.ha.dcs.get_cluster = Mock(return_value=get_cluster_initialized_with_leader(sync=('leader', 'other')))
        # self.ha.cluster = get_cluster_initialized_with_leader(sync=('leader', 'other'))
        self.p.pick_synchronous_standby = Mock(return_value=('other2', True))
        self.ha.run_cycle()
        self.ha.dcs.get_cluster.assert_called_once()
        self.assertEquals(self.ha.dcs.write_sync_state.call_count, 2)

        # Test updating sync standby key failed due to race
        self.ha.dcs.write_sync_state = Mock(side_effect=[True, False])
        self.ha.run_cycle()
        self.assertEquals(self.ha.dcs.write_sync_state.call_count, 2)

        # Test changing sync standby failed due to race
        self.ha.dcs.write_sync_state = Mock(return_value=True)
        self.ha.dcs.get_cluster = Mock(return_value=get_cluster_initialized_with_leader(sync=('somebodyelse', None)))
        self.ha.run_cycle()
        self.assertEquals(self.ha.dcs.write_sync_state.call_count, 1)

    def test_sync_replication_become_master(self):
        self.ha.is_synchronous_mode = true

        mock_set_sync = self.p.set_synchronous_standby = Mock()
        self.p.is_leader = false
        self.p.set_role('replica')
        self.ha.has_lock = true
        mock_write_sync = self.ha.dcs.write_sync_state = Mock(return_value=True)
        self.p.name = 'leader'
        self.ha.cluster = get_cluster_initialized_with_leader(sync=('other', None))

        # When we just became master nobody is sync
        self.assertEquals(self.ha.enforce_master_role('msg', 'promote msg'), 'promote msg')
        mock_set_sync.assert_called_once_with(None)
        mock_write_sync.assert_called_once_with('leader', None, index=0)

        mock_set_sync.reset_mock()

        # When we just became master nobody is sync
        self.p.set_role('replica')
        mock_write_sync.return_value = False
        self.assertTrue(self.ha.enforce_master_role('msg', 'promote msg') != 'promote msg')
        mock_set_sync.assert_not_called()

    def test_unhealthy_sync_mode(self):
        self.ha.is_synchronous_mode = true

        self.p.is_leader = false
        self.p.set_role('replica')
        self.p.name = 'other'
        self.ha.cluster = get_cluster_initialized_without_leader(sync=('leader', 'other2'))
        mock_write_sync = self.ha.dcs.write_sync_state = Mock(return_value=True)
        mock_acquire = self.ha.acquire_lock = Mock(return_value=True)
        mock_follow = self.p.follow = Mock()
        mock_promote = self.p.promote = Mock()

        # If we don't match the sync replica we are not allowed to acquire lock
        self.ha.run_cycle()
        mock_acquire.assert_not_called()
        mock_follow.assert_called_once()
        self.assertEquals(mock_follow.call_args[0][0], None)
        mock_write_sync.assert_not_called()

        mock_follow.reset_mock()
        # If we do match we will try to promote
        self.ha._is_healthiest_node = true

        self.ha.cluster = get_cluster_initialized_without_leader(sync=('leader', 'other'))
        self.ha.run_cycle()
        mock_acquire.assert_called_once()
        mock_follow.assert_not_called()
        mock_promote.assert_called_once()
        mock_write_sync.assert_called_once_with('other', None, index=0)

    @patch('patroni.utils.sleep')
    def test_disable_sync_when_restarting(self, mock_sleep):
        self.ha.is_synchronous_mode = true

        self.p.name = 'other'
        self.p.is_leader = false
        self.p.set_role('replica')
        mock_restart = self.p.restart = Mock(return_value=True)
        self.ha.cluster = get_cluster_initialized_with_leader(sync=('leader', 'other'))
        self.ha.touch_member = Mock(return_value=True)
        self.ha.dcs.get_cluster = Mock(side_effect=[
            get_cluster_initialized_with_leader(sync=('leader', syncstandby))
            for syncstandby in ['other', None]])

        self.ha.restart({})

        mock_restart.assert_called_once()
        mock_sleep.assert_called()

        # Restart is still called when DCS connection fails
        mock_restart.reset_mock()
        self.ha.dcs.get_cluster = Mock(side_effect=DCSError("foo"))
        self.ha.restart({})

        mock_restart.assert_called_once()

        # We don't try to fetch the cluster state when touch_member fails
        mock_restart.reset_mock()
        self.ha.dcs.get_cluster.reset_mock()
        self.ha.touch_member = Mock(return_value=False)

        self.ha.restart({})

        mock_restart.assert_called_once()
        self.ha.dcs.get_cluster.assert_not_called()

    def test_effective_tags(self):
        self.ha._disable_sync = True
        self.assertEquals(self.ha.get_effective_tags(), {'foo': 'bar', 'nosync': True})
        self.ha._disable_sync = False
        self.assertEquals(self.ha.get_effective_tags(), {'foo': 'bar'})

    def test_restore_cluster_config(self):
        self.ha.cluster.config.data.clear()
        self.ha.has_lock = true
        self.ha.cluster.is_unlocked = false
        self.assertEquals(self.ha.run_cycle(), 'no action.  i am the leader with the lock')<|MERGE_RESOLUTION|>--- conflicted
+++ resolved
@@ -53,7 +53,6 @@
     l = get_cluster_initialized_without_leader(leader=True, failover=failover).leader
     return get_cluster(True, l, [l], failover, None)
 
-<<<<<<< HEAD
 
 def get_node_status(reachable=True, in_recovery=True, xlog_location=10, nofailover=False):
     def fetch_node_status(e):
@@ -63,12 +62,8 @@
         return _MemberStatus(e, reachable, in_recovery, xlog_location, tags)
     return fetch_node_status
 
-future_restart_time = datetime.datetime.now(pytz.utc) + datetime.timedelta(days=5)
-postmaster_start_time = datetime.datetime.now(pytz.utc)
-=======
 future_restart_time = datetime.datetime.now(tzutc) + datetime.timedelta(days=5)
 postmaster_start_time = datetime.datetime.now(tzutc)
->>>>>>> 66543f41
 
 
 class MockPatroni(object):
