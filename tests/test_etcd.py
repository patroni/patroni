import datetime
import dns.resolver
import etcd
import json
import requests
import urllib3
import socket
import time
import unittest

from dns.exception import DNSException
<<<<<<< HEAD
from helpers.dcs import Cluster, DCSError, Leader, Member
from helpers.etcd import Client, Etcd
=======
>>>>>>> 8a0af698
from mock import Mock, patch
from patroni.dcs import Cluster, DCSError, Leader, Member
from patroni.etcd import Client, Etcd


class MockResponse:

    def __init__(self):
        self.status_code = 200
        self.content = '{}'
        self.ok = True

    def json(self):
        return json.loads(self.content)

    @property
    def data(self):
        if self.content == 'TimeoutError':
            raise urllib3.exceptions.TimeoutError
        if self.content == 'Exception':
            raise Exception
        return self.content

    @property
    def status(self):
        return self.status_code

    def getheader(*args):
        return ''


class MockPostgresql:
    name = ''

    def last_operation(self):
        return '0'


def requests_get(url, **kwargs):
    members = '[{"id":14855829450254237642,"peerURLs":["http://localhost:2380","http://localhost:7001"],' +\
              '"name":"default","clientURLs":["http://localhost:2379","http://localhost:4001"]}]'
    response = MockResponse()
    if url.startswith('http://local'):
        raise requests.exceptions.RequestException()
    elif url.endswith('/members'):
        if url.startswith('http://error'):
            response.content = '[{}]'
        else:
            response.content = members
    elif url.startswith('http://exhibitor'):
        response.content = '{"servers":["127.0.0.1","127.0.0.2","127.0.0.3"],"port":2181}'
    else:
        response.status_code = 404
        response.ok = False
    return response


def etcd_watch(key, index=None, timeout=None, recursive=None):
    if timeout == 1:
        raise urllib3.exceptions.TimeoutError
    elif timeout == 5:
        return etcd.EtcdResult('delete', {})
    elif timeout == 10:
        raise etcd.EtcdException
    elif index == 20729:
        return etcd.EtcdResult('set', {'value': 'postgresql1', 'modifiedIndex': index + 1})
    elif index == 20731:
        return etcd.EtcdResult('set', {'value': 'postgresql2', 'modifiedIndex': index + 1})


def etcd_write(key, value, **kwargs):
    if key == '/service/exists/leader':
        raise etcd.EtcdAlreadyExist
    if key == '/service/test/leader':
        if kwargs.get('prevValue', None) == 'foo' or not kwargs.get('prevExist', True):
            return True
    raise etcd.EtcdException


def etcd_delete(key, **kwargs):
    raise etcd.EtcdException


def etcd_read(key, **kwargs):
    if key == '/service/noleader/':
        raise DCSError('noleader')
    elif key == '/service/nocluster/':
        raise etcd.EtcdKeyNotFound

    response = {"action": "get", "node": {"key": "/service/batman5", "dir": True, "nodes": [
                {"key": "/service/batman5/initialize", "value": "postgresql0",
                 "modifiedIndex": 1582, "createdIndex": 1582},
                {"key": "/service/batman5/leader", "value": "postgresql1",
                 "expiration": "2015-05-15T09:11:00.037397538Z", "ttl": 21,
                 "modifiedIndex": 20728, "createdIndex": 20434},
                {"key": "/service/batman5/optime", "dir": True, "nodes": [
                    {"key": "/service/batman5/optime/leader", "value": "2164261704",
                     "modifiedIndex": 20729, "createdIndex": 20729}],
                 "modifiedIndex": 20437, "createdIndex": 20437},
                {"key": "/service/batman5/members", "dir": True, "nodes": [
                    {"key": "/service/batman5/members/postgresql1",
                     "value": "postgres://replicator:rep-pass@127.0.0.1:5434/postgres"
                        + "?application_name=http://127.0.0.1:8009/patroni",
                     "expiration": "2015-05-15T09:10:59.949384522Z", "ttl": 21,
                     "modifiedIndex": 20727, "createdIndex": 20727},
                    {"key": "/service/batman5/members/postgresql0",
                     "value": "postgres://replicator:rep-pass@127.0.0.1:5433/postgres"
                        + "?application_name=http://127.0.0.1:8008/patroni",
                     "expiration": "2015-05-15T09:11:09.611860899Z", "ttl": 30,
                     "modifiedIndex": 20730, "createdIndex": 20730}],
                 "modifiedIndex": 1581, "createdIndex": 1581}], "modifiedIndex": 1581, "createdIndex": 1581}}
    return etcd.EtcdResult(**response)


def time_sleep(_):
    pass


class SleepException(Exception):
    pass


def time_sleep_exception(_):
    raise SleepException()


class MockSRV:
    port = 2380
    target = '127.0.0.1'


def dns_query(name, type):
    if name == '_etcd-server._tcp.blabla':
        return []
    elif name == '_etcd-server._tcp.exception':
        raise DNSException()
    return [MockSRV()]


def socket_getaddrinfo(*args):
    if args[0] == 'ok':
        return [(2, 1, 6, '', ('127.0.0.1', 2379)), (2, 1, 6, '', ('127.0.0.1', 2379))]
    raise socket.error()


def http_request(method, url, **kwargs):
    if url == 'http://localhost:2379/':
        return MockResponse()
    raise socket.error


class TestMember(unittest.TestCase):

    def __init__(self, method_name='runTest'):
        super(TestMember, self).__init__(method_name)

    def test_real_ttl(self):
        now = datetime.datetime.utcnow()
        member = Member(0, 'a', 'b', 'c', (now + datetime.timedelta(seconds=2)).strftime('%Y-%m-%dT%H:%M:%S.%fZ'), None)
        self.assertLess(member.real_ttl(), 2)
        self.assertEquals(Member(0, 'a', 'b', 'c', '', None).real_ttl(), -1)


class TestClient(unittest.TestCase):

    def __init__(self, method_name='runTest'):
        self.setUp = self.set_up
        super(TestClient, self).__init__(method_name)

    def set_up(self):
        socket.getaddrinfo = socket_getaddrinfo
        requests.get = requests_get
        dns.resolver.query = dns_query
        with patch.object(etcd.Client, 'machines') as mock_machines:
            mock_machines.__get__ = Mock(return_value=['http://localhost:2379', 'http://localhost:4001'])
            self.client = Client({'discovery_srv': 'test'})
            self.client.http.request = http_request

    def test_api_execute(self):
        self.client._base_uri = 'http://localhost:4001'
        self.client._machines_cache = ['http://localhost:2379']
        self.client.api_execute('/', 'GET')

    def test_get_srv_record(self):
        self.assertEquals(self.client.get_srv_record('blabla'), [])
        self.assertEquals(self.client.get_srv_record('exception'), [])

    def test__result_from_response(self):
        response = MockResponse()
        response.content = 'TimeoutError'
        self.assertRaises(urllib3.exceptions.TimeoutError, self.client._result_from_response, response)
        response.content = 'Exception'
        self.assertRaises(etcd.EtcdException, self.client._result_from_response, response)
        response.content = b'{}'
        self.assertRaises(etcd.EtcdException, self.client._result_from_response, response)

    def test__get_machines_cache_from_srv(self):
        self.client.get_srv_record = lambda e: [('localhost', 2380)]
        self.client._get_machines_cache_from_srv('blabla')

    def test__get_machines_cache_from_dns(self):
        self.client._get_machines_cache_from_dns('ok:2379')

    def test__load_machines_cache(self):
        self.client._config = {}
        self.assertRaises(Exception, self.client._load_machines_cache)
        self.client._config = {'discovery_srv': 'blabla'}
        self.assertRaises(etcd.EtcdException, self.client._load_machines_cache)


class TestEtcd(unittest.TestCase):

    def __init__(self, method_name='runTest'):
        self.setUp = self.set_up
        super(TestEtcd, self).__init__(method_name)

    def set_up(self):
        time.sleep = time_sleep
        with patch.object(Client, 'machines') as mock_machines:
            mock_machines.__get__ = Mock(return_value=['http://localhost:2379', 'http://localhost:4001'])
            self.etcd = Etcd('foo', {'ttl': 30, 'host': 'localhost:2379', 'scope': 'test'})
            self.etcd.client.write = etcd_write
            self.etcd.client.read = etcd_read

    def test_get_etcd_client(self):
        time.sleep = time_sleep_exception
        with patch.object(etcd.Client, 'machines') as mock_machines:
            mock_machines.__get__ = Mock(side_effect=etcd.EtcdException)
            self.assertRaises(SleepException, self.etcd.get_etcd_client, {'discovery_srv': 'test'})

    def test_get_cluster(self):
        self.assertIsInstance(self.etcd.get_cluster(), Cluster)
        self.etcd._base_path = '/service/nocluster'
        cluster = self.etcd.get_cluster()
        self.assertIsInstance(cluster, Cluster)
        self.assertIsNone(cluster.leader)

    def test_current_leader(self):
        self.assertIsInstance(self.etcd.current_leader(), Leader)
        self.etcd._base_path = '/service/noleader'
        self.assertIsNone(self.etcd.current_leader())

    def test_touch_member(self):
        self.assertFalse(self.etcd.touch_member('', ''))

    def test_take_leader(self):
        self.assertFalse(self.etcd.take_leader())

    def testattempt_to_acquire_leader(self):
        self.etcd._base_path = '/service/exists'
        self.assertFalse(self.etcd.attempt_to_acquire_leader())
        self.etcd._base_path = '/service/failed'
        self.assertFalse(self.etcd.attempt_to_acquire_leader())

    def test_update_leader(self):
        self.assertTrue(self.etcd.update_leader(MockPostgresql()))

    def test_initialize(self):
        self.assertFalse(self.etcd.initialize())

    def test_cancel_initializion(self):
        self.etcd.client.delete = etcd_delete
        self.assertFalse(self.etcd.cancel_initialization())

    def test_delete_leader(self):
        self.etcd.client.delete = etcd_delete
        self.assertFalse(self.etcd.delete_leader())

    def test_watch(self):
        self.etcd.client.watch = etcd_watch
        self.etcd.watch(100)
        self.etcd.get_cluster()
        self.etcd.watch(1)
        self.etcd.watch(5)
        self.etcd.watch(10)
        self.etcd.watch(100)<|MERGE_RESOLUTION|>--- conflicted
+++ resolved
@@ -9,11 +9,6 @@
 import unittest
 
 from dns.exception import DNSException
-<<<<<<< HEAD
-from helpers.dcs import Cluster, DCSError, Leader, Member
-from helpers.etcd import Client, Etcd
-=======
->>>>>>> 8a0af698
 from mock import Mock, patch
 from patroni.dcs import Cluster, DCSError, Leader, Member
 from patroni.etcd import Client, Etcd
