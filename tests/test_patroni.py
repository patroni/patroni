import datetime
import patroni.zookeeper
import psycopg2
import subprocess
import sys
import time
import unittest
import yaml

from mock import Mock, patch
from patroni.api import RestApiServer
from patroni.dcs import Cluster, Member, Leader
from patroni.etcd import Etcd
from patroni.exceptions import PostgresException
from patroni import Patroni, main
from patroni.zookeeper import ZooKeeper
from six.moves import BaseHTTPServer
from test_etcd import Client, etcd_read, etcd_write
from test_ha import true, false
from test_postgresql import Postgresql, subprocess_call, psycopg2_connect
from test_zookeeper import MockKazooClient


def nop(*args, **kwargs):
    pass


class SleepException(Exception):
    pass


def time_sleep(*args):
    raise SleepException()


class Mock_BaseServer__is_shut_down:

    def set(self):
        pass

    def clear(self):
        pass


def get_cluster(initialize, leader):
    return Cluster(initialize, leader, None, None)


def get_cluster_not_initialized_without_leader():
    return get_cluster(None, None)


def get_cluster_initialized_without_leader():
    return get_cluster(True, None)


def get_cluster_not_initialized_with_leader():
    return get_cluster(False, Leader(0, 0, 0,
                       Member(0, 'leader', 'postgres://replicator:rep-pass@127.0.0.1:5435/postgres',
                              None, None, 28)))


def get_cluster_initialized_with_leader():
    return get_cluster(True, Leader(0, 0, 0, 
                       Member(0, 'leader', 'postgres://replicator:rep-pass@127.0.0.1:5435/postgres',
                              None, None, 28)))


class TestPatroni(unittest.TestCase):

    def __init__(self, method_name='runTest'):
        self.setUp = self.set_up
        self.tearDown = self.tear_down
        super(TestPatroni, self).__init__(method_name)

    def set_up(self):
        self.touched = False
        self.init_cancelled = False
        subprocess.call = subprocess_call
        psycopg2.connect = psycopg2_connect
        self.time_sleep = time.sleep
        time.sleep = nop
        self.write_pg_hba = Postgresql.write_pg_hba
        self.write_recovery_conf = Postgresql.write_recovery_conf
        Postgresql.write_pg_hba = nop
        Postgresql.write_recovery_conf = nop
        BaseHTTPServer.HTTPServer.__init__ = nop
        RestApiServer._BaseServer__is_shut_down = Mock_BaseServer__is_shut_down()
        RestApiServer._BaseServer__shutdown_request = True
        RestApiServer.socket = 0
        with open('postgres0.yml', 'r') as f:
            config = yaml.load(f)
            with patch.object(Client, 'machines') as mock_machines:
                mock_machines.__get__ = Mock(return_value=['http://remotehost:2379'])
                self.p = Patroni(config)

    def tear_down(self):
        time.sleep = self.time_sleep
        Postgresql.write_pg_hba = self.write_pg_hba
        Postgresql.write_recovery_conf = self.write_recovery_conf

    def test_get_dcs(self):
        patroni.zookeeper.KazooClient = MockKazooClient
        self.assertIsInstance(self.p.get_dcs('', {'zookeeper': {'scope': '', 'hosts': ''}}), ZooKeeper)
        self.assertRaises(Exception, self.p.get_dcs, '', {})

    def test_patroni_main(self):
        main()
        sys.argv = ['patroni.py', 'postgres0.yml']
        time.sleep = time_sleep

        with patch.object(Client, 'machines') as mock_machines:
            mock_machines.__get__ = Mock(return_value=['http://remotehost:2379'])
            Patroni.initialize = nop
            touch_member = Patroni.touch_member
            run = Patroni.run

            Patroni.touch_member = self.touch_member
            Patroni.run = time_sleep

            Etcd.delete_leader = nop

            self.assertRaises(SleepException, main)

            Patroni.run = run
            Patroni.touch_member = touch_member

    def test_patroni_run(self):
        time.sleep = time_sleep
        self.p.touch_member = self.touch_member
        self.p.ha.state_handler.sync_replication_slots = time_sleep
        self.p.ha.dcs.client.read = etcd_read
        self.p.ha.dcs.watch = time_sleep
        self.assertRaises(SleepException, self.p.run)
        self.p.ha.state_handler.is_leader = lambda: False
        self.p.api.start = nop
        self.assertRaises(SleepException, self.p.run)

    def touch_member(self, ttl=None):
        if not self.touched:
            self.touched = True
            return False
        return True

    def test_touch_member(self):
        self.p.ha.dcs.client.write = etcd_write
        self.p.touch_member()
        now = datetime.datetime.utcnow()
        member = Member(0, self.p.postgresql.name, 'b', 'c', (now + datetime.timedelta(
            seconds=self.p.shutdown_member_ttl + 10)).strftime('%Y-%m-%dT%H:%M:%S.%fZ'), None)
        self.p.ha.cluster = Cluster(True, member, 0, [member])
        self.p.touch_member()

    def test_patroni_initialize(self):
        self.p.ha.dcs.client.write = etcd_write
        self.p.ha.dcs.client.read = etcd_read
        self.p.touch_member = self.touch_member
        self.p.postgresql.data_directory_empty = true
        self.p.ha.dcs.initialize = true
        self.p.postgresql.initialize = true
        self.p.postgresql.start = true
        self.p.ha.dcs.get_cluster = get_cluster_not_initialized_without_leader
        self.p.initialize()

        self.p.ha.dcs.initialize = false
        self.p.ha.dcs.get_cluster = get_cluster_initialized_with_leader
        time.sleep = time_sleep
        self.p.ha.dcs.client.read = etcd_read
        self.p.initialize()

        self.p.ha.dcs.get_cluster = get_cluster_initialized_without_leader
        self.assertRaises(SleepException, self.p.initialize)

        self.p.postgresql.data_directory_empty = false
        self.p.initialize()

        self.p.ha.dcs.get_cluster = get_cluster_not_initialized_with_leader
        self.p.postgresql.data_directory_empty = true
        self.p.initialize()

    def test_schedule_next_run(self):
        self.p.next_run = time.time() - self.p.nap_time - 1
        self.p.schedule_next_run()
<<<<<<< HEAD
        self.p.postgresql.is_promoted = True
        self.p.schedule_next_run()
=======

    def cancel_initialization(self):
        self.init_cancelled = True

    def test_cleanup_on_initialization(self):
        self.p.ha.dcs.client.write = etcd_write
        self.p.ha.dcs.client.read = etcd_read
        self.p.ha.dcs.get_cluster = get_cluster_not_initialized_without_leader
        self.p.touch_member = self.touch_member
        self.p.postgresql.data_directory_empty = true
        self.p.ha.dcs.initialize = true
        self.p.postgresql.initialize = true
        self.p.postgresql.start = false

        self.p.ha.dcs.cancel_initialization = self.cancel_initialization
        self.assertRaises(PostgresException, self.p.initialize)
        self.assertTrue(self.init_cancelled)
>>>>>>> 0435e36c
<|MERGE_RESOLUTION|>--- conflicted
+++ resolved
@@ -181,10 +181,6 @@
     def test_schedule_next_run(self):
         self.p.next_run = time.time() - self.p.nap_time - 1
         self.p.schedule_next_run()
-<<<<<<< HEAD
-        self.p.postgresql.is_promoted = True
-        self.p.schedule_next_run()
-=======
 
     def cancel_initialization(self):
         self.init_cancelled = True
@@ -201,5 +197,4 @@
 
         self.p.ha.dcs.cancel_initialization = self.cancel_initialization
         self.assertRaises(PostgresException, self.p.initialize)
-        self.assertTrue(self.init_cancelled)
->>>>>>> 0435e36c
+        self.assertTrue(self.init_cancelled)