import datetime
<<<<<<< HEAD
import helpers.consul
import helpers.zookeeper
=======
import patroni.zookeeper
>>>>>>> dd8472f6
import psycopg2
import subprocess
import sys
import time
import unittest
import yaml

<<<<<<< HEAD
from helpers.api import RestApiServer
from helpers.consul import Consul
from helpers.dcs import Cluster, Member
from helpers.etcd import Etcd
from helpers.zookeeper import ZooKeeper
=======
>>>>>>> dd8472f6
from mock import Mock, patch
from patroni.api import RestApiServer
from patroni.dcs import Cluster, Member
from patroni.etcd import Etcd
from patroni import Patroni, main
from patroni.zookeeper import ZooKeeper
from six.moves import BaseHTTPServer
from test_etcd import Client, etcd_read, etcd_write, etcd_watch
from test_ha import true, false
from test_postgresql import Postgresql, subprocess_call, psycopg2_connect
from test_zookeeper import MockKazooClient


def nop(*args, **kwargs):
    pass


class SleepException(Exception):
    pass


def time_sleep(*args):
    raise SleepException()


class Mock_BaseServer__is_shut_down:

    def set(self):
        pass

    def clear(self):
        pass


class TestPatroni(unittest.TestCase):

    def __init__(self, method_name='runTest'):
        self.setUp = self.set_up
        self.tearDown = self.tear_down
        super(TestPatroni, self).__init__(method_name)

    def set_up(self):
        self.touched = False
        subprocess.call = subprocess_call
        psycopg2.connect = psycopg2_connect
        self.time_sleep = time.sleep
        time.sleep = nop
        self.write_pg_hba = Postgresql.write_pg_hba
        self.write_recovery_conf = Postgresql.write_recovery_conf
        Postgresql.write_pg_hba = nop
        Postgresql.write_recovery_conf = nop
        BaseHTTPServer.HTTPServer.__init__ = nop
        RestApiServer._BaseServer__is_shut_down = Mock_BaseServer__is_shut_down()
        RestApiServer._BaseServer__shutdown_request = True
        RestApiServer.socket = 0
        with open('postgres0.yml', 'r') as f:
            config = yaml.load(f)
            with patch.object(Client, 'machines') as mock_machines:
                mock_machines.__get__ = Mock(return_value=['http://remotehost:2379'])
                self.p = Patroni(config)

    def tear_down(self):
        time.sleep = self.time_sleep
        Postgresql.write_pg_hba = self.write_pg_hba
        Postgresql.write_recovery_conf = self.write_recovery_conf

    def test_get_dcs(self):
<<<<<<< HEAD
        helpers.zookeeper.KazooClient = MockKazooClient
        Consul.create_or_restore_session = nop
=======
        patroni.zookeeper.KazooClient = MockKazooClient
>>>>>>> dd8472f6
        self.assertIsInstance(self.p.get_dcs('', {'zookeeper': {'scope': '', 'hosts': ''}}), ZooKeeper)
        self.assertIsInstance(self.p.get_dcs('', {'consul': {'scope': '', 'hosts': '127.0.0.1:1'}}), Consul)
        self.assertRaises(Exception, self.p.get_dcs, '', {})

    def test_patroni_main(self):
        main()
        sys.argv = ['patroni.py', 'postgres0.yml']
        time.sleep = time_sleep

        with patch.object(Client, 'machines') as mock_machines:
            mock_machines.__get__ = Mock(return_value=['http://remotehost:2379'])
            Patroni.initialize = nop
            touch_member = Patroni.touch_member
            run = Patroni.run

            Patroni.touch_member = self.touch_member
            Patroni.run = time_sleep

            Etcd.delete_leader = nop

            self.assertRaises(SleepException, main)

            Patroni.run = run
            Patroni.touch_member = touch_member

    def test_patroni_run(self):
        time.sleep = time_sleep
        self.p.touch_member = self.touch_member
        self.p.ha.state_handler.sync_replication_slots = time_sleep
        self.p.ha.dcs.client.read = etcd_read
        self.p.ha.dcs.watch = time_sleep
        self.assertRaises(SleepException, self.p.run)
        self.p.ha.state_handler.is_leader = lambda: False
        self.p.api.start = nop
        self.assertRaises(SleepException, self.p.run)

    def touch_member(self, ttl=None):
        if not self.touched:
            self.touched = True
            return False
        return True

    def test_touch_member(self):
        self.p.ha.dcs.client.write = etcd_write
        self.p.touch_member()
        now = datetime.datetime.utcnow()
        member = Member(0, self.p.postgresql.name, 'b', 'c', (now + datetime.timedelta(
            seconds=self.p.shutdown_member_ttl + 10)).strftime('%Y-%m-%dT%H:%M:%S.%fZ'), None)
        self.p.ha.cluster = Cluster(True, member, 0, [member])
        self.p.touch_member()

    def test_patroni_initialize(self):
        self.p.postgresql.should_use_s3_to_create_replica = false
        self.p.ha.dcs.client.write = etcd_write
        self.p.touch_member = self.touch_member
        self.p.postgresql.data_directory_empty = true
        self.p.ha.dcs.race = true
        self.p.initialize()

        self.p.ha.dcs.race = false
        time.sleep = time_sleep
        self.p.ha.dcs.client.read = etcd_read
        self.p.initialize()

        self.p.ha.dcs.current_leader = nop
        self.assertRaises(Exception, self.p.initialize)

        self.p.postgresql.data_directory_empty = false
        self.p.initialize()

    def test_schedule_next_run(self):
        self.p.next_run = time.time() - self.p.nap_time - 1
        self.p.schedule_next_run()
        self.p.postgresql.is_promoted = True
        self.p.schedule_next_run()<|MERGE_RESOLUTION|>--- conflicted
+++ resolved
@@ -1,10 +1,6 @@
 import datetime
-<<<<<<< HEAD
-import helpers.consul
-import helpers.zookeeper
-=======
+import patroni.consul
 import patroni.zookeeper
->>>>>>> dd8472f6
 import psycopg2
 import subprocess
 import sys
@@ -12,22 +8,15 @@
 import unittest
 import yaml
 
-<<<<<<< HEAD
-from helpers.api import RestApiServer
-from helpers.consul import Consul
-from helpers.dcs import Cluster, Member
-from helpers.etcd import Etcd
-from helpers.zookeeper import ZooKeeper
-=======
->>>>>>> dd8472f6
 from mock import Mock, patch
 from patroni.api import RestApiServer
+from patroni.consul import Consul
 from patroni.dcs import Cluster, Member
 from patroni.etcd import Etcd
 from patroni import Patroni, main
 from patroni.zookeeper import ZooKeeper
 from six.moves import BaseHTTPServer
-from test_etcd import Client, etcd_read, etcd_write, etcd_watch
+from test_etcd import Client, etcd_read, etcd_write
 from test_ha import true, false
 from test_postgresql import Postgresql, subprocess_call, psycopg2_connect
 from test_zookeeper import MockKazooClient
@@ -87,12 +76,8 @@
         Postgresql.write_recovery_conf = self.write_recovery_conf
 
     def test_get_dcs(self):
-<<<<<<< HEAD
-        helpers.zookeeper.KazooClient = MockKazooClient
         Consul.create_or_restore_session = nop
-=======
         patroni.zookeeper.KazooClient = MockKazooClient
->>>>>>> dd8472f6
         self.assertIsInstance(self.p.get_dcs('', {'zookeeper': {'scope': '', 'hosts': ''}}), ZooKeeper)
         self.assertIsInstance(self.p.get_dcs('', {'consul': {'scope': '', 'hosts': '127.0.0.1:1'}}), Consul)
         self.assertRaises(Exception, self.p.get_dcs, '', {})
