import datetime
<<<<<<< HEAD
=======
import patroni.consul
import patroni.zookeeper
>>>>>>> 3facd48d
import psycopg2
import subprocess
import sys
import time
import unittest
import yaml

from mock import Mock, patch
from patroni.api import RestApiServer
from patroni.consul import Consul
<<<<<<< HEAD
from patroni.dcs import Cluster, Member, Leader
from patroni.async_executor import AsyncExecutor
=======
from patroni.dcs import Cluster, Member
>>>>>>> 3facd48d
from patroni.etcd import Etcd
from patroni import Patroni, main
from patroni.zookeeper import ZooKeeper
from six.moves import BaseHTTPServer
from test_etcd import Client, SleepException, etcd_read, etcd_write
from test_postgresql import Postgresql, psycopg2_connect
from test_zookeeper import MockKazooClient


def time_sleep(*args):
    raise SleepException()


@patch('time.sleep', Mock())
@patch('subprocess.call', Mock(return_value=0))
@patch('psycopg2.connect', psycopg2_connect)
@patch.object(Postgresql, 'write_pg_hba', Mock())
@patch.object(Postgresql, 'write_recovery_conf', Mock())
@patch.object(BaseHTTPServer.HTTPServer, '__init__', Mock())
@patch.object(AsyncExecutor, 'run', Mock())
class TestPatroni(unittest.TestCase):

    @patch.object(Client, 'machines')
    def setUp(self, mock_machines):
        mock_machines.__get__ = Mock(return_value=['http://remotehost:2379'])
        self.touched = False
        self.init_cancelled = False
        RestApiServer._BaseServer__is_shut_down = Mock()
        RestApiServer._BaseServer__shutdown_request = True
        RestApiServer.socket = 0
        with open('postgres0.yml', 'r') as f:
            config = yaml.load(f)
            self.p = Patroni(config)
            self.p.ha.dcs.client.write = etcd_write
            self.p.ha.dcs.client.read = etcd_read

    @patch('patroni.zookeeper.KazooClient', MockKazooClient())
    @patch.object(Consul, 'create_or_restore_session', Mock())
    def test_get_dcs(self):
<<<<<<< HEAD
=======
        Consul.create_or_restore_session = nop
        patroni.zookeeper.KazooClient = MockKazooClient
>>>>>>> 3facd48d
        self.assertIsInstance(self.p.get_dcs('', {'zookeeper': {'scope': '', 'hosts': ''}}), ZooKeeper)
        self.assertIsInstance(self.p.get_dcs('', {'consul': {'scope': '', 'hosts': '127.0.0.1:1'}}), Consul)
        self.assertRaises(Exception, self.p.get_dcs, '', {})

    @patch('time.sleep', Mock(side_effect=SleepException()))
    @patch.object(Etcd, 'delete_leader', Mock())
    @patch.object(Client, 'machines')
    def test_patroni_main(self, mock_machines):
        main()
        sys.argv = ['patroni.py', 'postgres0.yml']

        mock_machines.__get__ = Mock(return_value=['http://remotehost:2379'])
        with patch.object(Patroni, 'run', Mock(side_effect=SleepException())):
            self.assertRaises(SleepException, main)
        with patch.object(Patroni, 'run', Mock(side_effect=KeyboardInterrupt())):
            main()

    @patch('time.sleep', Mock(side_effect=SleepException()))
    def test_run(self):
        self.p.ha.dcs.watch = time_sleep
        self.assertRaises(SleepException, self.p.run)

        self.p.ha.state_handler.is_leader = Mock(return_value=False)
        self.p.api.start = Mock()
        self.assertRaises(SleepException, self.p.run)

    def test_schedule_next_run(self):
        self.p.ha.dcs.watch = Mock(return_value=True)
        self.p.schedule_next_run()
        self.p.next_run = time.time() - self.p.nap_time - 1
        self.p.schedule_next_run()
<<<<<<< HEAD

    def test_nofailover(self):
        self.p.tags['nofailover'] = True
        self.assertTrue(self.p.nofailover)
        self.p.tags['nofailover'] = None
        self.assertFalse(self.p.nofailover)
=======
        self.p.postgresql.is_promoted = True
        self.p.schedule_next_run()
>>>>>>> 3facd48d
<|MERGE_RESOLUTION|>--- conflicted
+++ resolved
@@ -1,9 +1,4 @@
 import datetime
-<<<<<<< HEAD
-=======
-import patroni.consul
-import patroni.zookeeper
->>>>>>> 3facd48d
 import psycopg2
 import subprocess
 import sys
@@ -13,13 +8,9 @@
 
 from mock import Mock, patch
 from patroni.api import RestApiServer
+from patroni.async_executor import AsyncExecutor
 from patroni.consul import Consul
-<<<<<<< HEAD
 from patroni.dcs import Cluster, Member, Leader
-from patroni.async_executor import AsyncExecutor
-=======
-from patroni.dcs import Cluster, Member
->>>>>>> 3facd48d
 from patroni.etcd import Etcd
 from patroni import Patroni, main
 from patroni.zookeeper import ZooKeeper
@@ -27,10 +18,6 @@
 from test_etcd import Client, SleepException, etcd_read, etcd_write
 from test_postgresql import Postgresql, psycopg2_connect
 from test_zookeeper import MockKazooClient
-
-
-def time_sleep(*args):
-    raise SleepException()
 
 
 @patch('time.sleep', Mock())
@@ -59,11 +46,6 @@
     @patch('patroni.zookeeper.KazooClient', MockKazooClient())
     @patch.object(Consul, 'create_or_restore_session', Mock())
     def test_get_dcs(self):
-<<<<<<< HEAD
-=======
-        Consul.create_or_restore_session = nop
-        patroni.zookeeper.KazooClient = MockKazooClient
->>>>>>> 3facd48d
         self.assertIsInstance(self.p.get_dcs('', {'zookeeper': {'scope': '', 'hosts': ''}}), ZooKeeper)
         self.assertIsInstance(self.p.get_dcs('', {'consul': {'scope': '', 'hosts': '127.0.0.1:1'}}), Consul)
         self.assertRaises(Exception, self.p.get_dcs, '', {})
@@ -83,7 +65,7 @@
 
     @patch('time.sleep', Mock(side_effect=SleepException()))
     def test_run(self):
-        self.p.ha.dcs.watch = time_sleep
+        self.p.ha.dcs.watch = Mock(side_effect=SleepException())
         self.assertRaises(SleepException, self.p.run)
 
         self.p.ha.state_handler.is_leader = Mock(return_value=False)
@@ -95,14 +77,9 @@
         self.p.schedule_next_run()
         self.p.next_run = time.time() - self.p.nap_time - 1
         self.p.schedule_next_run()
-<<<<<<< HEAD
 
     def test_nofailover(self):
         self.p.tags['nofailover'] = True
         self.assertTrue(self.p.nofailover)
         self.p.tags['nofailover'] = None
-        self.assertFalse(self.p.nofailover)
-=======
-        self.p.postgresql.is_promoted = True
-        self.p.schedule_next_run()
->>>>>>> 3facd48d
+        self.assertFalse(self.p.nofailover)