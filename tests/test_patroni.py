--- conflicted
+++ resolved
@@ -45,12 +45,8 @@
     @patch.object(Consul, 'create_or_restore_session', Mock())
     def test_get_dcs(self):
         self.assertIsInstance(self.p.get_dcs('', {'zookeeper': {'scope': '', 'hosts': ''}}), ZooKeeper)
-<<<<<<< HEAD
         self.assertIsInstance(self.p.get_dcs('', {'consul': {'scope': '', 'hosts': '127.0.0.1:1'}}), Consul)
-        self.assertRaises(Exception, self.p.get_dcs, '', {})
-=======
         self.assertRaises(PatroniException, self.p.get_dcs, '', {})
->>>>>>> 56f9366a
 
     @patch('time.sleep', Mock(side_effect=SleepException))
     @patch.object(Etcd, 'delete_leader', Mock())
