import datetime
<<<<<<< HEAD
import patroni.helpers.zookeeper
=======
import patroni.zookeeper
>>>>>>> 1774d6e3
import psycopg2
import subprocess
import sys
import time
import unittest
import yaml

<<<<<<< HEAD
from patroni.helpers.api import RestApiServer
from patroni.helpers.dcs import Cluster, Member
from patroni.helpers.etcd import Etcd
from patroni.helpers.zookeeper import ZooKeeper
from mock import Mock, patch
from patroni.patroni import Patroni, main
=======
from mock import Mock, patch
from patroni.api import RestApiServer
from patroni.dcs import Cluster, Member
from patroni.etcd import Etcd
from patroni import Patroni, main
from patroni.zookeeper import ZooKeeper
>>>>>>> 1774d6e3
from six.moves import BaseHTTPServer
from test_etcd import Client, etcd_read, etcd_write
from test_ha import true, false
from test_postgresql import Postgresql, subprocess_call, psycopg2_connect
from test_zookeeper import MockKazooClient


def nop(*args, **kwargs):
    pass


class SleepException(Exception):
    pass


def time_sleep(*args):
    raise SleepException()


class Mock_BaseServer__is_shut_down:

    def set(self):
        pass

    def clear(self):
        pass


class TestPatroni(unittest.TestCase):

    def __init__(self, method_name='runTest'):
        self.setUp = self.set_up
        self.tearDown = self.tear_down
        super(TestPatroni, self).__init__(method_name)

    def set_up(self):
        self.touched = False
        subprocess.call = subprocess_call
        psycopg2.connect = psycopg2_connect
        self.time_sleep = time.sleep
        time.sleep = nop
        self.write_pg_hba = Postgresql.write_pg_hba
        self.write_recovery_conf = Postgresql.write_recovery_conf
        Postgresql.write_pg_hba = nop
        Postgresql.write_recovery_conf = nop
        BaseHTTPServer.HTTPServer.__init__ = nop
        RestApiServer._BaseServer__is_shut_down = Mock_BaseServer__is_shut_down()
        RestApiServer._BaseServer__shutdown_request = True
        RestApiServer.socket = 0
        with open('postgres0.yml', 'r') as f:
            config = yaml.load(f)
            with patch.object(Client, 'machines') as mock_machines:
                mock_machines.__get__ = Mock(return_value=['http://remotehost:2379'])
                self.p = Patroni(config)

    def tear_down(self):
        time.sleep = self.time_sleep
        Postgresql.write_pg_hba = self.write_pg_hba
        Postgresql.write_recovery_conf = self.write_recovery_conf

    def test_get_dcs(self):
<<<<<<< HEAD
        patroni.helpers.zookeeper.KazooClient = MockKazooClient
=======
        patroni.zookeeper.KazooClient = MockKazooClient
>>>>>>> 1774d6e3
        self.assertIsInstance(self.p.get_dcs('', {'zookeeper': {'scope': '', 'hosts': ''}}), ZooKeeper)
        self.assertRaises(Exception, self.p.get_dcs, '', {})

    def test_patroni_main(self):
        main()
        sys.argv = ['patroni.py', 'postgres0.yml']
        time.sleep = time_sleep

        with patch.object(Client, 'machines') as mock_machines:
            mock_machines.__get__ = Mock(return_value=['http://remotehost:2379'])
            Patroni.initialize = nop
            touch_member = Patroni.touch_member
            run = Patroni.run

            Patroni.touch_member = self.touch_member
            Patroni.run = time_sleep

            Etcd.delete_leader = nop

            self.assertRaises(SleepException, main)

            Patroni.run = run
            Patroni.touch_member = touch_member

    def test_patroni_run(self):
        time.sleep = time_sleep
        self.p.touch_member = self.touch_member
        self.p.ha.state_handler.sync_replication_slots = time_sleep
        self.p.ha.dcs.client.read = etcd_read
        self.p.ha.dcs.watch = time_sleep
        self.assertRaises(SleepException, self.p.run)
        self.p.ha.state_handler.is_leader = lambda: False
        self.p.api.start = nop
        self.assertRaises(SleepException, self.p.run)

    def touch_member(self, ttl=None):
        if not self.touched:
            self.touched = True
            return False
        return True

    def test_touch_member(self):
        self.p.ha.dcs.client.write = etcd_write
        self.p.touch_member()
        now = datetime.datetime.utcnow()
        member = Member(0, self.p.postgresql.name, 'b', 'c', (now + datetime.timedelta(
            seconds=self.p.shutdown_member_ttl + 10)).strftime('%Y-%m-%dT%H:%M:%S.%fZ'), None)
        self.p.ha.cluster = Cluster(True, member, 0, [member])
        self.p.touch_member()

    def test_patroni_initialize(self):
        self.p.postgresql.should_use_s3_to_create_replica = false
        self.p.ha.dcs.client.write = etcd_write
        self.p.touch_member = self.touch_member
        self.p.postgresql.data_directory_empty = true
        self.p.ha.dcs.race = true
        self.p.initialize()

        self.p.ha.dcs.race = false
        time.sleep = time_sleep
        self.p.ha.dcs.client.read = etcd_read
        self.p.initialize()

        self.p.ha.dcs.current_leader = nop
        self.assertRaises(Exception, self.p.initialize)

        self.p.postgresql.data_directory_empty = false
        self.p.initialize()

    def test_schedule_next_run(self):
        self.p.next_run = time.time() - self.p.nap_time - 1
        self.p.schedule_next_run()<|MERGE_RESOLUTION|>--- conflicted
+++ resolved
@@ -1,9 +1,5 @@
 import datetime
-<<<<<<< HEAD
-import patroni.helpers.zookeeper
-=======
 import patroni.zookeeper
->>>>>>> 1774d6e3
 import psycopg2
 import subprocess
 import sys
@@ -11,21 +7,12 @@
 import unittest
 import yaml
 
-<<<<<<< HEAD
-from patroni.helpers.api import RestApiServer
-from patroni.helpers.dcs import Cluster, Member
-from patroni.helpers.etcd import Etcd
-from patroni.helpers.zookeeper import ZooKeeper
-from mock import Mock, patch
-from patroni.patroni import Patroni, main
-=======
 from mock import Mock, patch
 from patroni.api import RestApiServer
 from patroni.dcs import Cluster, Member
 from patroni.etcd import Etcd
 from patroni import Patroni, main
 from patroni.zookeeper import ZooKeeper
->>>>>>> 1774d6e3
 from six.moves import BaseHTTPServer
 from test_etcd import Client, etcd_read, etcd_write
 from test_ha import true, false
@@ -87,11 +74,7 @@
         Postgresql.write_recovery_conf = self.write_recovery_conf
 
     def test_get_dcs(self):
-<<<<<<< HEAD
-        patroni.helpers.zookeeper.KazooClient = MockKazooClient
-=======
         patroni.zookeeper.KazooClient = MockKazooClient
->>>>>>> 1774d6e3
         self.assertIsInstance(self.p.get_dcs('', {'zookeeper': {'scope': '', 'hosts': ''}}), ZooKeeper)
         self.assertRaises(Exception, self.p.get_dcs, '', {})
 
