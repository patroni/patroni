--- conflicted
+++ resolved
@@ -35,11 +35,7 @@
     if op == linuxwd.WDIOC_GETSUPPORT:
         sys.stderr.write("Get support\n")
         assert(mutate_flag is True)
-<<<<<<< HEAD
-        arg.options = sum(map(linuxwd.WDIOF.get, ['SETTIMEOUT', 'KEEPALIVEPING', 'MAGICCLOSE']))
-=======
         arg.options = sum(map(linuxwd.WDIOF.get, ['SETTIMEOUT', 'KEEPALIVEPING']))
->>>>>>> 33d3cc43
         arg.identity = (ctypes.c_ubyte*32)(*map(ord, 'Mock Watchdog'))
     elif op == linuxwd.WDIOC_GETTIMEOUT:
         arg.value = dev.timeout
@@ -76,7 +72,6 @@
     @patch('platform.system', Mock(return_value='Linux'))
     @patch.object(LinuxWatchdogDevice, 'can_be_disabled', PropertyMock(return_value=True))
     def test_unsafe_timeout_disable_watchdog_and_exit(self):
-<<<<<<< HEAD
         watchdog = Watchdog({'ttl': 30, 'loop_wait': 15, 'watchdog': {'mode': 'required', 'safety_margin': -1}})
         self.assertEquals(watchdog.activate(), False)
         self.assertEquals(watchdog.is_running, False)
@@ -93,22 +88,6 @@
         self.assertEquals(Watchdog({'ttl': 30, 'loop_wait': 10, 'watchdog': {'mode': 'required'}}).activate(), False)
 
     @patch('platform.system', Mock(return_value='Linux'))
-=======
-        self.assertRaises(SystemExit, Watchdog({'ttl': 30, 'loop_wait': 15, 'watchdog': {'mode': 'required'}}).activate)
-
-    @patch('platform.system', Mock(return_value='Linux'))
-    @patch.object(LinuxWatchdogDevice, 'get_timeout', Mock(return_value=16))
-    def test_timeout_does_not_ensure_safe_termination(self):
-        Watchdog({'ttl': 30, 'loop_wait': 15, 'watchdog': {'mode': 'auto'}}).activate()
-        self.assertEquals(len(mock_devices), 2)
-
-    @patch('platform.system', Mock(return_value='Linux'))
-    @patch.object(Watchdog, 'is_running', PropertyMock(return_value=False))
-    def test_watchdog_not_activated(self):
-        self.assertRaises(SystemExit, Watchdog({'ttl': 30, 'loop_wait': 10, 'watchdog': {'mode': 'required'}}).activate)
-
-    @patch('platform.system', Mock(return_value='Linux'))
->>>>>>> 33d3cc43
     def test_basic_operation(self):
         watchdog = Watchdog({'ttl': 30, 'loop_wait': 10, 'watchdog': {'mode': 'required'}})
         watchdog.activate()
@@ -117,11 +96,7 @@
         device = mock_devices[-1]
         self.assertTrue(device.open)
 
-<<<<<<< HEAD
         self.assertEquals(device.timeout, 24)
-=======
-        self.assertEquals(device.timeout, 14)
->>>>>>> 33d3cc43
 
         watchdog.keepalive()
         self.assertEquals(len(device.writes), 1)
@@ -139,20 +114,12 @@
     def test_parse_mode(self):
         with patch('patroni.watchdog.base.logger.warning', new_callable=Mock()) as warning_mock:
             watchdog = Watchdog({'ttl': 30, 'loop_wait': 10, 'watchdog': {'mode': 'bad'}})
-<<<<<<< HEAD
             self.assertEquals(watchdog.config.mode, 'off')
-=======
-            self.assertEquals(watchdog.mode, 'off')
->>>>>>> 33d3cc43
             warning_mock.assert_called_once()
 
     @patch('platform.system', Mock(return_value='Unknown'))
     def test_unsupported_platform(self):
-<<<<<<< HEAD
         self.assertRaises(SystemExit, Watchdog, {'ttl': 30, 'loop_wait': 10, 'watchdog': {'mode': 'required', 'driver': 'bad'}})
-=======
-        self.assertRaises(SystemExit, Watchdog, {'ttl': 30, 'loop_wait': 10, 'watchdog': {'mode': 'required'}})
->>>>>>> 33d3cc43
 
     def test_exceptions(self):
         wd = Watchdog({'ttl': 30, 'loop_wait': 10, 'watchdog': {'mode': 'bad'}})
@@ -160,7 +127,6 @@
         self.assertIsNone(wd.disable())
         self.assertIsNone(wd.keepalive())
 
-<<<<<<< HEAD
     def test_config_reload(self):
         watchdog = Watchdog({'ttl': 30, 'loop_wait': 15, 'watchdog': {'mode': 'required'}})
         self.assertTrue(watchdog.activate())
@@ -186,8 +152,6 @@
 
         watchdog.reload_config({'ttl': 60, 'loop_wait': 15, 'watchdog': {'mode': 'required'}})
         watchdog.keepalive()
-=======
->>>>>>> 33d3cc43
 
 class TestNullWatchdog(unittest.TestCase):
 
