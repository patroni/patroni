#!/bin/sh

if [ -f /a.tar.xz ]; then
    echo "decompressing image..."
    sudo tar xpJf /a.tar.xz -C / > /dev/null 2>&1
    sudo rm /a.tar.xz
    sudo ln -snf dash /bin/sh
fi

readonly PATRONI_SCOPE="${PATRONI_SCOPE:-batman}"
PATRONI_NAMESPACE="${PATRONI_NAMESPACE:-/service}"
readonly PATRONI_NAMESPACE="${PATRONI_NAMESPACE%/}"
DOCKER_IP=$(hostname --ip-address)
readonly DOCKER_IP

case "$1" in
    haproxy)
        haproxy -f /etc/haproxy/haproxy.cfg -p /var/run/haproxy.pid -D
        set -- confd "-prefix=$PATRONI_NAMESPACE/$PATRONI_SCOPE" -interval=10 -backend
        if [ -n "$PATRONI_ZOOKEEPER_HOSTS" ]; then
            while ! /usr/share/zookeeper/bin/zkCli.sh -server "$PATRONI_ZOOKEEPER_HOSTS" ls /; do
                sleep 1
            done
            set -- "$@" zookeeper -node "$PATRONI_ZOOKEEPER_HOSTS"
        else
            while ! etcdctl member list 2> /dev/null; do
                sleep 1
            done
            set -- "$@" etcdv3
            while IFS='' read -r line; do
                set -- "$@" -node "$line"
            done <<-EOT
$(echo "$ETCDCTL_ENDPOINTS" | sed 's/,/\n/g')
EOT
        fi
        exec dumb-init "$@"
        ;;
    etcd)
<<<<<<< HEAD
        export ETCD_ADVERTISE_CLIENT_URLS="${ETCD_ADVERTISE_CLIENT_URLS:-http://$DOCKER_IP:2379}"
        exec "$@"
=======
        exec "$@" -advertise-client-urls "http://$DOCKER_IP:2379"
>>>>>>> 2afcaa9d
        ;;
    zookeeper)
        exec /usr/share/zookeeper/bin/zkServer.sh start-foreground
        ;;
esac

## We start an etcd
if [ -z "$PATRONI_ETCD3_HOSTS" ] && [ -z "$PATRONI_ZOOKEEPER_HOSTS" ]; then
    export PATRONI_ETCD_URL="http://127.0.0.1:2379"
    etcd --data-dir /tmp/etcd.data -advertise-client-urls=$PATRONI_ETCD_URL -listen-client-urls=http://0.0.0.0:2379 > /var/log/etcd.log 2> /var/log/etcd.err &
fi

export PATRONI_SCOPE
export PATRONI_NAMESPACE
export PATRONI_NAME="${PATRONI_NAME:-$(hostname)}"
export PATRONI_RESTAPI_CONNECT_ADDRESS="${PATRONI_RESTAPI_CONNECT_ADDRESS:-$DOCKER_IP:8008}"
export PATRONI_RESTAPI_LISTEN="${PATRONI_RESTAPI_LISTEN:-0.0.0.0:8008}"
export PATRONI_admin_PASSWORD="${PATRONI_admin_PASSWORD:-admin}"
export PATRONI_admin_OPTIONS="${PATRONI_admin_OPTIONS:-createdb, createrole}"
export PATRONI_POSTGRESQL_CONNECT_ADDRESS="${PATRONI_POSTGRESQL_CONNECT_ADDRESS:-$DOCKER_IP:5432}"
export PATRONI_POSTGRESQL_LISTEN="${PATRONI_POSTGRESQL_LISTEN:-0.0.0.0:5432}"
export PATRONI_POSTGRESQL_DATA_DIR="${PATRONI_POSTGRESQL_DATA_DIR:-$PGDATA}"
export PATRONI_REPLICATION_USERNAME="${PATRONI_REPLICATION_USERNAME:-replicator}"
export PATRONI_REPLICATION_PASSWORD="${PATRONI_REPLICATION_PASSWORD:-replicate}"
export PATRONI_SUPERUSER_USERNAME="${PATRONI_SUPERUSER_USERNAME:-postgres}"
export PATRONI_SUPERUSER_PASSWORD="${PATRONI_SUPERUSER_PASSWORD:-postgres}"
export PATRONI_REPLICATION_SSLMODE="${PATRONI_REPLICATION_SSLMODE:-$PGSSLMODE}"
export PATRONI_REPLICATION_SSLKEY="${PATRONI_REPLICATION_SSLKEY:-$PGSSLKEY}"
export PATRONI_REPLICATION_SSLCERT="${PATRONI_REPLICATION_SSLCERT:-$PGSSLCERT}"
export PATRONI_REPLICATION_SSLROOTCERT="${PATRONI_REPLICATION_SSLROOTCERT:-$PGSSLROOTCERT}"
export PATRONI_SUPERUSER_SSLMODE="${PATRONI_SUPERUSER_SSLMODE:-$PGSSLMODE}"
export PATRONI_SUPERUSER_SSLKEY="${PATRONI_SUPERUSER_SSLKEY:-$PGSSLKEY}"
export PATRONI_SUPERUSER_SSLCERT="${PATRONI_SUPERUSER_SSLCERT:-$PGSSLCERT}"
export PATRONI_SUPERUSER_SSLROOTCERT="${PATRONI_SUPERUSER_SSLROOTCERT:-$PGSSLROOTCERT}"

exec python3 /patroni.py postgres0.yml<|MERGE_RESOLUTION|>--- conflicted
+++ resolved
@@ -36,12 +36,8 @@
         exec dumb-init "$@"
         ;;
     etcd)
-<<<<<<< HEAD
         export ETCD_ADVERTISE_CLIENT_URLS="${ETCD_ADVERTISE_CLIENT_URLS:-http://$DOCKER_IP:2379}"
         exec "$@"
-=======
-        exec "$@" -advertise-client-urls "http://$DOCKER_IP:2379"
->>>>>>> 2afcaa9d
         ;;
     zookeeper)
         exec /usr/share/zookeeper/bin/zkServer.sh start-foreground
