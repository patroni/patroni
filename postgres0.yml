scope: batman
#namespace: /service/
name: postgresql0

restapi:
  listen: 127.0.0.1:8008
  connect_address: 127.0.0.1:8008
#  certfile: /etc/ssl/certs/ssl-cert-snakeoil.pem
#  keyfile: /etc/ssl/private/ssl-cert-snakeoil.key
#  authentication:
#    username: username
#    password: password

etcd:
  host: 127.0.0.1:2379

bootstrap:
  # this section will be written into Etcd:/<namespace>/<scope>/config after initializing new cluster
  # and all other cluster members will use it as a `global configuration`
  dcs:
    ttl: 30
    loop_wait: 10
    retry_timeout: 10
    maximum_lag_on_failover: 1048576
<<<<<<< HEAD
#    master_start_timeout: 300
=======
    synchronous_mode: false
>>>>>>> e9a83473
    postgresql:
      use_pg_rewind: true
#      use_slots: true
      parameters:
#        wal_level: hot_standby
#        hot_standby: "on"
#        wal_keep_segments: 8
#        max_wal_senders: 5
#        max_replication_slots: 5
#        wal_log_hints: "on"
#        archive_mode: "on"
#        archive_timeout: 1800s
#        archive_command: mkdir -p ../wal_archive && test ! -f ../wal_archive/%f && cp %p ../wal_archive/%f
#      recovery_conf:
#        restore_command: cp ../wal_archive/%f %p

  # some desired options for 'initdb'
  initdb:  # Note: It needs to be a list (some options need values, others are switches)
  - encoding: UTF8
  - data-checksums

  pg_hba:  # Add following lines to pg_hba.conf after running 'initdb'
  - host replication replicator 127.0.0.1/32 md5
  - host all all 0.0.0.0/0 md5
#  - hostssl all all 0.0.0.0/0 md5

  # Additional script to be launched after initial cluster creation (will be passed the connection URL as parameter)
# post_init: /usr/local/bin/setup_cluster.sh

  # Some additional users users which needs to be created after initializing new cluster
  users:
    admin:
      password: admin
      options:
        - createrole
        - createdb

postgresql:
  listen: 127.0.0.1:5432
  connect_address: 127.0.0.1:5432
  data_dir: data/postgresql0
#  bin_dir:
  pgpass: /tmp/pgpass0
  authentication:
    replication:
      username: replicator
      password: rep-pass
    superuser:
      username: postgres
      password: zalando
  parameters:
    unix_socket_directories: '.'
tags:
    nofailover: false
    noloadbalance: false
    clonefrom: false
    nosync: false<|MERGE_RESOLUTION|>--- conflicted
+++ resolved
@@ -22,11 +22,8 @@
     loop_wait: 10
     retry_timeout: 10
     maximum_lag_on_failover: 1048576
-<<<<<<< HEAD
 #    master_start_timeout: 300
-=======
-    synchronous_mode: false
->>>>>>> e9a83473
+#    synchronous_mode: false
     postgresql:
       use_pg_rewind: true
 #      use_slots: true
