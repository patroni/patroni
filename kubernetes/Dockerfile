--- conflicted
+++ resolved
@@ -24,12 +24,8 @@
     && apt-get clean -y \
     && rm -rf /var/lib/apt/lists/* /root/.cache
 
-<<<<<<< HEAD
 ADD entrypoint.sh /
 ADD post_bootstrap.sh /
-=======
-COPY entrypoint.sh /
->>>>>>> 2afcaa9d
 
 EXPOSE 5432 8008
 ENV LC_ALL=en_US.UTF-8 LANG=en_US.UTF-8 EDITOR=/usr/bin/editor
