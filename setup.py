--- conflicted
+++ resolved
@@ -22,14 +22,9 @@
 KEYWORDS = 'etcd governor patroni postgresql postgres ha haproxy confd' +\
     ' zookeeper exhibitor consul streaming replication kubernetes k8s'
 
-<<<<<<< HEAD
-EXTRAS_REQUIRE = {'aws': ['boto'], 'etcd': ['python-etcd'], 'etcd3': ['python-etcd'], 'consul': ['python-consul'],
-                  'exhibitor': ['kazoo'], 'zookeeper': ['kazoo'], 'kubernetes': [], 'raft': ['pysyncobj']}
-=======
 EXTRAS_REQUIRE = {'aws': ['boto'], 'etcd': ['python-etcd'], 'etcd3': ['python-etcd'],
                   'consul': ['python-consul'], 'exhibitor': ['kazoo'], 'zookeeper': ['kazoo'],
-                  'kubernetes': ['ipaddress'], 'raft': ['pysyncobj', 'cryptography']}
->>>>>>> 2d504a4f
+                  'kubernetes': [], 'raft': ['pysyncobj', 'cryptography']}
 COVERAGE_XML = True
 COVERAGE_HTML = False
 
@@ -177,23 +172,15 @@
         if r == '':
             continue
         extra = False
-<<<<<<< HEAD
-        for e, v in EXTRAS_REQUIRE.items():
-            if v and r.startswith(v[0]):
-                EXTRAS_REQUIRE[e] = [r]
-                extra = True
-=======
         for e, deps in EXTRAS_REQUIRE.items():
             for i, v in enumerate(deps):
                 if r.startswith(v):
-                    if e != 'kubernetes' or sys.version_info < (3, 0, 0):
-                        deps[i] = r
-                    else:
-                        deps = []
+                    deps[i] = r
                     EXTRAS_REQUIRE[e] = deps
                     extra = True
                     break
->>>>>>> 2d504a4f
+            if extra:
+                break
         if not extra:
             install_requires.append(r)
 
