--- conflicted
+++ resolved
@@ -26,11 +26,7 @@
 
 EXTRAS_REQUIRE = {'aws': ['boto3'], 'etcd': ['python-etcd'], 'etcd3': ['python-etcd'],
                   'consul': ['python-consul'], 'exhibitor': ['kazoo'], 'zookeeper': ['kazoo'],
-<<<<<<< HEAD
-                  'kubernetes': ['kubernetes'], 'raft': ['pysyncobj', 'cryptography']}
-=======
                   'kubernetes': [], 'raft': ['pysyncobj', 'cryptography'], 'jsonlogger': ['python-json-logger']}
->>>>>>> 6b685036
 
 # Add here all kinds of additional classifiers as defined under
 # https://pypi.python.org/pypi?%3Aaction=list_classifiers
