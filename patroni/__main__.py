"""Patroni main entry point.

Implement ``patroni`` main daemon and expose its entry point.
"""

import logging
import os
import signal
import sys
import time

from argparse import Namespace
from typing import Any, Dict, List, Optional, TYPE_CHECKING

from patroni import MIN_PSYCOPG2, MIN_PSYCOPG3, parse_version
from patroni.daemon import AbstractPatroniDaemon, abstract_main, get_base_arg_parser
from patroni.tags import Tags

if TYPE_CHECKING:  # pragma: no cover
    from .config import Config

logger = logging.getLogger(__name__)


class Patroni(AbstractPatroniDaemon, Tags):
    """Implement ``patroni`` command daemon.

    :ivar version: Patroni version.
    :ivar dcs: DCS object.
    :ivar watchdog: watchdog handler, if configured to use watchdog.
    :ivar postgresql: managed Postgres instance.
    :ivar api: REST API server instance of this node.
    :ivar request: wrapper for performing HTTP requests.
    :ivar ha: HA handler.
    :ivar next_run: time when to run the next HA loop cycle.
    :ivar scheduled_restart: when a restart has been scheduled to occur, if any. In that case, should contain two keys:
        * ``schedule``: timestamp when restart should occur;
        * ``postmaster_start_time``: timestamp when Postgres was last started.
    """

    def __init__(self, config: 'Config') -> None:
        """Create a :class:`Patroni` instance with the given *config*.

        Get a connection to the DCS, configure watchdog (if required), set up Patroni interface with Postgres, configure
        the HA loop and bring the REST API up.

        .. note::
            Expected to be instantiated and run through :func:`~patroni.daemon.abstract_main`.

        :param config: Patroni configuration.
        """
        from patroni.api import RestApiServer
        from patroni.dcs import get_dcs
        from patroni.ha import Ha
        from patroni.multisite import MultisiteController, SingleSiteController
        from patroni.postgresql import Postgresql
        from patroni.request import PatroniRequest
        from patroni.version import __version__
        from patroni.watchdog import Watchdog

        super(Patroni, self).__init__(config)

        self.version = __version__
        self.dcs = get_dcs(self.config)
        self.request = PatroniRequest(self.config, True)

        self.ensure_unique_name()

        self.watchdog = Watchdog(self.config)
        self.load_dynamic_configuration()

        self.postgresql = Postgresql(self.config['postgresql'])
        self.api = RestApiServer(self, self.config['restapi'])
        self.ha = Ha(self)

<<<<<<< HEAD
        if self.config.get('multisite'):
            self.multisite = MultisiteController(self.config, on_change=self.ha.wakeup)
        else:
            self.multisite = SingleSiteController()

        self.tags = self.get_tags()
=======
        self._tags = self._get_tags()
>>>>>>> c8e32775
        self.next_run = time.time()
        self.scheduled_restart: Dict[str, Any] = {}

    def load_dynamic_configuration(self) -> None:
        """Load Patroni dynamic configuration.

        Load dynamic configuration from the DCS, if `/config` key is available in the DCS, otherwise fall back to
        ``bootstrap.dcs`` section from the configuration file.

        If the DCS connection fails returning the exception :class:`~patroni.exceptions.DCSError` an attempt will be
        remade every 5 seconds.

        .. note::
            This method is called only once, at the time when Patroni is started.
        """
        from patroni.exceptions import DCSError
        while True:
            try:
                cluster = self.dcs.get_cluster()
                if cluster and cluster.config and cluster.config.data:
                    if self.config.set_dynamic_configuration(cluster.config):
                        self.dcs.reload_config(self.config)
                        self.watchdog.reload_config(self.config)
                elif not self.config.dynamic_configuration and 'bootstrap' in self.config:
                    if self.config.set_dynamic_configuration(self.config['bootstrap']['dcs']):
                        self.dcs.reload_config(self.config)
                        self.watchdog.reload_config(self.config)
                break
            except DCSError:
                logger.warning('Can not get cluster from dcs')
                time.sleep(5)

    def ensure_unique_name(self) -> None:
        """A helper method to prevent splitbrain from operator naming error."""
        from patroni.dcs import Member

        cluster = self.dcs.get_cluster()
        if not cluster:
            return
        member = cluster.get_member(self.config['name'], False)
        if not isinstance(member, Member):
            return
        try:
            # Silence annoying WARNING: Retrying (...) messages when Patroni is quickly restarted.
            # At this moment we don't have custom log levels configured and hence shouldn't lose anything useful.
            self.logger.update_loggers({'urllib3.connectionpool': 'ERROR'})
            _ = self.request(member, endpoint="/liveness", timeout=3)
            logger.fatal("Can't start; there is already a node named '%s' running", self.config['name'])
            sys.exit(1)
        except Exception:
            self.logger.update_loggers({})

    def _get_tags(self) -> Dict[str, Any]:
        """Get tags configured for this node, if any.

        :returns: a dictionary of tags set for this node.
        """
        return self._filter_tags(self.config.get('tags', {}))

    def reload_config(self, sighup: bool = False, local: Optional[bool] = False) -> None:
        """Apply new configuration values for ``patroni`` daemon.

        Reload:
            * Cached tags;
            * Request wrapper configuration;
            * REST API configuration;
            * Watchdog configuration;
            * Postgres configuration;
            * DCS configuration.

        :param sighup: if it is related to a SIGHUP signal.
        :param local: if there has been changes to the local configuration file.
        """
        try:
            super(Patroni, self).reload_config(sighup, local)
            if local:
                self._tags = self._get_tags()
                self.request.reload_config(self.config)
            if local or sighup and self.api.reload_local_certificate():
                self.api.reload_config(self.config['restapi'])
            self.watchdog.reload_config(self.config)
            self.postgresql.reload_config(self.config['postgresql'], sighup)
            self.dcs.reload_config(self.config)
        except Exception:
            logger.exception('Failed to reload config_file=%s', self.config.config_file)

    @property
    def tags(self) -> Dict[str, Any]:
        """Tags configured for this node, if any."""
        return self._tags

    def schedule_next_run(self) -> None:
        """Schedule the next run of the ``patroni`` daemon main loop.

        Next run is scheduled based on previous run plus value of ``loop_wait`` configuration from DCS. If that has
        already been exceeded, run the next cycle immediately.
        """
        self.next_run += self.dcs.loop_wait
        current_time = time.time()
        nap_time = self.next_run - current_time
        if nap_time <= 0:
            self.next_run = current_time
            # Release the GIL so we don't starve anyone waiting on async_executor lock
            time.sleep(0.001)
            # Warn user that Patroni is not keeping up
            logger.warning("Loop time exceeded, rescheduling immediately.")
        elif self.ha.watch(nap_time):
            self.next_run = time.time()

    def run(self) -> None:
        """Run ``patroni`` daemon process main loop.

        Start the REST API and keep running HA cycles every ``loop_wait`` seconds.
        """
        self.api.start()
        self.multisite.start()
        self.next_run = time.time()
        super(Patroni, self).run()

    def _run_cycle(self) -> None:
        """Run a cycle of the ``patroni`` daemon main loop.

        Run an HA cycle and schedule the next cycle run. If any dynamic configuration change request is detected, apply
        the change and cache the new dynamic configuration values in ``patroni.dynamic.json`` file under Postgres data
        directory.
        """
        logger.info(self.ha.run_cycle())

        if self.dcs.cluster and self.dcs.cluster.config and self.dcs.cluster.config.data \
                and self.config.set_dynamic_configuration(self.dcs.cluster.config):
            self.reload_config()

        if self.postgresql.role != 'uninitialized':
            self.config.save_cache()

        self.schedule_next_run()

    def _shutdown(self) -> None:
        """Perform shutdown of ``patroni`` daemon process.

        Shut down the REST API and the HA handler.
        """
        try:
            self.api.shutdown()
        except Exception:
            logger.exception('Exception during RestApi.shutdown')
        try:
            self.multisite.shutdown()
        except Exception:
            logger.exception('Exception during Multisite.shutdown')
        try:
            self.ha.shutdown()
        except Exception:
            logger.exception('Exception during Ha.shutdown')


def patroni_main(configfile: str) -> None:
    """Configure and start ``patroni`` main daemon process.

    :param configfile: path to Patroni configuration file.
    """
    abstract_main(Patroni, configfile)


def process_arguments() -> Namespace:
    """Process command-line arguments.

    Create a basic command-line parser through :func:`~patroni.daemon.get_base_arg_parser`, extend its capabilities by
    adding these flags and parse command-line arguments.:

      * ``--validate-config`` -- used to validate the Patroni configuration file
      * ``--generate-config`` -- used to generate Patroni configuration from a running PostgreSQL instance
      * ``--generate-sample-config`` -- used to generate a sample Patroni configuration

    .. note::
        If running with ``--generate-config``, ``--generate-sample-config`` or ``--validate-flag`` will exit
        after generating or validating configuration.

    :returns: parsed arguments, if not running with ``--validate-config`` flag.
    """
    from patroni.config_generator import generate_config

    parser = get_base_arg_parser()
    group = parser.add_mutually_exclusive_group()
    group.add_argument('--validate-config', action='store_true', help='Run config validator and exit')
    group.add_argument('--generate-sample-config', action='store_true',
                       help='Generate a sample Patroni yaml configuration file')
    group.add_argument('--generate-config', action='store_true',
                       help='Generate a Patroni yaml configuration file for a running instance')
    parser.add_argument('--dsn', help='Optional DSN string of the instance to be used as a source \
                                    for config generation. Superuser connection is required.')
    args = parser.parse_args()

    if args.generate_sample_config:
        generate_config(args.configfile, True, None)
        sys.exit(0)
    elif args.generate_config:
        generate_config(args.configfile, False, args.dsn)
        sys.exit(0)
    elif args.validate_config:
        from patroni.validator import schema
        from patroni.config import Config, ConfigParseError

        try:
            Config(args.configfile, validator=schema)
            sys.exit()
        except ConfigParseError as e:
            sys.exit(e.value)

    return args


def check_psycopg() -> None:
    """Ensure at least one among :mod:`psycopg2` or :mod:`psycopg` libraries are available in the environment.

    .. note::
        Patroni chooses :mod:`psycopg2` over :mod:`psycopg`, if possible.

        If nothing meeting the requirements is found, then exit with a fatal message.
    """
    min_psycopg2_str = '.'.join(map(str, MIN_PSYCOPG2))
    min_psycopg3_str = '.'.join(map(str, MIN_PSYCOPG3))

    available_versions: List[str] = []

    # try psycopg2
    try:
        from psycopg2 import __version__
        if parse_version(__version__) >= MIN_PSYCOPG2:
            return
        available_versions.append('psycopg2=={0}'.format(__version__.split(' ')[0]))
    except ImportError:
        logger.debug('psycopg2 module is not available')

    # try psycopg3
    try:
        from psycopg import __version__
        if parse_version(__version__) >= MIN_PSYCOPG3:
            return
        available_versions.append('psycopg=={0}'.format(__version__.split(' ')[0]))
    except ImportError:
        logger.debug('psycopg module is not available')

    error = f'FATAL: Patroni requires psycopg2>={min_psycopg2_str}, psycopg2-binary, or psycopg>={min_psycopg3_str}'
    if available_versions:
        error += ', but only {0} {1} available'.format(
            ' and '.join(available_versions),
            'is' if len(available_versions) == 1 else 'are')
    sys.exit(error)


def main() -> None:
    """Main entrypoint of :mod:`patroni.__main__`.

    Process command-line arguments, ensure :mod:`psycopg2` (or :mod:`psycopg`) attendee the pre-requisites and start
    ``patroni`` daemon process.

    .. note::
        If running through a Docker container, make the main process take care of init process duties and run
        ``patroni`` daemon as another process. In that case relevant signals received by the main process and forwarded
        to ``patroni`` daemon process.
    """
    from multiprocessing import freeze_support

    # Executables created by PyInstaller are frozen, thus we need to enable frozen support for
    # :mod:`multiprocessing` to avoid :class:`RuntimeError` exceptions.
    freeze_support()

    check_psycopg()

    args = process_arguments()

    if os.getpid() != 1:
        return patroni_main(args.configfile)

    # Patroni started with PID=1, it looks like we are in the container
    from types import FrameType
    pid = 0

    # Looks like we are in a docker, so we will act like init
    def sigchld_handler(signo: int, stack_frame: Optional[FrameType]) -> None:
        """Handle ``SIGCHLD`` received by main process from ``patroni`` daemon when the daemon terminates.

        :param signo: signal number.
        :param stack_frame: current stack frame.
        """
        try:
            # log exit code of all children processes, and break loop when there is none left
            while True:
                ret = os.waitpid(-1, os.WNOHANG)
                if ret == (0, 0):
                    break
                elif ret[0] != pid:
                    logger.info('Reaped pid=%s, exit status=%s', *ret)
        except OSError:
            pass

    def passtochild(signo: int, stack_frame: Optional[FrameType]) -> None:
        """Forward a signal *signo* from main process to child process.

        :param signo: signal number.
        :param stack_frame: current stack frame.
        """
        if pid:
            os.kill(pid, signo)

    if os.name != 'nt':
        signal.signal(signal.SIGCHLD, sigchld_handler)
        signal.signal(signal.SIGHUP, passtochild)
        signal.signal(signal.SIGQUIT, passtochild)
        signal.signal(signal.SIGUSR1, passtochild)
        signal.signal(signal.SIGUSR2, passtochild)
    signal.signal(signal.SIGINT, passtochild)
    signal.signal(signal.SIGABRT, passtochild)
    signal.signal(signal.SIGTERM, passtochild)

    import multiprocessing
    patroni = multiprocessing.Process(target=patroni_main, args=(args.configfile,))
    patroni.start()
    pid = patroni.pid
    patroni.join()


if __name__ == '__main__':
    main()<|MERGE_RESOLUTION|>--- conflicted
+++ resolved
@@ -73,16 +73,12 @@
         self.api = RestApiServer(self, self.config['restapi'])
         self.ha = Ha(self)
 
-<<<<<<< HEAD
         if self.config.get('multisite'):
             self.multisite = MultisiteController(self.config, on_change=self.ha.wakeup)
         else:
             self.multisite = SingleSiteController()
 
-        self.tags = self.get_tags()
-=======
         self._tags = self._get_tags()
->>>>>>> c8e32775
         self.next_run = time.time()
         self.scheduled_restart: Dict[str, Any] = {}
 
