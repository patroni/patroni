--- conflicted
+++ resolved
@@ -243,11 +243,7 @@
                 if name and suffix:
                     # PATRONI_(ETCD|CONSUL|ZOOKEEPER|EXHIBITOR|...)_(HOSTS?|PORT|..)
                     if suffix in ('HOST', 'HOSTS', 'PORT', 'SRV', 'URL', 'PROXY', 'CACERT', 'CERT', 'KEY',
-<<<<<<< HEAD
-                                  'NAMESPACE', 'LABELS') and '_' not in name:
-=======
-                                  'VERIFY', 'TOKEN') and '_' not in name:
->>>>>>> 67deffaa
+                                  'VERIFY', 'TOKEN', 'NAMESPACE', 'LABELS') and '_' not in name:
                         value = os.environ.pop(param)
                         if suffix == 'PORT':
                             value = value and parse_int(value)
