import json
import logging
import os
import sys
import tempfile
import yaml

from collections import defaultdict
from copy import deepcopy
from patroni.dcs import ClusterConfig
from patroni.postgresql import Postgresql
<<<<<<< HEAD
from patroni.utils import deep_compare, parse_int, patch_config
from patroni.common_config import is_standby_cluster
=======
from patroni.utils import deep_compare, parse_bool, parse_int, patch_config
>>>>>>> 856552bd
from requests.structures import CaseInsensitiveDict

logger = logging.getLogger(__name__)


class Config(object):
    """
    This class is responsible for:

      1) Building and giving access to `effective_configuration` from:
         * `Config.__DEFAULT_CONFIG` -- some sane default values
         * `dynamic_configuration` -- configuration stored in DCS
         * `local_configuration` -- configuration from `config.yml` or environment

      2) Saving and loading `dynamic_configuration` into 'patroni.dynamic.json' file
         located in local_configuration['postgresql']['data_dir'] directory.
         This is necessary to be able to restore `dynamic_configuration`
         if DCS was accidentally wiped

      3) Loading of configuration file in the old format and converting it into new format

      4) Mimicking some of the `dict` interfaces to make it possible
         to work with it as with the old `config` object.
    """

    PATRONI_ENV_PREFIX = 'PATRONI_'
    PATRONI_CONFIG_VARIABLE = PATRONI_ENV_PREFIX + 'CONFIGURATION'

    __CACHE_FILENAME = 'patroni.dynamic.json'
    __DEFAULT_CONFIG = {
        'ttl': 30, 'loop_wait': 10, 'retry_timeout': 10,
        'maximum_lag_on_failover': 1048576,
        'master_start_timeout': 300,
        'synchronous_mode': False,
        'synchronous_mode_strict': False,
        'standby_cluster': {
            'host': 'localhost',
            'port': 5432,
            'primary_slot_name': 'patroni',
            'restore_command': '',
            'archive_cleanup_command': '',
            'recovery_min_apply_delay': '10min'
        },
        'postgresql': {
            'bin_dir': '',
            'use_slots': True,
            'parameters': CaseInsensitiveDict({p: v[0] for p, v in Postgresql.CMDLINE_OPTIONS.items()})
        },
        'watchdog': {
            'mode': 'automatic',
        }
    }

    def __init__(self):
        self._modify_index = -1
        self._dynamic_configuration = {}

        self.__environment_configuration = self._build_environment_configuration()

        # Patroni reads the configuration from the command-line argument if it exists, otherwise from the environment
        self._config_file = len(sys.argv) >= 2 and os.path.isfile(sys.argv[1]) and sys.argv[1]
        if self._config_file:
            self._local_configuration = self._load_config_file()
        else:
            config_env = os.environ.pop(self.PATRONI_CONFIG_VARIABLE, None)
            self._local_configuration = config_env and yaml.safe_load(config_env) or self.__environment_configuration
            if not self._local_configuration:
                print('Usage: {0} config.yml'.format(sys.argv[0]))
                print('\tPatroni may also read the configuration from the {0} environment variable'.
                      format(self.PATRONI_CONFIG_VARIABLE))
                sys.exit(1)

        self.__effective_configuration = self._build_effective_configuration({}, self._local_configuration)
        self._data_dir = self.__effective_configuration['postgresql']['data_dir']
        self._cache_file = os.path.join(self._data_dir, self.__CACHE_FILENAME)
        self._load_cache()
        self._cache_needs_saving = False

    @property
    def config_file(self):
        return self._config_file

    @property
    def dynamic_configuration(self):
        return deepcopy(self._dynamic_configuration)

<<<<<<< HEAD
    @property
    def is_standby_cluster(self):
        return is_standby_cluster(self._dynamic_configuration.get('standby_cluster'))
=======
    def check_mode(self, mode):
        return bool(parse_bool(self._dynamic_configuration.get(mode)))
>>>>>>> 856552bd

    def _load_config_file(self):
        """Loads config.yaml from filesystem and applies some values which were set via ENV"""
        with open(self._config_file) as f:
            config = yaml.safe_load(f)
            patch_config(config, self.__environment_configuration)
            return config

    def _load_cache(self):
        if os.path.isfile(self._cache_file):
            try:
                with open(self._cache_file) as f:
                    self.set_dynamic_configuration(json.load(f))
            except Exception:
                logger.exception('Exception when loading file: %s', self._cache_file)

    def save_cache(self):
        if self._cache_needs_saving:
            tmpfile = fd = None
            try:
                (fd, tmpfile) = tempfile.mkstemp(prefix=self.__CACHE_FILENAME, dir=self._data_dir)
                with os.fdopen(fd, 'w') as f:
                    fd = None
                    json.dump(self.dynamic_configuration, f)
                tmpfile = os.rename(tmpfile, self._cache_file)
                self._cache_needs_saving = False
            except Exception:
                logger.exception('Exception when saving file: %s', self._cache_file)
                if fd:
                    try:
                        os.close(fd)
                    except Exception:
                        logger.error('Can not close temporary file %s', tmpfile)
                if tmpfile and os.path.exists(tmpfile):
                    try:
                        os.remove(tmpfile)
                    except Exception:
                        logger.error('Can not remove temporary file %s', tmpfile)

    # configuration could be either ClusterConfig or dict
    def set_dynamic_configuration(self, configuration):
        if isinstance(configuration, ClusterConfig):
            if self._modify_index == configuration.modify_index:
                return False  # If the index didn't changed there is nothing to do
            self._modify_index = configuration.modify_index
            configuration = configuration.data

        if not deep_compare(self._dynamic_configuration, configuration):
            try:
                self.__effective_configuration = self._build_effective_configuration(configuration,
                                                                                     self._local_configuration)
                self._dynamic_configuration = configuration
                self._cache_needs_saving = True
                return True
            except Exception:
                logger.exception('Exception when setting dynamic_configuration')

    def reload_local_configuration(self, dry_run=False):
        if self.config_file:
            try:
                configuration = self._load_config_file()
                if not deep_compare(self._local_configuration, configuration):
                    new_configuration = self._build_effective_configuration(self._dynamic_configuration, configuration)
                    if dry_run:
                        return not deep_compare(new_configuration, self.__effective_configuration)
                    self._local_configuration = configuration
                    self.__effective_configuration = new_configuration
                    return True
            except Exception:
                logger.exception('Exception when reloading local configuration from %s', self.config_file)
                if dry_run:
                    raise

    @staticmethod
    def _process_postgresql_parameters(parameters, is_local=False):
        ret = {}
        for name, value in (parameters or {}).items():
            if name not in Postgresql.CMDLINE_OPTIONS or not is_local and Postgresql.CMDLINE_OPTIONS[name][1](value):
                ret[name] = value
        return ret

    def _safe_copy_dynamic_configuration(self, dynamic_configuration):
        config = deepcopy(self.__DEFAULT_CONFIG)

        for name, value in dynamic_configuration.items():
            if name == 'postgresql':
                for name, value in (value or {}).items():
                    if name == 'parameters':
                        config['postgresql'][name].update(self._process_postgresql_parameters(value))
                    elif name not in ('connect_address', 'listen', 'data_dir', 'pgpass', 'authentication'):
                        config['postgresql'][name] = deepcopy(value)
            elif name in config:  # only variables present in __DEFAULT_CONFIG allowed to be overriden from DCS
                if name in ('synchronous_mode', 'synchronous_mode_strict', 'standby_cluster'):
                    config[name] = value
                else:
                    config[name] = int(value)
        return config

    @staticmethod
    def _build_environment_configuration():
        ret = defaultdict(dict)

        def _popenv(name):
            return os.environ.pop(Config.PATRONI_ENV_PREFIX + name.upper(), None)

        for param in ('name', 'namespace', 'scope'):
            value = _popenv(param)
            if value:
                ret[param] = value

        def _set_section_values(section, params):
            for param in params:
                value = _popenv(section + '_' + param)
                if value:
                    ret[section][param] = value

        _set_section_values('restapi', ['listen', 'connect_address', 'certfile', 'keyfile'])
        _set_section_values('postgresql', ['listen', 'connect_address', 'data_dir', 'pgpass', 'bin_dir'])

        def _get_auth(name):
            ret = {}
            for param in ('username', 'password'):
                value = _popenv(name + '_' + param)
                if value:
                    ret[param] = value
            return ret

        restapi_auth = _get_auth('restapi')
        if restapi_auth:
            ret['restapi']['authentication'] = restapi_auth

        authentication = {}
        for user_type in ('replication', 'superuser'):
            entry = _get_auth(user_type)
            if entry:
                authentication[user_type] = entry

        if authentication:
            ret['postgresql']['authentication'] = authentication

        users = {}

        def _parse_list(value):
            if not (value.strip().startswith('-') or '[' in value):
                value = '[{0}]'.format(value)
            try:
                return yaml.safe_load(value)
            except Exception:
                logger.exception('Exception when parsing list %s', value)
                return None

        for param in list(os.environ.keys()):
            if param.startswith(Config.PATRONI_ENV_PREFIX):
                name, suffix = (param[8:].split('_', 1) + [''])[:2]
                if name and suffix:
                    # PATRONI_(ETCD|CONSUL|ZOOKEEPER|EXHIBITOR|...)_(HOSTS?|PORT|..)
                    if suffix in ('HOST', 'HOSTS', 'PORT', 'SRV', 'URL', 'PROXY', 'CACERT', 'CERT',
                                  'KEY', 'VERIFY', 'TOKEN', 'CHECKS', 'DC', 'NAMESPACE', 'CONTEXT',
                                  'USE_ENDPOINTS', 'SCOPE_LABEL', 'ROLE_LABEL', 'POD_IP', 'PORTS', 'LABELS'):
                        value = os.environ.pop(param)
                        if suffix == 'PORT':
                            value = value and parse_int(value)
                        elif suffix in ('HOSTS', 'PORTS', 'CHECKS'):
                            value = value and _parse_list(value)
                        elif suffix == 'LABELS':
                            if not value.strip().startswith('{'):
                                value = '{{{0}}}'.format(value)
                            try:
                                value = yaml.safe_load(value)
                            except Exception:
                                logger.exception('Exception when parsing dict %s', value)
                                value = None
                        if value:
                            ret[name.lower()][suffix.lower()] = value
                    # PATRONI_<username>_PASSWORD=<password>, PATRONI_<username>_OPTIONS=<option1,option2,...>
                    # CREATE USER "<username>" WITH <OPTIONS> PASSWORD '<password>'
                    elif suffix == 'PASSWORD':
                        password = os.environ.pop(param)
                        if password:
                            users[name] = {'password': password}
                            options = os.environ.pop(param[:-9] + '_OPTIONS', None)
                            options = options and _parse_list(options)
                            if options:
                                users[name]['options'] = options
        if users:
            ret['bootstrap']['users'] = users

        return ret

    def _build_effective_configuration(self, dynamic_configuration, local_configuration):
        config = self._safe_copy_dynamic_configuration(dynamic_configuration)
        for name, value in local_configuration.items():
            if name == 'postgresql':
                for name, value in (value or {}).items():
                    if name == 'parameters':
                        config['postgresql'][name].update(self._process_postgresql_parameters(value, True))
                    elif name != 'use_slots':  # replication slots must be enabled/disabled globally
                        config['postgresql'][name] = deepcopy(value)
            elif name not in config or name in ['watchdog']:
                config[name] = deepcopy(value) if value else {}

        # restapi server expects to get restapi.auth = 'username:password'
        if 'authentication' in config['restapi']:
            config['restapi']['auth'] = '{username}:{password}'.format(**config['restapi']['authentication'])

        # special treatment for old config

        # 'exhibitor' inside 'zookeeper':
        if 'zookeeper' in config and 'exhibitor' in config['zookeeper']:
            config['exhibitor'] = config['zookeeper'].pop('exhibitor')
            config.pop('zookeeper')

        pg_config = config['postgresql']
        # no 'authentication' in 'postgresql', but 'replication' and 'superuser'
        if 'authentication' not in pg_config:
            pg_config['use_pg_rewind'] = 'pg_rewind' in pg_config
            pg_config['authentication'] = {u: pg_config[u] for u in ('replication', 'superuser') if u in pg_config}
        # no 'superuser' in 'postgresql'.'authentication'
        if 'superuser' not in pg_config['authentication'] and 'pg_rewind' in pg_config:
            pg_config['authentication']['superuser'] = pg_config['pg_rewind']

        # no 'name' in config
        if 'name' not in config and 'name' in pg_config:
            config['name'] = pg_config['name']

        updated_fields = (
            'name',
            'scope',
            'retry_timeout',
            'synchronous_mode',
            'maximum_lag_on_failover'
        )

        pg_config.update({p: config[p] for p in updated_fields if p in config})

        return config

    def get(self, key, default=None):
        return self.__effective_configuration.get(key, default)

    def __contains__(self, key):
        return key in self.__effective_configuration

    def __getitem__(self, key):
        return self.__effective_configuration[key]

    def copy(self):
        return deepcopy(self.__effective_configuration)<|MERGE_RESOLUTION|>--- conflicted
+++ resolved
@@ -9,12 +9,8 @@
 from copy import deepcopy
 from patroni.dcs import ClusterConfig
 from patroni.postgresql import Postgresql
-<<<<<<< HEAD
-from patroni.utils import deep_compare, parse_int, patch_config
+from patroni.utils import deep_compare, parse_bool, parse_int, patch_config
 from patroni.common_config import is_standby_cluster
-=======
-from patroni.utils import deep_compare, parse_bool, parse_int, patch_config
->>>>>>> 856552bd
 from requests.structures import CaseInsensitiveDict
 
 logger = logging.getLogger(__name__)
@@ -101,14 +97,12 @@
     def dynamic_configuration(self):
         return deepcopy(self._dynamic_configuration)
 
-<<<<<<< HEAD
     @property
     def is_standby_cluster(self):
         return is_standby_cluster(self._dynamic_configuration.get('standby_cluster'))
-=======
+
     def check_mode(self, mode):
         return bool(parse_bool(self._dynamic_configuration.get(mode)))
->>>>>>> 856552bd
 
     def _load_config_file(self):
         """Loads config.yaml from filesystem and applies some values which were set via ENV"""
