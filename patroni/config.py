--- conflicted
+++ resolved
@@ -47,10 +47,8 @@
         'master_start_timeout': 300,
         'synchronous_mode': False,
         'synchronous_mode_strict': False,
-<<<<<<< HEAD
         'replication_factor': 1,
         'minimum_replication_factor': 1,
-=======
         'standby_cluster': {
             'create_replica_methods': '',
             'host': '',
@@ -60,7 +58,6 @@
             'archive_cleanup_command': '',
             'recovery_min_apply_delay': ''
         },
->>>>>>> f70edefc
         'postgresql': {
             'bin_dir': '',
             'use_slots': True,
