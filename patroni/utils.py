--- conflicted
+++ resolved
@@ -21,11 +21,7 @@
 import time
 from shlex import split
 
-<<<<<<< HEAD
-from typing import Any, Callable, Dict, Iterator, List, Optional, Tuple, Type, Union, TYPE_CHECKING
-=======
 from typing import Any, Callable, Dict, Iterator, List, Optional, Union, Tuple, Type, TYPE_CHECKING
->>>>>>> 7941c867
 
 from dateutil import tz
 from json import JSONDecoder
