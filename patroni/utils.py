--- conflicted
+++ resolved
@@ -10,11 +10,8 @@
 :var WHITESPACE_RE: regular expression to match whitespace characters
 """
 import errno
-<<<<<<< HEAD
 import json.decoder as json_decoder
 import json
-=======
->>>>>>> c3dce468
 import logging
 import os
 import platform
@@ -1024,11 +1021,48 @@
 
         So will a *string* with unbalanced quotes
 
-<<<<<<< HEAD
-    for p in path.split(os.pathsep):
-        f = os.path.join(p, executable)
-        if os.path.isfile(f):
-            return f
+        >>> unquote('unbalanced "quoted string')
+        'unbalanced "quoted string'
+    """
+    try:
+        ret = split(string)
+        ret = ret[0] if len(ret) == 1 else string
+    except ValueError:
+        ret = string
+    return ret
+
+
+def get_major_version(bin_dir: Optional[str] = None, bin_name: str = 'postgres') -> str:
+    """Get the major version of PostgreSQL.
+
+    It is based on the output of ``postgres --version``.
+
+    :param bin_dir: path to the PostgreSQL binaries directory. If ``None`` or an empty string, it will use the first
+                    *bin_name* binary that is found by the subprocess in the ``PATH``.
+    :param bin_name: name of the postgres binary to call (``postgres`` by default)
+
+    :returns: the PostgreSQL major version.
+
+    :raises:
+        :exc:`~patroni.exceptions.PatroniException`: if the postgres binary call failed due to :exc:`OSError`.
+
+    :Example:
+
+        * Returns `9.6` for PostgreSQL 9.6.24
+        * Returns `15` for PostgreSQL 15.2
+    """
+    if not bin_dir:
+        binary = bin_name
+    else:
+        binary = os.path.join(bin_dir, bin_name)
+    try:
+        version = subprocess.check_output([binary, '--version']).decode()
+    except OSError as e:
+        raise PatroniException(f'Failed to get postgres version: {e}')
+    version = re.match(r'^[^\s]+ [^\s]+ (\d+)(\.(\d+))?', version)
+    if TYPE_CHECKING:  # pragma: no cover
+        assert version is not None
+    return '.'.join([version.group(1), version.group(3)]) if int(version.group(1)) < 10 else version.group(1)
 
 
 def is_cluster_healthy(patroni, cluster):
@@ -1088,48 +1122,4 @@
             logger.warning('cluster is not healthy: member %s does not have follower role or is not in state running', m.name)
             return 500
     logger.debug('cluster is healthy')
-    return 200
-=======
-        >>> unquote('unbalanced "quoted string')
-        'unbalanced "quoted string'
-    """
-    try:
-        ret = split(string)
-        ret = ret[0] if len(ret) == 1 else string
-    except ValueError:
-        ret = string
-    return ret
-
-
-def get_major_version(bin_dir: Optional[str] = None, bin_name: str = 'postgres') -> str:
-    """Get the major version of PostgreSQL.
-
-    It is based on the output of ``postgres --version``.
-
-    :param bin_dir: path to the PostgreSQL binaries directory. If ``None`` or an empty string, it will use the first
-                    *bin_name* binary that is found by the subprocess in the ``PATH``.
-    :param bin_name: name of the postgres binary to call (``postgres`` by default)
-
-    :returns: the PostgreSQL major version.
-
-    :raises:
-        :exc:`~patroni.exceptions.PatroniException`: if the postgres binary call failed due to :exc:`OSError`.
-
-    :Example:
-
-        * Returns `9.6` for PostgreSQL 9.6.24
-        * Returns `15` for PostgreSQL 15.2
-    """
-    if not bin_dir:
-        binary = bin_name
-    else:
-        binary = os.path.join(bin_dir, bin_name)
-    try:
-        version = subprocess.check_output([binary, '--version']).decode()
-    except OSError as e:
-        raise PatroniException(f'Failed to get postgres version: {e}')
-    version = re.match(r'^[^\s]+ [^\s]+ (\d+)(\.(\d+))?', version)
-    if TYPE_CHECKING:  # pragma: no cover
-        assert version is not None
-    return '.'.join([version.group(1), version.group(3)]) if int(version.group(1)) < 10 else version.group(1)
->>>>>>> c3dce468
+    return 200