<<<<<<< HEAD
import contextlib
import os
=======
>>>>>>> fdd2e76b
import random
import sys
import time
import re

from dateutil import tz
from patroni.exceptions import PatroniException

if sys.hexversion >= 0x3000000:
    long = int

tzutc = tz.tzutc()


def deep_compare(obj1, obj2):
    """
    >>> deep_compare({'1': None}, {})
    False
    >>> deep_compare({'1': {}}, {'1': None})
    False
    >>> deep_compare({'1': [1]}, {'1': [2]})
    False
    >>> deep_compare({'1': 2}, {'1': '2'})
    True
    >>> deep_compare({'1': {'2': [3, 4]}}, {'1': {'2': [3, 4]}})
    True
    """

    if set(list(obj1.keys())) != set(list(obj2.keys())):  # Objects have different sets of keys
        return False

    for key, value in obj1.items():
        if isinstance(value, dict):
            if not (isinstance(obj2[key], dict) and deep_compare(value, obj2[key])):
                return False
        elif str(value) != str(obj2[key]):
            return False
    return True


def patch_config(config, data):
    """recursively 'patch' `config` with `data`
    :returns: `!True` if the `config` was changed"""
    is_changed = False
    for name, value in data.items():
        if value is None:
            if config.pop(name, None) is not None:
                is_changed = True
        elif name in config:
            if isinstance(value, dict):
                if isinstance(config[name], dict):
                    if patch_config(config[name], value):
                        is_changed = True
                else:
                    config[name] = value
                    is_changed = True
            elif str(config[name]) != str(value):
                config[name] = value
                is_changed = True
        else:
            config[name] = value
            is_changed = True
    return is_changed


def parse_bool(value):
    """
    >>> parse_bool(1)
    True
    >>> parse_bool('off')
    False
    >>> parse_bool('foo')
    """
    value = str(value).lower()
    if value in ('on', 'true', 'yes', '1'):
        return True
    if value in ('off', 'false', 'no', '0'):
        return False


def strtol(value, strict=True):
    """As most as possible close equivalent of strtol(3) function (with base=0),
       used by postgres to parse parameter values.
    >>> strtol(0) == (0, '')
    True
    >>> strtol(1) == (1, '')
    True
    >>> strtol(9) == (9, '')
    True
    >>> strtol(' +0x400MB') == (1024, 'MB')
    True
    >>> strtol(' -070d') == (-56, 'd')
    True
    >>> strtol(' d ') == (None, 'd')
    True
    >>> strtol('9s', False) == (9, 's')
    True
    >>> strtol(' s ', False) == (1, 's')
    True
    """
    value = str(value).strip()
    l = len(value)
    i = 0
    # skip sign:
    if i < l and value[i] in ('-', '+'):
        i += 1

    # we always expect to get digit in the beginning
    if i < l and value[i].isdigit():
        if value[i] == '0':
            i += 1
            if i < l and value[i] in ('x', 'X'):  # '0' followed by 'x': HEX
                base = 16
                i += 1
            else:  # just starts with '0': OCT
                base = 8
        else:  # any other digit: DEC
            base = 10

        ret = None
        while i <= l:
            try:  # try to find maximally long number
                i += 1  # by giving to `int` longer and longer strings
                ret = long(value[:i], base)
            except ValueError:  # until we will not get an exception or end of the string
                i -= 1
                break
        if ret is not None:  # yay! there is a number in the beginning of the string
            return ret, value[i:].strip()  # return the number and the "rest"

    return (None if strict else 1), value.strip()


def parse_int(value, base_unit=None):
    """
    >>> parse_int('1') == 1
    True
    >>> parse_int(' 0x400 MB ', '16384kB') == 64
    True
    >>> parse_int('1MB', 'kB') == 1024
    True
    >>> parse_int('1000 ms', 's') == 1
    True
    >>> parse_int('1GB', 'MB') is None
    True
    >>> parse_int(0) == 0
    True
    """

    convert = {
        'kB': {'kB': 1, 'MB': 1024, 'GB': 1024 * 1024, 'TB': 1024 * 1024 * 1024},
        'ms': {'ms': 1, 's': 1000, 'min': 1000 * 60, 'h': 1000 * 60 * 60, 'd': 1000 * 60 * 60 * 24},
        's': {'ms': -1000, 's': 1, 'min': 60, 'h': 60 * 60, 'd': 60 * 60 * 24},
        'min': {'ms': -1000 * 60, 's': -60, 'min': 1, 'h': 60, 'd': 60 * 24}
    }

    value, unit = strtol(value)
    if value is not None:
        if not unit:
            return value

        if base_unit and base_unit not in convert:
            base_value, base_unit = strtol(base_unit, False)
        else:
            base_value = 1
        if base_unit in convert and unit in convert[base_unit]:
            multiplier = convert[base_unit][unit]
            if multiplier < 0:
                value /= -multiplier
            else:
                value *= multiplier
            return int(value/base_value)


def compare_values(vartype, unit, old_value, new_value):
    """
    >>> compare_values('enum', None, 'remote_write', 'REMOTE_WRITE')
    True
    >>> compare_values('real', None, '1.23', 1.23)
    True
    """

    # if the integer or bool new_value is not correct this function will return False
    if vartype == 'bool':
        old_value = parse_bool(old_value)
        new_value = parse_bool(new_value)
    elif vartype == 'integer':
        old_value = parse_int(old_value)
        new_value = parse_int(new_value, unit)
    elif vartype == 'enum':
        return str(old_value).lower() == str(new_value).lower()
    else:  # ('string', 'real')
        return str(old_value) == str(new_value)
    return old_value is not None and new_value is not None and old_value == new_value


def _sleep(interval):
    time.sleep(interval)


def is_valid_pg_version(version):
    return re.match(r'[1-9][0-9]?(\.(0|([1-9][0-9]?))){2}$', version)


class RetryFailedError(PatroniException):

    """Raised when retrying an operation ultimately failed, after retrying the maximum number of attempts."""


class Retry(object):

    """Helper for retrying a method in the face of retry-able exceptions"""

    def __init__(self, max_tries=1, delay=0.1, backoff=2, max_jitter=0.8, max_delay=3600,
                 sleep_func=_sleep, deadline=None, retry_exceptions=PatroniException):
        """Create a :class:`Retry` instance for retrying function calls

        :param max_tries: How many times to retry the command. -1 means infinite tries.
        :param delay: Initial delay between retry attempts.
        :param backoff: Backoff multiplier between retry attempts. Defaults to 2 for exponential backoff.
        :param max_jitter: Additional max jitter period to wait between retry attempts to avoid slamming the server.
        :param max_delay: Maximum delay in seconds, regardless of other backoff settings. Defaults to one hour.
        :param retry_exceptions: single exception or tuple"""

        self.max_tries = max_tries
        self.delay = delay
        self.backoff = backoff
        self.max_jitter = int(max_jitter * 100)
        self.max_delay = float(max_delay)
        self._attempts = 0
        self._cur_delay = delay
        self.deadline = deadline
        self._cur_stoptime = None
        self.sleep_func = sleep_func
        self.retry_exceptions = retry_exceptions

    def reset(self):
        """Reset the attempt counter"""
        self._attempts = 0
        self._cur_delay = self.delay
        self._cur_stoptime = None

    def copy(self):
        """Return a clone of this retry manager"""
        return Retry(max_tries=self.max_tries, delay=self.delay, backoff=self.backoff,
                     max_jitter=self.max_jitter / 100.0, max_delay=self.max_delay, sleep_func=self.sleep_func,
                     deadline=self.deadline, retry_exceptions=self.retry_exceptions)

    def __call__(self, func, *args, **kwargs):
        """Call a function with arguments until it completes without throwing a `retry_exceptions`

        :param func: Function to call
        :param args: Positional arguments to call the function with
        :params kwargs: Keyword arguments to call the function with

        The function will be called until it doesn't throw one of the retryable exceptions"""
        self.reset()

        while True:
            try:
                if self.deadline is not None and self._cur_stoptime is None:
                    self._cur_stoptime = time.time() + self.deadline
                return func(*args, **kwargs)
            except self.retry_exceptions:
                # Note: max_tries == -1 means infinite tries.
                if self._attempts == self.max_tries:
                    raise RetryFailedError("Too many retry attempts")
                self._attempts += 1
                sleeptime = self._cur_delay + (random.randint(0, self.max_jitter) / 100.0)

                if self._cur_stoptime is not None and time.time() + sleeptime >= self._cur_stoptime:
                    raise RetryFailedError("Exceeded retry deadline")
                else:
                    self.sleep_func(sleeptime)
                self._cur_delay = min(self._cur_delay * self.backoff, self.max_delay)


def polling_loop(timeout, interval=1):
    """Returns an iterator that returns values until timeout has passed. Timeout is measured from start of iteration."""
    start_time = time.time()
    iteration = 0
    end_time = start_time + timeout
    while time.time() < end_time:
        yield iteration
        iteration += 1
<<<<<<< HEAD
        sleep(interval)


@contextlib.contextmanager
def null_context():
    yield
=======
        time.sleep(interval)
>>>>>>> fdd2e76b
<|MERGE_RESOLUTION|>--- conflicted
+++ resolved
@@ -1,8 +1,4 @@
-<<<<<<< HEAD
 import contextlib
-import os
-=======
->>>>>>> fdd2e76b
 import random
 import sys
 import time
@@ -288,13 +284,9 @@
     while time.time() < end_time:
         yield iteration
         iteration += 1
-<<<<<<< HEAD
-        sleep(interval)
+        time.sleep(interval)
 
 
 @contextlib.contextmanager
 def null_context():
-    yield
-=======
-        time.sleep(interval)
->>>>>>> fdd2e76b
+    yield