--- conflicted
+++ resolved
@@ -303,10 +303,7 @@
                     self.sleep_func(sleeptime)
                 self._cur_delay = min(self._cur_delay * self.backoff, self.max_delay)
 
-<<<<<<< HEAD
-=======
-
->>>>>>> e9a83473
+
 def polling_loop(timeout, interval=1):
     """Returns an iterator that returns values until timeout has passed. Timeout is measured from start of iteration."""
     start_time = time.time()
