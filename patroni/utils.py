"""Utilitary objects and functions that can be used throughout Patroni code.

:var tzutc: UTC time zone info object.
:var logger: logger of this module.
:var USER_AGENT: identifies the Patroni version, Python version, and the underlying platform.
:var OCT_RE: regular expression to match octal numbers, signed or unsigned.
:var DEC_RE: regular expression to match decimal numbers, signed or unsigned.
:var HEX_RE: regular expression to match hex strings, signed or unsigned.
:var DBL_RE: regular expression to match double precision numbers, signed or unsigned. Matches scientific notation too.
:var WHITESPACE_RE: regular expression to match whitespace characters
"""
import errno
import itertools
import logging
import os
import platform
import random
import re
import socket
import subprocess
import sys
import tempfile
import time
from shlex import split

from typing import Any, Callable, Dict, Iterator, List, Optional, Union, Tuple, Type, TYPE_CHECKING

from collections import OrderedDict
from dateutil import tz
from json import JSONDecoder
from urllib3.response import HTTPResponse

from .exceptions import PatroniException
from .version import __version__

if TYPE_CHECKING:  # pragma: no cover
    from .dcs import Cluster

memory_unit_conversion_table: Dict[str, Dict[str, Union[int, float]]] = OrderedDict([
    ('TB', {'B': 1024**4, 'kB': 1024**3, 'MB': 1024**2}),
    ('GB', {'B': 1024**3, 'kB': 1024**2, 'MB': 1024}),
    ('MB', {'B': 1024**2, 'kB': 1024, 'MB': 1}),
    ('kB', {'B': 1024, 'kB': 1, 'MB': 1024**-1}),
    ('B', {'B': 1, 'kB': 1024**-1, 'MB': 1024**-2})
])
time_unit_conversion_table: Dict[str, Dict[str, Union[int, float]]] = OrderedDict([
    ('d', {'ms': 1000 * 60**2 * 24, 's': 60**2 * 24, 'min': 60 * 24}),
    ('h', {'ms': 1000 * 60**2, 's': 60**2, 'min': 60}),
    ('min', {'ms': 1000 * 60, 's': 60, 'min': 1}),
    ('s', {'ms': 1000, 's': 1, 'min': 60**-1}),
    ('ms', {'ms': 1, 's': 1000**-1, 'min': 1 / (1000 * 60)}),
    ('us', {'ms': 1000**-1, 's': 1000**-2, 'min': 1 / (1000**2 * 60)})
])

tzutc = tz.tzutc()

logger = logging.getLogger(__name__)

USER_AGENT = 'Patroni/{0} Python/{1} {2}'.format(__version__, platform.python_version(), platform.system())
OCT_RE = re.compile(r'^[-+]?0[0-7]*')
DEC_RE = re.compile(r'^[-+]?(0|[1-9][0-9]*)')
HEX_RE = re.compile(r'^[-+]?0x[0-9a-fA-F]+')
DBL_RE = re.compile(r'^[-+]?[0-9]*\.?[0-9]+([eE][-+]?[0-9]+)?')
WHITESPACE_RE = re.compile(r'[ \t\n\r]*', re.VERBOSE | re.MULTILINE | re.DOTALL)


def get_conversion_table(base_unit: str) -> Dict[str, Dict[str, Union[int, float]]]:
<<<<<<< HEAD
    """Get convertion table for the specified base unit.

    If no convertion table exists for the passed unit, return an empty :class:`OrderedDict`.

    :param base_unit: unit to choose the convertion table for.

    :returns: :class:`OrderedDict` object.
    """
=======
    """Get conversion table for the specified base unit.

    If no conversion table exists for the passed unit, return an empty :class:`OrderedDict`.

    :param base_unit: unit to choose the conversion table for.

    :returns: :class:`OrderedDict` object.
    """
    memory_unit_conversion_table: Dict[str, Dict[str, Union[int, float]]] = OrderedDict([
        ('TB', {'B': 1024**4, 'kB': 1024**3, 'MB': 1024**2}),
        ('GB', {'B': 1024**3, 'kB': 1024**2, 'MB': 1024}),
        ('MB', {'B': 1024**2, 'kB': 1024, 'MB': 1}),
        ('kB', {'B': 1024, 'kB': 1, 'MB': 1024**-1}),
        ('B', {'B': 1, 'kB': 1024**-1, 'MB': 1024**-2})
    ])
    time_unit_conversion_table: Dict[str, Dict[str, Union[int, float]]] = OrderedDict([
        ('d', {'ms': 1000 * 60**2 * 24, 's': 60**2 * 24, 'min': 60 * 24}),
        ('h', {'ms': 1000 * 60**2, 's': 60**2, 'min': 60}),
        ('min', {'ms': 1000 * 60, 's': 60, 'min': 1}),
        ('s', {'ms': 1000, 's': 1, 'min': 60**-1}),
        ('ms', {'ms': 1, 's': 1000**-1, 'min': 1 / (1000 * 60)}),
        ('us', {'ms': 1000**-1, 's': 1000**-2, 'min': 1 / (1000**2 * 60)})
    ])
>>>>>>> f6943a85
    if base_unit in ('B', 'kB', 'MB'):
        return memory_unit_conversion_table
    elif base_unit in ('ms', 's', 'min'):
        return time_unit_conversion_table
    return OrderedDict()


def deep_compare(obj1: Dict[Any, Union[Any, Dict[Any, Any]]], obj2: Dict[Any, Union[Any, Dict[Any, Any]]]) -> bool:
    """Recursively compare two dictionaries to check if they are equal in terms of keys and values.

    .. note::
        Values are compared based on their string representation.

    :param obj1: dictionary to be compared with *obj2*.
    :param obj2: dictionary to be compared with *obj1*.

    :returns: ``True`` if all keys and values match between the two dictionaries.

    :Example:

        >>> deep_compare({'1': None}, {})
        False

        >>> deep_compare({'1': {}}, {'1': None})
        False

        >>> deep_compare({'1': [1]}, {'1': [2]})
        False

        >>> deep_compare({'1': 2}, {'1': '2'})
        True

        >>> deep_compare({'1': {'2': [3, 4]}}, {'1': {'2': [3, 4]}})
        True
    """
    if set(list(obj1.keys())) != set(list(obj2.keys())):  # Objects have different sets of keys
        return False

    for key, value in obj1.items():
        if isinstance(value, dict):
            if not (isinstance(obj2[key], dict) and deep_compare(value, obj2[key])):
                return False
        elif str(value) != str(obj2[key]):
            return False
    return True


def patch_config(config: Dict[Any, Union[Any, Dict[Any, Any]]], data: Dict[Any, Union[Any, Dict[Any, Any]]]) -> bool:
    """Update and append to dictionary *config* from overrides in *data*.

    .. note::

        * If the value of a given key in *data* is ``None``, then the key is removed from *config*;
        * If a key is present in *data* but not in *config*, the key with the corresponding value is added to *config*
        * For keys that are present on both sides it will compare the string representation of the corresponding values,
          if the comparison doesn't match override the value

    :param config: configuration to be patched.
    :param data: new configuration values to patch *config* with.

    :returns: ``True`` if *config* was changed.
    """
    is_changed = False
    for name, value in data.items():
        if value is None:
            if config.pop(name, None) is not None:
                is_changed = True
        elif name in config:
            if isinstance(value, dict):
                if isinstance(config[name], dict):
                    if patch_config(config[name], value):
                        is_changed = True
                else:
                    config[name] = value
                    is_changed = True
            elif str(config[name]) != str(value):
                config[name] = value
                is_changed = True
        else:
            config[name] = value
            is_changed = True
    return is_changed


def parse_bool(value: Any) -> Union[bool, None]:
    """Parse a given value to a :class:`bool` object.

    .. note::

        The parsing is case-insensitive, and takes into consideration these values:
            * ``on``, ``true``, ``yes``, and ``1`` as ``True``.
            * ``off``, ``false``, ``no``, and ``0`` as ``False``.

    :param value: value to be parsed to :class:`bool`.

    :returns: the parsed value. If not able to parse, returns ``None``.

    :Example:

        >>> parse_bool(1)
        True

        >>> parse_bool('off')
        False

        >>> parse_bool('foo')
    """
    value = str(value).lower()
    if value in ('on', 'true', 'yes', '1'):
        return True
    if value in ('off', 'false', 'no', '0'):
        return False


def strtol(value: Any, strict: Optional[bool] = True) -> Tuple[Union[int, None], str]:
    """Extract the long integer part from the beginning of a string that represents a configuration value.

    As most as possible close equivalent of ``strtol(3)`` C function (with base=0), which is used by postgres to parse
    parameter values.

    Takes into consideration numbers represented either as hex, octal or decimal formats.

    :param value: any value from which we want to extract a long integer.
    :param strict: dictates how the first item in the returning tuple is set when :func:`strtol` is not able to find a
        long integer in *value*. If *strict* is ``True``, then the first item will be ``None``, else it will be ``1``.

    :returns: the first item is the extracted long integer from *value*, and the second item is the remaining string of
        *value*. If not able to match a long integer in *value*, then the first item will be either ``None`` or ``1``
        (depending on *strict* argument), and the second item will be the original *value*.

    :Example:

        >>> strtol(0) == (0, '')
        True

        >>> strtol(1) == (1, '')
        True

        >>> strtol(9) == (9, '')
        True

        >>> strtol(' +0x400MB') == (1024, 'MB')
        True

        >>> strtol(' -070d') == (-56, 'd')
        True

        >>> strtol(' d ') == (None, 'd')
        True

        >>> strtol(' 1 d ') == (1, ' d')
        True

        >>> strtol('9s', False) == (9, 's')
        True

        >>> strtol(' s ', False) == (1, 's')
        True
    """
    value = str(value).strip()
    for regex, base in ((HEX_RE, 16), (OCT_RE, 8), (DEC_RE, 10)):
        match = regex.match(value)
        if match:
            end = match.end()
            return int(value[:end], base), value[end:]
    return (None if strict else 1), value


def strtod(value: Any) -> Tuple[Union[float, None], str]:
    """Extract the double precision part from the beginning of a string that reprensents a configuration value.

    As most as possible close equivalent of ``strtod(3)`` C function, which is used by postgres to parse parameter
    values.

    :param value: any value from which we want to extract a double precision.

    :returns: the first item is the extracted double precision from *value*, and the second item is the remaining
        string of *value*. If not able to match a double precision in *value*, then the first item will be ``None``,
        and the second item will be the original *value*.

    :Example:

        >>> strtod(' A ') == (None, 'A')
        True

        >>> strtod('1 A ') == (1.0, ' A')
        True

        >>> strtod('1.5A') == (1.5, 'A')
        True

        >>> strtod('8.325e-10A B C') == (8.325e-10, 'A B C')
        True
    """
    value = str(value).strip()
    match = DBL_RE.match(value)
    if match:
        end = match.end()
        return float(value[:end]), value[end:]
    return None, value


def convert_to_base_unit(value: Union[int, float], unit: str, base_unit: Optional[str]) -> Union[int, float, None]:
    """Convert *value* as a *unit* of compute information or time to *base_unit*.

    :param value: value to be converted to the base unit.
    :param unit: unit of *value*. Accepts these units (case sensitive):

            * For space: ``B``, ``kB``, ``MB``, ``GB``, or ``TB``;
            * For time: ``d``, ``h``, ``min``, ``s``, ``ms``, or ``us``.

    :param base_unit: target unit in the conversion. May contain the target unit with an associated value, e.g
        ``512MB``. Accepts these units (case sensitive):

            * For space: ``B``, ``kB``, or ``MB``;
            * For time: ``ms``, ``s``, or ``min``.

    :returns: *value* in *unit* converted to *base_unit*. Returns ``None`` if *unit* or *base_unit* is invalid.

    :Example:

        >>> convert_to_base_unit(1, 'GB', '256MB')
        4

        >>> convert_to_base_unit(1, 'GB', 'MB')
        1024

        >>> convert_to_base_unit(1, 'gB', '512MB') is None
        True

        >>> convert_to_base_unit(1, 'GB', '512 MB') is None
        True
    """
    base_value, base_unit = strtol(base_unit, False)
    if TYPE_CHECKING:  # pragma: no cover
        assert isinstance(base_value, int)

    convert_tbl = get_conversion_table(base_unit)
<<<<<<< HEAD
=======
    # {'TB': 'GB', 'GB': 'MB', ...}
>>>>>>> f6943a85
    round_order = dict(zip(convert_tbl, itertools.islice(convert_tbl, 1, None)))
    if unit in convert_tbl and base_unit in convert_tbl[unit]:
        value *= convert_tbl[unit][base_unit] / float(base_value)
        if unit in round_order:
            multiplier = convert_tbl[round_order[unit]][base_unit]
            value = round(value / float(multiplier)) * multiplier
        return value


def convert_int_from_base_unit(base_value: int, base_unit: Optional[str]) -> Optional[str]:
    """Convert an integer value in some base unit to a human-friendly unit.

    The output unit is chosen so that it's the greatest unit that can represent
    the value without loss.

    :param base_value: value to be converted from a base unit
    :param base_unit: unit of *value*. Should be one of the base units (case sensitive):

            * For space: ``B``, ``kB``, ``MB``;
            * For time: ``ms``, ``s``, ``min``.

    :returns: :class:`str` value representing *base_value* converted from *base_unit* to the greatest
<<<<<<< HEAD
        possible human-friendly unit, or ``None`` if convertion failed.
=======
        possible human-friendly unit, or ``None`` if conversion failed.
>>>>>>> f6943a85

    :Example:

        >>> convert_int_from_base_unit(1024, 'kB')
        '1MB'

        >>> convert_int_from_base_unit(1025, 'kB')
        '1025kB'

        >>> convert_int_from_base_unit(4, '256MB')
        '1GB'

        >>> convert_int_from_base_unit(4, '256 MB') is None
        True

        >>> convert_int_from_base_unit(1024, 'KB') is None
        True
    """
    base_value_mult, base_unit = strtol(base_unit, False)
    if TYPE_CHECKING:  # pragma: no cover
        assert isinstance(base_value_mult, int)
    base_value *= base_value_mult

    convert_tbl = get_conversion_table(base_unit)
    for unit in convert_tbl:
        multiplier = convert_tbl[unit][base_unit]
        if multiplier <= 1.0 or base_value % multiplier == 0:
            return str(round(base_value / multiplier)) + unit


def convert_real_from_base_unit(base_value: float, base_unit: Optional[str]) -> Optional[str]:
    """Convert an floating-point value in some base unit to a human-friendly unit.

    Same as :func:`convert_int_from_base_unit`, except we have to do the math a bit differently,
    and there's a possibility that we don't find any exact divisor.

    :param base_value: value to be converted from a base unit
    :param base_unit: unit of *value*. Should be one of the base units (case sensitive):

            * For space: ``B``, ``kB``, ``MB``;
            * For time: ``ms``, ``s``, ``min``.

    :returns: :class:`str` value representing *base_value* converted from *base_unit* to the greatest
<<<<<<< HEAD
        possible human-friendly unit, or ``None`` if convertion failed.
=======
        possible human-friendly unit, or ``None`` if conversion failed.
>>>>>>> f6943a85

    :Example:

        >>> convert_real_from_base_unit(5, 'ms')
        '5ms'

        >>> convert_real_from_base_unit(2.5, 'ms')
        '2500us'

        >>> convert_real_from_base_unit(4.0, '256MB')
        '1GB'

        >>> convert_real_from_base_unit(4.0, '256 MB') is None
        True
<<<<<<< HEAD

=======
>>>>>>> f6943a85
    """
    base_value_mult, base_unit = strtol(base_unit, False)
    if TYPE_CHECKING:  # pragma: no cover
        assert isinstance(base_value_mult, int)
    base_value *= base_value_mult

    result = None
    convert_tbl = get_conversion_table(base_unit)
    for unit in convert_tbl:
        value = base_value / convert_tbl[unit][base_unit]
<<<<<<< HEAD
        result = '%d' % value + unit
=======
        result = f'{value:g}{unit}'
>>>>>>> f6943a85
        if value > 0 and abs((round(value) / value) - 1.0) <= 1e-8:
            break
    return result


def maybe_convert_from_base_unit(base_value: str, vartype: str, base_unit: Optional[str]) -> str:
    """Try to convert integer or real value in a base unit to a human-readable unit.

<<<<<<< HEAD
    Value is passed as a string. If parsing or subsequent convertion fails, the original
=======
    Value is passed as a string. If parsing or subsequent conversion fails, the original
>>>>>>> f6943a85
    value is returned.

    :param base_value: value to be converted from a base unit.
    :param vartype: the target type to parse *base_value* before converting (``integer``
        or ``real`` is expected, any other type results in return value being equal to the
        *base_value* string).
    :param base_unit: unit of *value*. Should be one of the base units (case sensitive):

            * For space: ``B``, ``kB``, ``MB``;
            * For time: ``ms``, ``s``, ``min``.

    :returns: :class:`str` value representing *base_value* converted from *base_unit* to the greatest
<<<<<<< HEAD
        possible human-friendly unit, or *base_value* string if convertion failed.
=======
        possible human-friendly unit, or *base_value* string if conversion failed.

    :Example:

        >>> maybe_convert_from_base_unit('5', 'integer', 'ms')
        '5ms'

        >>> maybe_convert_from_base_unit('4.2', 'real', 'ms')
        '4200us'

        >>> maybe_convert_from_base_unit('on', 'bool', None)
        'on'

        >>> maybe_convert_from_base_unit('', 'integer', '256MB')
        ''
>>>>>>> f6943a85
    """
    converters: Dict[str, Tuple[Callable[[str, Optional[str]], Union[int, float, str, None]],
                                Callable[[Any, Optional[str]], Optional[str]]]] = {
        'integer': (parse_int, convert_int_from_base_unit),
        'real': (parse_real, convert_real_from_base_unit),
        'default': (lambda v, _: v, lambda v, _: v)
    }
    parser, converter = converters.get(vartype, converters['default'])
    parsed_value = parser(base_value, None)
    if parsed_value:
        return converter(parsed_value, base_unit) or base_value
    return base_value


def parse_int(value: Any, base_unit: Optional[str] = None) -> Optional[int]:
    """Parse *value* as an :class:`int`.

    :param value: any value that can be handled either by :func:`strtol` or :func:`strtod`. If *value* contains a
        unit, then *base_unit* must be given.
    :param base_unit: an optional base unit to convert *value* through :func:`convert_to_base_unit`. Not used if
        *value* does not contain a unit.

    :returns: the parsed value, if able to parse. Otherwise returns ``None``.

    :Example:

        >>> parse_int('1') == 1
        True

        >>> parse_int(' 0x400 MB ', '16384kB') == 64
        True

        >>> parse_int('1MB', 'kB') == 1024
        True

        >>> parse_int('1000 ms', 's') == 1
        True

        >>> parse_int('1TB', 'GB') is None
        True

        >>> parse_int(50, None) == 50
        True

        >>> parse_int("51", None) == 51
        True

        >>> parse_int("nonsense", None) == None
        True

        >>> parse_int("nonsense", "kB") == None
        True

        >>> parse_int("nonsense") == None
        True

        >>> parse_int(0) == 0
        True

        >>> parse_int('6GB', '16MB') == 384
        True

        >>> parse_int('4097.4kB', 'kB') == 4097
        True

        >>> parse_int('4097.5kB', 'kB') == 4098
        True
    """
    val, unit = strtol(value)
    if val is None and unit.startswith('.') or unit and unit[0] in ('.', 'e', 'E'):
        val, unit = strtod(value)

    if val is not None:
        unit = unit.strip()
        if not unit:
            return round(val)

        val = convert_to_base_unit(val, unit, base_unit)
        if val is not None:
            return round(val)


def parse_real(value: Any, base_unit: Optional[str] = None) -> Optional[float]:
    """Parse *value* as a :class:`float`.

    :param value: any value that can be handled by :func:`strtod`. If *value* contains a unit, then *base_unit* must
        be given.
    :param base_unit: an optional base unit to convert *value* through :func:`convert_to_base_unit`. Not used if
        *value* does not contain a unit.

    :returns: the parsed value, if able to parse. Otherwise returns ``None``.

    :Example:

        >>> parse_real(' +0.0005 ') == 0.0005
        True

        >>> parse_real('0.0005ms', 'ms') == 0.0
        True

        >>> parse_real('0.00051ms', 'ms') == 0.001
        True
    """
    val, unit = strtod(value)

    if val is not None:
        unit = unit.strip()
        if not unit:
            return val

        return convert_to_base_unit(val, unit, base_unit)


def compare_values(vartype: str, unit: Optional[str], settings_value: Any, config_value: Any) -> bool:
    """Check if the value from ``pg_settings`` and from Patroni config are equivalent after parsing them as *vartype*.

    :param vartype: the target type to parse *settings_value* and *config_value* before comparing them.
        Accepts any among of the following (case sensitive):

        * ``bool``: parse values using :func:`parse_bool`; or
        * ``integer``: parse values using :func:`parse_int`; or
        * ``real``: parse values using :func:`parse_real`; or
        * ``enum``: parse values as lowercase strings; or
        * ``string``: parse values as strings. This one is used by default if no valid value is passed as *vartype*.
    :param unit: base unit to be used as argument when calling :func:`parse_int` or :func:`parse_real`
        for *config_value*.
    :param settings_value: value to be compared with *config_value*.
    :param config_value: value to be compared with *settings_value*.

    :returns: ``True`` if *settings_value* is equivalent to *config_value* when both are parsed as *vartype*.

    :Example:

        >>> compare_values('enum', None, 'remote_write', 'REMOTE_WRITE')
        True

        >>> compare_values('string', None, 'remote_write', 'REMOTE_WRITE')
        False

        >>> compare_values('real', None, '1e-06', 0.000001)
        True

        >>> compare_values('integer', 'MB', '6GB', '6GB')
        False

        >>> compare_values('integer', None, '6GB', '6GB')
        False

        >>> compare_values('integer', '16384kB', '64', ' 0x400 MB ')
        True

        >>> compare_values('integer', '2MB', 524288, '1TB')
        True

        >>> compare_values('integer', 'MB', 1048576, '1TB')
        True

        >>> compare_values('integer', 'kB', 4098, '4097.5kB')
        True
    """
    converters: Dict[str, Callable[[str, Optional[str]], Union[None, bool, int, float, str]]] = {
        'bool': lambda v1, v2: parse_bool(v1),
        'integer': parse_int,
        'real': parse_real,
        'enum': lambda v1, v2: str(v1).lower(),
        'string': lambda v1, v2: str(v1)
    }

    converter = converters.get(vartype) or converters['string']
    old_converted = converter(settings_value, None)
    new_converted = converter(config_value, unit)

    return old_converted is not None and new_converted is not None and old_converted == new_converted


def _sleep(interval: Union[int, float]) -> None:
    """Wrap :func:`~time.sleep`.

    :param interval: Delay execution for a given number of seconds. The argument may be a floating point number for
        subsecond precision.
    """
    time.sleep(interval)


def read_stripped(file_path: str) -> Iterator[str]:
    """Iterate over stripped lines in the given file.

    :param file_path: path to the file to read from

    :yields: each line from the given file stripped
    """
    with open(file_path) as f:
        for line in f:
            yield line.strip()


class RetryFailedError(PatroniException):
    """Maximum number of attempts exhausted in retry operation."""


class Retry(object):
    """Helper for retrying a method in the face of retryable exceptions.

    :ivar max_tries: how many times to retry the command.
    :ivar delay: initial delay between retry attempts.
    :ivar backoff: backoff multiplier between retry attempts.
    :ivar max_jitter: additional max jitter period to wait between retry attempts to avoid slamming the server.
    :ivar max_delay: maximum delay in seconds, regardless of other backoff settings.
    :ivar sleep_func: function used to introduce artificial delays.
    :ivar deadline: timeout for operation retries.
    :ivar retry_exceptions: single exception or tuple
    """

    def __init__(self, max_tries: Optional[int] = 1, delay: float = 0.1, backoff: int = 2,
                 max_jitter: float = 0.8, max_delay: int = 3600,
                 sleep_func: Callable[[Union[int, float]], None] = _sleep,
                 deadline: Optional[Union[int, float]] = None,
                 retry_exceptions: Union[Type[Exception], Tuple[Type[Exception], ...]] = PatroniException) -> None:
        """Create a :class:`Retry` instance for retrying function calls.

        :param max_tries: how many times to retry the command. ``-1`` means infinite tries.
        :param delay: initial delay between retry attempts.
        :param backoff: backoff multiplier between retry attempts. Defaults to ``2`` for exponential backoff.
        :param max_jitter: additional max jitter period to wait between retry attempts to avoid slamming the server.
        :param max_delay: maximum delay in seconds, regardless of other backoff settings.
        :param sleep_func: function used to introduce artificial delays.
        :param deadline: timeout for operation retries.
        :param retry_exceptions: single exception or tuple
        """
        self.max_tries = max_tries
        self.delay = delay
        self.backoff = backoff
        self.max_jitter = int(max_jitter * 100)
        self.max_delay = float(max_delay)
        self._attempts = 0
        self._cur_delay = delay
        self.deadline = deadline
        self._cur_stoptime = None
        self.sleep_func = sleep_func
        self.retry_exceptions = retry_exceptions

    def reset(self) -> None:
        """Reset the attempt counter, delay and stop time."""
        self._attempts = 0
        self._cur_delay = self.delay
        self._cur_stoptime = None

    def copy(self) -> 'Retry':
        """Return a clone of this retry manager."""
        return Retry(max_tries=self.max_tries, delay=self.delay, backoff=self.backoff,
                     max_jitter=self.max_jitter / 100.0, max_delay=int(self.max_delay), sleep_func=self.sleep_func,
                     deadline=self.deadline, retry_exceptions=self.retry_exceptions)

    @property
    def sleeptime(self) -> float:
        """Get next cycle sleep time.

        It is based on the current delay plus a number up to ``max_jitter``.
        """
        return self._cur_delay + (random.randint(0, self.max_jitter) / 100.0)

    def update_delay(self) -> None:
        """Set next cycle delay.

        It will be the minimum value between:

            * current delay with ``backoff``; or
            * ``max_delay``.
        """
        self._cur_delay = min(self._cur_delay * self.backoff, self.max_delay)

    @property
    def stoptime(self) -> float:
        """Get the current stop time."""
        return self._cur_stoptime or 0

    def ensure_deadline(self, timeout: float, raise_ex: Optional[Exception] = None) -> bool:
        """Calculates, sets, and checks the remaining deadline time.

        :param timeout: if the *deadline* is smaller than the provided *timeout* value raise *raise_ex* exception.
        :param raise_ex: the exception object that will be raised if the *deadline* is smaller than provided *timeout*.

        :returns: ``False`` if *deadline* is smaller than a provided *timeout* and *raise_ex* isn't set. Otherwise
            ``True``.

        :raises:
            :class:`Exception`: *raise_ex* if calculated deadline is smaller than provided *timeout*.
        """
        self.deadline = self.stoptime - time.time()
        if self.deadline < timeout:
            if raise_ex:
                raise raise_ex
            return False
        return True

    def __call__(self, func: Callable[..., Any], *args: Any, **kwargs: Any) -> Any:
        """Call a function *func* with arguments ``*args`` and ``*kwargs`` in a loop.

        *func* will be called until one of the following conditions is met:

            * It completes without throwing one of the configured ``retry_exceptions``; or
            * ``max_retries`` is exceeded.; or
            * ``deadline`` is exceeded.

        .. note::
            * It will set loop stop time based on ``deadline`` attribute.
            * It will adjust delay on each cycle.

        :param func: function to call.
        :param args: positional arguments to call *func* with.
        :params kwargs: keyword arguments to call *func* with.
        :raises:
            :class:`RetryFailedError`:
                * If ``max_tries`` is exceeded; or
                * If ``deadline`` is exceeded.
        """
        self.reset()

        while True:
            try:
                if self.deadline is not None and self._cur_stoptime is None:
                    self._cur_stoptime = time.time() + self.deadline
                return func(*args, **kwargs)
            except self.retry_exceptions as e:
                # Note: max_tries == -1 means infinite tries.
                if self._attempts == self.max_tries:
                    logger.warning('Retry got exception: %s', e)
                    raise RetryFailedError("Too many retry attempts")
                self._attempts += 1
                sleeptime = getattr(e, 'sleeptime', None)
                if not isinstance(sleeptime, (int, float)):
                    sleeptime = self.sleeptime

                if self._cur_stoptime is not None and time.time() + sleeptime >= self._cur_stoptime:
                    logger.warning('Retry got exception: %s', e)
                    raise RetryFailedError("Exceeded retry deadline")
                logger.debug('Retry got exception: %s', e)
                self.sleep_func(sleeptime)
                self.update_delay()


def polling_loop(timeout: Union[int, float], interval: Union[int, float] = 1) -> Iterator[int]:
    """Return an iterator that returns values every *interval* seconds until *timeout* has passed.

    .. note::
        Timeout is measured from start of iteration.

    :param timeout: for how long (in seconds) from now it should keep returning values.
    :param interval: for how long to sleep before returning a new value.

    :yields: current iteration counter, starting from ``0``.
    """
    start_time = time.time()
    iteration = 0
    end_time = start_time + timeout
    while time.time() < end_time:
        yield iteration
        iteration += 1
        time.sleep(float(interval))


def split_host_port(value: str, default_port: Optional[int]) -> Tuple[str, int]:
    """Extract host(s) and port from *value*.

    :param value: string from where host(s) and port will be extracted. Accepts either of these formats:

            * ``host:port``; or
            * ``host1,host2,...,hostn:port``.

        Each ``host`` portion of *value* can be either:

            * A FQDN; or
            * An IPv4 address; or
            * An IPv6 address, with or without square brackets.

    :param default_port: if no port can be found in *param*, use *default_port* instead.

    :returns: the first item is composed of a CSV list of hosts from *value*, and the second item is either the port
        from *value* or *default_port*.

    :Example:

        >>> split_host_port('127.0.0.1', 5432)
        ('127.0.0.1', 5432)

        >>> split_host_port('127.0.0.1:5400', 5432)
        ('127.0.0.1', 5400)

        >>> split_host_port('127.0.0.1,192.168.0.101:5400', 5432)
        ('127.0.0.1,192.168.0.101', 5400)

        >>> split_host_port('127.0.0.1,www.mydomain.com,[fe80:0:0:0:213:72ff:fe3c:21bf], 0:0:0:0:0:0:0:0:5400', 5432)
        ('127.0.0.1,www.mydomain.com,fe80:0:0:0:213:72ff:fe3c:21bf,0:0:0:0:0:0:0:0', 5400)
    """
    t = value.rsplit(':', 1)
    # If *value* contains ``:`` we consider it to be an IPv6 address, so we attempt to remove possible square brackets
    if ':' in t[0]:
        t[0] = ','.join([h.strip().strip('[]') for h in t[0].split(',')])
    t.append(str(default_port))
    return t[0], int(t[1])


def uri(proto: str, netloc: Union[List[str], Tuple[str, Union[int, str]], str], path: Optional[str] = '',
        user: Optional[str] = None) -> str:
    """Construct URI from given arguments.

    :param proto: the URI protocol.
    :param netloc: the URI host(s) and port. Can be specified in either way among

        * A :class:`list` or :class:`tuple`. The second item should be a port, and the first item should be composed of
            hosts in either of these formats:

            * ``host``; or.
            * ``host1,host2,...,hostn``.

        * A :class:`str` in either of these formats:

            * ``host:port``; or
            * ``host1,host2,...,hostn:port``.

        In all cases, each ``host`` portion of *netloc* can be either:

            * An FQDN; or
            * An IPv4 address; or
            * An IPv6 address, with or without square brackets.

    :param path: the URI path.
    :param user: the authenticating user, if any.

    :returns: constructed URI.
    """
    host, port = netloc if isinstance(netloc, (list, tuple)) else split_host_port(netloc, 0)
    # If ``host`` contains ``:`` we consider it to be an IPv6 address, so we add square brackets if they are missing
    if host and ':' in host and host[0] != '[' and host[-1] != ']':
        host = '[{0}]'.format(host)
    port = ':{0}'.format(port) if port else ''
    path = '/{0}'.format(path) if path and not path.startswith('/') else path
    user = '{0}@'.format(user) if user else ''
    return '{0}://{1}{2}{3}{4}'.format(proto, user, host, port, path)


def iter_response_objects(response: HTTPResponse) -> Iterator[Dict[str, Any]]:
    """Iterate over the chunks of a :class:`~urllib3.response.HTTPResponse` and yield each JSON document that is found.

    :param response: the HTTP response from which JSON documents will be retrieved.

    :yields: current JSON document.
    """
    prev = ''
    decoder = JSONDecoder()
    for chunk in response.read_chunked(decode_content=False):
        chunk = prev + chunk.decode('utf-8')

        length = len(chunk)
        # ``chunk`` is analyzed in parts. ``idx`` holds the position of the first character in the current part that is
        # neither space nor tab nor line-break, or in other words, the position in the ``chunk`` where it is likely
        # that a JSON document begins
        idx = WHITESPACE_RE.match(chunk, 0).end()  # pyright: ignore [reportOptionalMemberAccess]
        while idx < length:
            try:
                # Get a JSON document from the chunk. ``message`` is a dictionary representing the JSON document, and
                # ``idx`` becomes the position in the ``chunk`` where the retrieved JSON document ends
                message, idx = decoder.raw_decode(chunk, idx)
            except ValueError:  # malformed or incomplete JSON, unlikely to happen
                break
            else:
                yield message
                idx = WHITESPACE_RE.match(chunk, idx).end()  # pyright: ignore [reportOptionalMemberAccess]
        # It is not usual that a ``chunk`` would contain more than one JSON document, but we handle that just in case
        prev = chunk[idx:]


def cluster_as_json(cluster: 'Cluster') -> Dict[str, Any]:
    """Get a JSON representation of *cluster*.

    :param cluster: the :class:`~patroni.dcs.Cluster` object to be parsed as JSON.

    :returns: JSON representation of *cluster*.

    These are the possible keys in the returning object depending on the available information in *cluster*:

        * ``members``: list of members in the cluster. Each value is a :class:`dict` that may have the following keys:

            * ``name``: the name of the host (unique in the cluster). The ``members`` list is sorted by this key;
            * ``role``: ``leader``, ``standby_leader``, ``sync_standby``, or ``replica``;
            * ``state``: ``stopping``, ``stopped``, ``stop failed``, ``crashed``, ``running``, ``starting``,
                ``start failed``, ``restarting``, ``restart failed``, ``initializing new cluster``, ``initdb failed``,
                ``running custom bootstrap script``, ``custom bootstrap failed``, or ``creating replica``;
            * ``api_url``: REST API URL based on ``restapi->connect_address`` configuration;
            * ``host``: PostgreSQL host based on ``postgresql->connect_address``;
            * ``port``: PostgreSQL port based on ``postgresql->connect_address``;
            * ``timeline``: PostgreSQL current timeline;
            * ``pending_restart``: ``True`` if PostgreSQL is pending to be restarted;
            * ``scheduled_restart``: scheduled restart timestamp, if any;
            * ``tags``: any tags that were set for this member;
            * ``lag``: replication lag, if applicable;

        * ``pause``: ``True`` if cluster is in maintenance mode;
        * ``scheduled_switchover``: if a switchover has been scheduled, then it contains this entry with these keys:

            * ``at``: timestamp when switchover was scheduled to occur;
            * ``from``: name of the member to be demoted;
            * ``to``: name of the member to be promoted.
    """
    from . import global_config

    config = global_config.from_cluster(cluster)
    leader_name = cluster.leader.name if cluster.leader else None
    cluster_lsn = cluster.last_lsn or 0

    ret: Dict[str, Any] = {'members': []}
    for m in cluster.members:
        if m.name == leader_name:
            role = 'standby_leader' if config.is_standby_cluster else 'leader'
        elif cluster.sync.matches(m.name):
            role = 'sync_standby'
        else:
            role = 'replica'

        state = (m.data.get('replication_state', '') if role != 'leader' else '') or m.data.get('state', '')
        member = {'name': m.name, 'role': role, 'state': state, 'api_url': m.api_url}
        conn_kwargs = m.conn_kwargs()
        if conn_kwargs.get('host'):
            member['host'] = conn_kwargs['host']
            if conn_kwargs.get('port'):
                member['port'] = int(conn_kwargs['port'])
        optional_attributes = ('timeline', 'pending_restart', 'pending_restart_reason', 'scheduled_restart', 'tags')
        member.update({n: m.data[n] for n in optional_attributes if n in m.data})

        if m.name != leader_name:
            lsn = m.lsn
            if lsn is None:
                member['lag'] = 'unknown'
            elif cluster_lsn >= lsn:
                member['lag'] = cluster_lsn - lsn
            else:
                member['lag'] = 0

        ret['members'].append(member)

    # sort members by name for consistency
    cmp: Callable[[Dict[str, Any]], bool] = lambda m: m['name']
    ret['members'].sort(key=cmp)
    if config.is_paused:
        ret['pause'] = True
    if cluster.failover and cluster.failover.scheduled_at:
        ret['scheduled_switchover'] = {'at': cluster.failover.scheduled_at.isoformat()}
        if cluster.failover.leader:
            ret['scheduled_switchover']['from'] = cluster.failover.leader
        if cluster.failover.candidate:
            ret['scheduled_switchover']['to'] = cluster.failover.candidate
    return ret


def is_subpath(d1: str, d2: str) -> bool:
    """Check if the file system path *d2* is contained within *d1* after resolving symbolic links.

    .. note::
        It will not check if the paths actually exist, it will only expand the paths and resolve any symbolic links
        that happen to be found.

    :param d1: path to a directory.
    :param d2: path to be checked if is within *d1*.

    :returns: ``True`` if *d1* is a subpath of *d2*.
    """
    real_d1 = os.path.realpath(d1) + os.path.sep
    real_d2 = os.path.realpath(os.path.join(real_d1, d2))
    return os.path.commonprefix([real_d1, real_d2 + os.path.sep]) == real_d1


def validate_directory(d: str, msg: str = "{} {}") -> None:
    """Ensure directory exists and is writable.

    .. note::
        If the directory does not exist, :func:`validate_directory` will attempt to create it.

    :param d: the directory to be checked.
    :param msg: a message to be thrown when raising :class:`~patroni.exceptions.PatroniException`, if any issue is
        faced. It must contain 2 placeholders to be used by :func:`format`:

            * The first placeholder will be replaced with path *d*;
            * The second placeholder will be replaced with the error condition.

    :raises:
        :class:`~patroni.exceptions.PatroniException`: if any issue is observed while validating *d*. Can be thrown if:

            * *d* did not exist, and :func:`validate_directory` was not able to create it; or
            * *d* is an existing directory, but Patroni is not able to write to that directory; or
            * *d* is an existing file, not a directory.
    """
    if not os.path.exists(d):
        try:
            os.makedirs(d)
        except OSError as e:
            logger.error(e)
            if e.errno != errno.EEXIST:
                raise PatroniException(msg.format(d, "couldn't create the directory"))
    elif os.path.isdir(d):
        try:
            fd, tmpfile = tempfile.mkstemp(dir=d)
            os.close(fd)
            os.remove(tmpfile)
        except OSError:
            raise PatroniException(msg.format(d, "the directory is not writable"))
    else:
        raise PatroniException(msg.format(d, "is not a directory"))


def data_directory_is_empty(data_dir: str) -> bool:
    """Check if a PostgreSQL data directory is empty.

    .. note::
        In non-Windows environments *data_dir* is also considered empty if it only contains hidden files and/or
        ``lost+found`` directory.

    :param data_dir: the PostgreSQL data directory to be checked.

    :returns: ``True`` if *data_dir* is empty.
    """
    if not os.path.exists(data_dir):
        return True
    return all(os.name != 'nt' and (n.startswith('.') or n == 'lost+found') for n in os.listdir(data_dir))


def keepalive_intvl(timeout: int, idle: int, cnt: int = 3) -> int:
    """Calculate the value to be used as ``TCP_KEEPINTVL`` based on *timeout*, *idle*, and *cnt*.

    :param timeout: value for ``TCP_USER_TIMEOUT``.
    :param idle: value for ``TCP_KEEPIDLE``.
    :param cnt: value for ``TCP_KEEPCNT``.

    :returns: the value to be used as ``TCP_KEEPINTVL``.
    """
    return max(1, int(float(timeout - idle) / cnt))


def keepalive_socket_options(timeout: int, idle: int, cnt: int = 3) -> Iterator[Tuple[int, int, int]]:
    """Get all keepalive related options to be set in a socket.

    :param timeout: value for ``TCP_USER_TIMEOUT``.
    :param idle: value for ``TCP_KEEPIDLE``.
    :param cnt: value for ``TCP_KEEPCNT``.

    :yields: all keepalive related socket options to be set. The first item in the tuple is the protocol, the second
        item is the option, and the third item is the value to be used. The return values depend on the platform:

            * ``Windows``:
                * ``SO_KEEPALIVE``.
            * ``Linux``:
                * ``SO_KEEPALIVE``;
                * ``TCP_USER_TIMEOUT``;
                * ``TCP_KEEPIDLE``;
                * ``TCP_KEEPINTVL``;
                * ``TCP_KEEPCNT``.
            * ``MacOS``:
                * ``SO_KEEPALIVE``;
                * ``TCP_KEEPIDLE``;
                * ``TCP_KEEPINTVL``;
                * ``TCP_KEEPCNT``.
    """
    yield (socket.SOL_SOCKET, socket.SO_KEEPALIVE, 1)

    if not (sys.platform.startswith('linux') or sys.platform.startswith('darwin')):
        return

    if sys.platform.startswith('linux'):
        yield (socket.SOL_TCP, 18, int(timeout * 1000))  # TCP_USER_TIMEOUT

    # The socket constants from MacOS netinet/tcp.h are not exported by python's
    # socket module, therefore we are using 0x10, 0x101, 0x102 constants.
    TCP_KEEPIDLE = getattr(socket, 'TCP_KEEPIDLE', 0x10 if sys.platform.startswith('darwin') else None)
    if TCP_KEEPIDLE is not None:
        yield (socket.IPPROTO_TCP, TCP_KEEPIDLE, idle)
    TCP_KEEPINTVL = getattr(socket, 'TCP_KEEPINTVL', 0x101 if sys.platform.startswith('darwin') else None)
    if TCP_KEEPINTVL is not None:
        intvl = keepalive_intvl(timeout, idle, cnt)
        yield (socket.IPPROTO_TCP, TCP_KEEPINTVL, intvl)
    TCP_KEEPCNT = getattr(socket, 'TCP_KEEPCNT', 0x102 if sys.platform.startswith('darwin') else None)
    if TCP_KEEPCNT is not None:
        yield (socket.IPPROTO_TCP, TCP_KEEPCNT, cnt)


def enable_keepalive(sock: socket.socket, timeout: int, idle: int, cnt: int = 3) -> None:
    """Enable keepalive for *sock*.

    Will set socket options depending on the platform, as per return of :func:`keepalive_socket_options`.

    .. note::
        Value for ``TCP_KEEPINTVL`` will be calculated through :func:`keepalive_intvl` based on *timeout*, *idle*, and
        *cnt*.

    :param sock: the socket for which keepalive will be enabled.
    :param timeout: value for ``TCP_USER_TIMEOUT``.
    :param idle: value for ``TCP_KEEPIDLE``.
    :param cnt: value for ``TCP_KEEPCNT``.

    :returns: output of :func:`~socket.ioctl` if we are on Windows, nothing otherwise.
    """
    SIO_KEEPALIVE_VALS = getattr(socket, 'SIO_KEEPALIVE_VALS', None)
    if SIO_KEEPALIVE_VALS is not None:  # Windows
        intvl = keepalive_intvl(timeout, idle, cnt)
        sock.ioctl(SIO_KEEPALIVE_VALS, (1, idle * 1000, intvl * 1000))

    for opt in keepalive_socket_options(timeout, idle, cnt):
        sock.setsockopt(*opt)


def unquote(string: str) -> str:
    """Unquote a fully quoted *string*.

    :param string: The string to be checked for quoting.

    :returns: The string with quotes removed, if it is a fully quoted single string, or the original string if quoting
        is not detected, or unquoting was not possible.

    :Examples:

        A *string* with quotes will have those quotes removed

        >>> unquote('"a quoted string"')
        'a quoted string'

        A *string* with multiple quotes will be returned as is

        >>> unquote('"a multi" "quoted string"')
        '"a multi" "quoted string"'

        So will a *string* with unbalanced quotes

        >>> unquote('unbalanced "quoted string')
        'unbalanced "quoted string'
    """
    try:
        ret = split(string)
        ret = ret[0] if len(ret) == 1 else string
    except ValueError:
        ret = string
    return ret


def get_major_version(bin_dir: Optional[str] = None, bin_name: str = 'postgres') -> str:
    """Get the major version of PostgreSQL.

    It is based on the output of ``postgres --version``.

    :param bin_dir: path to the PostgreSQL binaries directory. If ``None`` or an empty string, it will use the first
                    *bin_name* binary that is found by the subprocess in the ``PATH``.
    :param bin_name: name of the postgres binary to call (``postgres`` by default)

    :returns: the PostgreSQL major version.

    :raises:
        :exc:`~patroni.exceptions.PatroniException`: if the postgres binary call failed due to :exc:`OSError`.

    :Example:

        * Returns `9.6` for PostgreSQL 9.6.24
        * Returns `15` for PostgreSQL 15.2
    """
    if not bin_dir:
        binary = bin_name
    else:
        binary = os.path.join(bin_dir, bin_name)
    try:
        version = subprocess.check_output([binary, '--version']).decode()
    except OSError as e:
        raise PatroniException(f'Failed to get postgres version: {e}')
    version = re.match(r'^[^\s]+ [^\s]+ (\d+)(\.(\d+))?', version)
    if TYPE_CHECKING:  # pragma: no cover
        assert version is not None
    return '.'.join([version.group(1), version.group(3)]) if int(version.group(1)) < 10 else version.group(1)<|MERGE_RESOLUTION|>--- conflicted
+++ resolved
@@ -36,22 +36,6 @@
 if TYPE_CHECKING:  # pragma: no cover
     from .dcs import Cluster
 
-memory_unit_conversion_table: Dict[str, Dict[str, Union[int, float]]] = OrderedDict([
-    ('TB', {'B': 1024**4, 'kB': 1024**3, 'MB': 1024**2}),
-    ('GB', {'B': 1024**3, 'kB': 1024**2, 'MB': 1024}),
-    ('MB', {'B': 1024**2, 'kB': 1024, 'MB': 1}),
-    ('kB', {'B': 1024, 'kB': 1, 'MB': 1024**-1}),
-    ('B', {'B': 1, 'kB': 1024**-1, 'MB': 1024**-2})
-])
-time_unit_conversion_table: Dict[str, Dict[str, Union[int, float]]] = OrderedDict([
-    ('d', {'ms': 1000 * 60**2 * 24, 's': 60**2 * 24, 'min': 60 * 24}),
-    ('h', {'ms': 1000 * 60**2, 's': 60**2, 'min': 60}),
-    ('min', {'ms': 1000 * 60, 's': 60, 'min': 1}),
-    ('s', {'ms': 1000, 's': 1, 'min': 60**-1}),
-    ('ms', {'ms': 1, 's': 1000**-1, 'min': 1 / (1000 * 60)}),
-    ('us', {'ms': 1000**-1, 's': 1000**-2, 'min': 1 / (1000**2 * 60)})
-])
-
 tzutc = tz.tzutc()
 
 logger = logging.getLogger(__name__)
@@ -65,16 +49,6 @@
 
 
 def get_conversion_table(base_unit: str) -> Dict[str, Dict[str, Union[int, float]]]:
-<<<<<<< HEAD
-    """Get convertion table for the specified base unit.
-
-    If no convertion table exists for the passed unit, return an empty :class:`OrderedDict`.
-
-    :param base_unit: unit to choose the convertion table for.
-
-    :returns: :class:`OrderedDict` object.
-    """
-=======
     """Get conversion table for the specified base unit.
 
     If no conversion table exists for the passed unit, return an empty :class:`OrderedDict`.
@@ -98,7 +72,6 @@
         ('ms', {'ms': 1, 's': 1000**-1, 'min': 1 / (1000 * 60)}),
         ('us', {'ms': 1000**-1, 's': 1000**-2, 'min': 1 / (1000**2 * 60)})
     ])
->>>>>>> f6943a85
     if base_unit in ('B', 'kB', 'MB'):
         return memory_unit_conversion_table
     elif base_unit in ('ms', 's', 'min'):
@@ -337,10 +310,7 @@
         assert isinstance(base_value, int)
 
     convert_tbl = get_conversion_table(base_unit)
-<<<<<<< HEAD
-=======
     # {'TB': 'GB', 'GB': 'MB', ...}
->>>>>>> f6943a85
     round_order = dict(zip(convert_tbl, itertools.islice(convert_tbl, 1, None)))
     if unit in convert_tbl and base_unit in convert_tbl[unit]:
         value *= convert_tbl[unit][base_unit] / float(base_value)
@@ -363,11 +333,7 @@
             * For time: ``ms``, ``s``, ``min``.
 
     :returns: :class:`str` value representing *base_value* converted from *base_unit* to the greatest
-<<<<<<< HEAD
-        possible human-friendly unit, or ``None`` if convertion failed.
-=======
         possible human-friendly unit, or ``None`` if conversion failed.
->>>>>>> f6943a85
 
     :Example:
 
@@ -411,11 +377,7 @@
             * For time: ``ms``, ``s``, ``min``.
 
     :returns: :class:`str` value representing *base_value* converted from *base_unit* to the greatest
-<<<<<<< HEAD
-        possible human-friendly unit, or ``None`` if convertion failed.
-=======
         possible human-friendly unit, or ``None`` if conversion failed.
->>>>>>> f6943a85
 
     :Example:
 
@@ -430,10 +392,6 @@
 
         >>> convert_real_from_base_unit(4.0, '256 MB') is None
         True
-<<<<<<< HEAD
-
-=======
->>>>>>> f6943a85
     """
     base_value_mult, base_unit = strtol(base_unit, False)
     if TYPE_CHECKING:  # pragma: no cover
@@ -444,11 +402,7 @@
     convert_tbl = get_conversion_table(base_unit)
     for unit in convert_tbl:
         value = base_value / convert_tbl[unit][base_unit]
-<<<<<<< HEAD
-        result = '%d' % value + unit
-=======
         result = f'{value:g}{unit}'
->>>>>>> f6943a85
         if value > 0 and abs((round(value) / value) - 1.0) <= 1e-8:
             break
     return result
@@ -457,11 +411,7 @@
 def maybe_convert_from_base_unit(base_value: str, vartype: str, base_unit: Optional[str]) -> str:
     """Try to convert integer or real value in a base unit to a human-readable unit.
 
-<<<<<<< HEAD
-    Value is passed as a string. If parsing or subsequent convertion fails, the original
-=======
     Value is passed as a string. If parsing or subsequent conversion fails, the original
->>>>>>> f6943a85
     value is returned.
 
     :param base_value: value to be converted from a base unit.
@@ -474,9 +424,6 @@
             * For time: ``ms``, ``s``, ``min``.
 
     :returns: :class:`str` value representing *base_value* converted from *base_unit* to the greatest
-<<<<<<< HEAD
-        possible human-friendly unit, or *base_value* string if convertion failed.
-=======
         possible human-friendly unit, or *base_value* string if conversion failed.
 
     :Example:
@@ -492,7 +439,6 @@
 
         >>> maybe_convert_from_base_unit('', 'integer', '256MB')
         ''
->>>>>>> f6943a85
     """
     converters: Dict[str, Tuple[Callable[[str, Optional[str]], Union[int, float, str, None]],
                                 Callable[[Any, Optional[str]], Optional[str]]]] = {
