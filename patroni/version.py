"""This module specifies the current Patroni version.

:var __version__: the current Patroni version.
"""
<<<<<<< HEAD
__version__ = '3.2.2.0'
=======
__version__ = '4.0.2'
>>>>>>> 6b685036
<|MERGE_RESOLUTION|>--- conflicted
+++ resolved
@@ -2,8 +2,4 @@
 
 :var __version__: the current Patroni version.
 """
-<<<<<<< HEAD
-__version__ = '3.2.2.0'
-=======
-__version__ = '4.0.2'
->>>>>>> 6b685036
+__version__ = '4.0.2'