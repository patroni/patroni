--- conflicted
+++ resolved
@@ -2,8 +2,4 @@
 
 :var __version__: the current Patroni version.
 """
-<<<<<<< HEAD
-__version__ = '4.0.5.1'
-=======
-__version__ = '4.0.6'
->>>>>>> f2ebf7b5
+__version__ = '4.0.6.1'