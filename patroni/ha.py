--- conflicted
+++ resolved
@@ -129,16 +129,12 @@
             if self._async_executor.scheduled_action in (None, 'promote') \
                     and data['state'] in ['running', 'restarting', 'starting']:
                 try:
-<<<<<<< HEAD
                     timeline, wal_position = self.state_handler.timeline_wal_position()
                     data['xlog_location'] = wal_position
                     if not timeline:
                         timeline = self.state_handler.replica_cached_timeline(self._leader_timeline)
                     if timeline:
                         data['timeline'] = timeline
-=======
-                    data['xlog_location'] = self.state_handler.wal_position()
->>>>>>> 2b8618b0
                 except Exception:
                     pass
             if self.patroni.scheduled_restart:
