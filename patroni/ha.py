--- conflicted
+++ resolved
@@ -735,10 +735,19 @@
         return sync
 
     def disable_synchronous_replication(self) -> None:
-        """Cleans up /sync key in DCS if synchronous replication is disabled."""
+        """Cleans up ``/sync`` key in DCS and updates ``synchronous_standby_names``.
+
+        .. note::
+            We fall back to using the value configured by the user for ``synchronous_standby_names``, if any.
+        """
+        # If synchronous_mode was turned off, we need to update synchronous_standby_names in Postgres
         if not self.cluster.sync.is_empty and self.dcs.delete_sync_state(version=self.cluster.sync.version):
             logger.info("Disabled synchronous replication")
-        self.state_handler.sync_handler.set_synchronous_standby_names(CaseInsensitiveSet())
+            self.state_handler.sync_handler.set_synchronous_standby_names(CaseInsensitiveSet())
+
+        # As synchronous_mode is off, check if the user configured Postgres synchronous replication instead
+        ssn = self.state_handler.config.synchronous_standby_names
+        self.state_handler.config.set_synchronous_standby_names(ssn)
 
     def _process_quorum_replication(self) -> None:
         """Process synchronous replication state when quorum commit is requested.
@@ -811,12 +820,7 @@
         then that node must have synchronous_standby set to that value. Or more simple, first set in postgresql.conf
         and then in DCS. When removing, first remove in DCS, then in postgresql.conf. This is so we only consider
         promoting standbys that were guaranteed to be replicating synchronously.
-
-        .. note::
-            If ``synchronous_mode`` is disabled, we fall back to using the value configured by the user for
-            ``synchronous_standby_names``, if any.
-        """
-
+        """
         sync = self._maybe_enable_synchronous_mode()
         if not sync:
             return
@@ -882,7 +886,6 @@
         elif self.is_synchronous_mode():
             self._process_multisync_replication()
         else:
-<<<<<<< HEAD
             self.disable_synchronous_replication()
 
     def process_sync_replication_prepromote(self) -> bool:
@@ -920,16 +923,6 @@
 
         self.state_handler.sync_handler.set_synchronous_standby_names(sync, numsync)
         return True
-=======
-            # If synchronous_mode was turned off, we need to update synchronous_standby_names in Postgres
-            if not self.cluster.sync.is_empty and self.dcs.delete_sync_state(version=self.cluster.sync.version):
-                logger.info("Disabled synchronous replication")
-                self.state_handler.sync_handler.set_synchronous_standby_names(CaseInsensitiveSet())
-
-            # As synchronous_mode is off, check if the user configured Postgres synchronous replication instead
-            ssn = self.state_handler.config.synchronous_standby_names
-            self.state_handler.config.set_synchronous_standby_names(ssn)
->>>>>>> a4a6dc02
 
     def is_sync_standby(self, cluster: Cluster) -> bool:
         """:returns: `True` if the current node is a synchronous standby."""
