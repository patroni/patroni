--- conflicted
+++ resolved
@@ -1405,9 +1405,6 @@
                 quorum_votes += 1
 
         # In case of quorum replication we need to make sure that there is enough healthy synchronous replicas!
-<<<<<<< HEAD
-        return quorum_votes >= (self.cluster.sync.quorum if self.quorum_commit_mode_is_active() else 0)
-=======
         # However, when failover candidate is set, we can ignore quorum requirements.
         check_quorum = self.quorum_commit_mode_is_active() and\
             not (self.cluster.failover and self.cluster.failover.candidate and not exclude_failover_candidate)
@@ -1416,7 +1413,6 @@
             return False
 
         return quorum_votes >= 0
->>>>>>> 9644a835
 
     def manual_failover_process_no_leader(self) -> Optional[bool]:
         """Handles manual failover/switchover when the old leader already stepped down.
