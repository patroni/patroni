--- conflicted
+++ resolved
@@ -837,10 +837,9 @@
         self._async_executor.run_async(self._do_reinitialize, args=(self.cluster, ))
 
     def handle_long_action_in_progress(self):
-<<<<<<< HEAD
         if self.has_lock() and self.update_lock():
             return 'updated leader lock during ' + self._async_executor.scheduled_action
-        elif not self._bootstrapping:
+        elif not self.state_handler.bootstrapping:
             # Don't have lock, make sure we are not starting up a master in the background
             if self.state_handler.role == 'master':
                 logger.info("Demoting master during " + self._async_executor.scheduled_action)
@@ -852,25 +851,6 @@
                             self.state_handler.terminate_starting_postmaster(pid=task.result)
                 self.demote('immediate-nolock')
                 return 'lost leader lock during ' + self._async_executor.scheduled_action
-=======
-        try:
-            if self.has_lock() and self.update_lock():
-                return 'updated leader lock during ' + self._async_executor.scheduled_action
-            elif not self.state_handler.bootstrapping:
-                # Don't have lock, make sure we are not starting up a master in the background
-                if self.state_handler.role == 'master':
-                    logger.info("Demoting master during " + self._async_executor.scheduled_action)
-                    if self._async_executor.scheduled_action == 'restart':
-                        # Restart needs a special interlocking cancel because postmaster may be just started in a
-                        # background thread and has not even written a pid file yet.
-                        with self._async_executor.critical_task as task:
-                            if not task.cancel():
-                                self.state_handler.terminate_starting_postmaster(pid=task.result)
-                    self.demote('immediate-nolock')
-                    return 'lost leader lock during ' + self._async_executor.scheduled_action
-        finally:
-            self.keepalive()
->>>>>>> e2feac87
 
         if self.cluster.is_unlocked():
             logger.info('not healthy enough for leader race')
