--- conflicted
+++ resolved
@@ -17,11 +17,7 @@
 from .dcs import AbstractDCS, Cluster, Leader, Member, RemoteMember, Status, SyncState
 from .exceptions import DCSError, PatroniFatalException, PostgresConnectionException
 from .postgresql.callback_executor import CallbackAction
-<<<<<<< HEAD
 from .postgresql.misc import postgres_version_to_int, PostgresqlRole, PostgresqlState
-=======
-from .postgresql.misc import postgres_version_to_int, PostgresqlState
->>>>>>> a3c772df
 from .postgresql.postmaster import PostmasterProcess
 from .postgresql.rewind import Rewind
 from .quorum import QuorumStateResolver
@@ -498,11 +494,7 @@
             ret = self.dcs.touch_member(data)
             if ret:
                 new_state = (data['state'], data['role'])
-<<<<<<< HEAD
                 if self._last_state != new_state and new_state == (PostgresqlState.RUNNING, PostgresqlRole.PRIMARY):
-=======
-                if self._last_state != new_state and new_state == (PostgresqlState.RUNNING, 'primary'):
->>>>>>> a3c772df
                     self.notify_mpp_coordinator('after_promote')
                 self._last_state = new_state
             return ret
@@ -644,11 +636,7 @@
                 and data.get('Database cluster state') in ('in production', 'in crash recovery',
                                                            'shutting down', 'shut down')\
                 and self.state_handler.state == PostgresqlState.CRASHED\
-<<<<<<< HEAD
                 and self.state_handler.role == PostgresqlRole.PRIMARY\
-=======
-                and self.state_handler.role == 'primary'\
->>>>>>> a3c772df
                 and not self.state_handler.config.recovery_conf_exists():
             # We know 100% that we were running as a primary a few moments ago, therefore could just start postgres
             msg = 'starting primary after failure'
@@ -1171,11 +1159,7 @@
 
         :returns: the reason why caller shouldn't continue as a primary or the current value of received/replayed LSN.
         """
-<<<<<<< HEAD
         if self.state_handler.state == PostgresqlState.RUNNING and self.state_handler.role == PostgresqlRole.PRIMARY:
-=======
-        if self.state_handler.state == PostgresqlState.RUNNING and self.state_handler.role == 'primary':
->>>>>>> a3c772df
             return 'Running as a leader'
         self._failsafe.update(data)
         return self._last_wal_lsn
