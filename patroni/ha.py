import json
import logging
import psycopg2
import requests
import sys
import datetime
import pytz

from multiprocessing.pool import ThreadPool
from patroni.async_executor import AsyncExecutor
from patroni.exceptions import DCSError, PostgresConnectionException
from patroni.utils import sleep

logger = logging.getLogger(__name__)


class Ha(object):

    def __init__(self, patroni):
        self.patroni = patroni
        self.state_handler = patroni.postgresql
        self.dcs = patroni.dcs
        self.cluster = None
        self.old_cluster = None
        self.recovering = False
        self._async_executor = AsyncExecutor()

    def load_cluster_from_dcs(self):
        cluster = self.dcs.get_cluster()

        # We want to keep the state of cluster when it was healthy
        if not cluster.is_unlocked() or not self.old_cluster:
            self.old_cluster = cluster
        self.cluster = cluster

    def acquire_lock(self):
        return self.dcs.attempt_to_acquire_leader()

    def update_lock(self):
        ret = self.dcs.update_leader()
        if ret and not self._async_executor.busy:
            try:
                self.dcs.write_leader_optime(self.state_handler.last_operation())
            except:
                pass
        return ret

    def has_lock(self):
        lock_owner = self.cluster.leader and self.cluster.leader.name
        logger.info('Lock owner: %s; I am %s', lock_owner, self.state_handler.name)
        return lock_owner == self.state_handler.name

    def touch_member(self):
        data = {
            'conn_url': self.state_handler.connection_string,
            'api_url': self.patroni.api.connection_string,
            'state': self.state_handler.state,
            'role': self.state_handler.role
        }
        if self.patroni.tags:
            data['tags'] = self.patroni.tags
        if self.state_handler.pending_restart:
            data['pending_restart'] = True
        if not self._async_executor.busy and data['state'] in ['running', 'restarting', 'starting']:
            try:
                data['xlog_location'] = self.state_handler.xlog_position()
            except:
                pass
        if self.patroni.scheduled_restart:
            scheduled_restart_data = self.patroni.scheduled_restart.copy()
            scheduled_restart_data['schedule'] = scheduled_restart_data['schedule'].isoformat()
            data['scheduled_restart'] = scheduled_restart_data

        self.dcs.touch_member(json.dumps(data, separators=(',', ':')))

    def clone(self, clone_member=None, msg='(without leader)'):
        if self.state_handler.clone(clone_member):
            logger.info('bootstrapped %s', msg)
            cluster = self.dcs.get_cluster()
            node_to_follow = self._get_node_to_follow(cluster)
            self.state_handler.follow(node_to_follow, cluster.leader, True)
        else:
            logger.error('failed to bootstrap %s', msg)
            self.state_handler.remove_data_directory()

    def bootstrap(self):
        if not self.cluster.is_unlocked():  # cluster already has leader
            clone_member = self.cluster.get_clone_member()
            member_role = 'leader' if clone_member == self.cluster.leader else 'replica'
            msg = "from {0} '{1}'".format(member_role, clone_member.name)
            self._async_executor.schedule('bootstrap {0}'.format(msg))
            self._async_executor.run_async(self.clone, args=(clone_member, msg))
            return 'trying to bootstrap {0}'.format(msg)
        # no initialize key and node is allowed to be master and has 'bootstrap' section in a configuration file
        elif self.cluster.initialize is None and not self.patroni.nofailover and 'bootstrap' in self.patroni.config:
            if self.dcs.initialize(create_new=True):  # race for initialization
                try:
                    self.state_handler.bootstrap(self.patroni.config['bootstrap'])
                    self.dcs.initialize(create_new=False, sysid=self.state_handler.sysid)
                except:  # initdb or start failed
                    # remove initialization key and give a chance to other members
                    logger.info("removing initialize key after failed attempt to initialize the cluster")
                    self.dcs.cancel_initialization()
                    self.state_handler.stop('immediate')
                    self.state_handler.move_data_directory()
                    raise
                self.dcs.set_config_value(json.dumps(self.patroni.config.dynamic_configuration, separators=(',', ':')))
                self.dcs.take_leader()
                self.load_cluster_from_dcs()
                return 'initialized a new cluster'
            else:
                return 'failed to acquire initialize lock'
        else:
            if self.state_handler.can_create_replica_without_replication_connection():
                self._async_executor.run_async(self.clone)
                return "trying to bootstrap (without leader)"
            return 'waiting for leader to bootstrap'

    def recover(self):
        self.recovering = True
        return self.follow("starting as readonly because i had the session lock", "starting as a secondary", True, True)

    def _get_node_to_follow(self, cluster):
        # determine the node to follow. If replicatefrom tag is set,
        # try to follow the node mentioned there, otherwise, follow the leader.
        if not self.patroni.replicatefrom or self.patroni.replicatefrom == self.state_handler.name:
            node_to_follow = cluster.leader
        else:
            node_to_follow = cluster.get_member(self.patroni.replicatefrom)

        return node_to_follow if node_to_follow and node_to_follow.name != self.state_handler.name else None

    def follow(self, demote_reason, follow_reason, refresh=True, recovery=False):
        if refresh:
            self.load_cluster_from_dcs()

        if recovery:
            ret = demote_reason if self.has_lock() else follow_reason
        else:
            ret = demote_reason if self.state_handler.is_leader() else follow_reason

        node_to_follow = self._get_node_to_follow(self.cluster)

        if not self.state_handler.check_recovery_conf(node_to_follow) or recovery:
            self._async_executor.schedule('changing primary_conninfo and restarting')
            self._async_executor.run_async(self.state_handler.follow, (node_to_follow, self.cluster.leader, recovery))
        return ret

    def enforce_master_role(self, message, promote_message):
        if self.state_handler.is_leader() or self.state_handler.role == 'master':
            return message
        else:
            self.state_handler.promote()
            self.touch_member()
            return promote_message

    @staticmethod
    def fetch_node_status(member):
        """This function perform http get request on member.api_url and fetches its status
        :returns: tuple(`member`, reachable, in_recovery, xlog_location)

        reachable - `!False` if the node is not reachable or is not responding with correct JSON
        in_recovery - `!True` if pg_is_in_recovery() == true
        xlog_location - value of `replayed_location` or `location` from JSON, dependin on its role.
        tags - dictionary with values of different tags (i.e. nofailover)
        """

        try:
            response = requests.get(member.api_url, timeout=2, verify=False)
            logger.info('Got response from %s %s: %s', member.name, member.api_url, response.content)
            json = response.json()
            is_master = json['role'] == 'master'
            xlog_location = None if is_master else json['xlog']['replayed_location']
            return (member, True, not is_master, xlog_location, json.get('tags', {}))
        except:
            logger.exception('request failed: GET %s', member.api_url)
        return (member, False, None, 0, {})

    def fetch_nodes_statuses(self, members):
        pool = ThreadPool(len(members))
        results = pool.map(self.fetch_node_status, members)  # Run API calls on members in parallel
        pool.close()
        pool.join()
        return results

    def _is_healthiest_node(self, members, check_replication_lag=True):
        """This method tries to determine whether I am healthy enough to became a new leader candidate or not."""

        if check_replication_lag and not self.state_handler.check_replication_lag(self.cluster.last_leader_operation):
            return False  # Too far behind last reported xlog location on master

        # Prepare list of nodes to run check against
        members = [m for m in members if m.name != self.state_handler.name and not m.nofailover and m.api_url]

        if members:
            my_xlog_location = self.state_handler.xlog_position()
            for member, reachable, in_recovery, xlog_location, tags in self.fetch_nodes_statuses(members):
                if reachable and not tags.get('nofailover', False):  # If the node is unreachable it's not healhy
                    if not in_recovery:
                        logger.warning('Master (%s) is still alive', member.name)
                        return False
                    if my_xlog_location < xlog_location:
                        return False
        return True

    def is_failover_possible(self, members):
        ret = False
        members = [m for m in members if m.name != self.state_handler.name and not m.nofailover and m.api_url]
        if members:
            for member, reachable, _, _, tags in self.fetch_nodes_statuses(members):
                if reachable and not tags.get('nofailover', False):
                    ret = True  # TODO: check xlog_location
                elif not reachable:
                    logger.info('Member %s is not reachable', member.name)
                elif tags.get('nofailover', False):
                    logger.info('Member %s is not allowed to promote', member.name)
        else:
            logger.warning('manual failover: members list is empty')
        return ret

    def manual_failover_process_no_leader(self):
        failover = self.cluster.failover
        if failover.candidate:  # manual failover to specific member
            if failover.candidate == self.state_handler.name:  # manual failover to me
                return True

            # find specific node and check that it is healthy
            member = self.cluster.get_member(failover.candidate, fallback_to_leader=False)
            if member:
                member, reachable, _, _, tags = self.fetch_node_status(member)
                if reachable and not tags.get('nofailover', False):  # node is healthy
                    logger.info('manual failover: to %s, i am %s', member.name, self.state_handler.name)
                    return False
                # we wanted to failover to specific member but it is not healthy
                if not reachable:
                    logger.warning('manual failover: member %s is unhealthy', member.name)
                elif tags.get('nofailover', False):
                    logger.warning('manual failover: member %s is not allowed to promote', member.name)

            # at this point we should consider all members as a candidates for failover
            # i.e. we assume that failover.candidate is None

        # try to pick some other members to failover and check that they are healthy
        if failover.leader:
            if self.state_handler.name == failover.leader:  # I was the leader
                # exclude me and desired member which is unhealthy (failover.candidate can be None)
                members = [m for m in self.cluster.members if m.name not in (failover.candidate, failover.leader)]
                if self.is_failover_possible(members):  # check that there are healthy members
                    return False
                else:  # I was the leader and it looks like currently I am the only healthy member
                    return True

            # at this point we assume that our node is a candidate for a failover among all nodes except former leader

        # exclude former leader from the list (failover.leader can be None)
        members = [m for m in self.cluster.members if m.name != failover.leader]
        return self._is_healthiest_node(members, check_replication_lag=False)

    def is_healthiest_node(self):
        if self.state_handler.is_leader():  # leader is always the healthiest
            return True

        if self.patroni.nofailover:  # nofailover tag makes node always unhealthy
            return False

        if self.cluster.failover:
            return self.manual_failover_process_no_leader()

        # run usual health check
        members = {m.name: m for m in self.cluster.members + self.old_cluster.members}
        return self._is_healthiest_node(members.values())

    def demote(self, delete_leader=True):
        if delete_leader:
            self.state_handler.stop()
            self.state_handler.set_role('unknown')
            self.dcs.delete_leader()
            self.touch_member()
            self.dcs.reset_cluster()
            sleep(2)  # Give a time to somebody to promote
            cluster = self.dcs.get_cluster()
            node_to_follow = self._get_node_to_follow(cluster)
            self.state_handler.follow(node_to_follow, cluster.leader, True)
        else:
            self.state_handler.follow(None, None)

    def should_run_scheduled_action(self, action_name, scheduled_at, cleanup_fn):
        if scheduled_at:
            # If the scheduled action is in the far future, we shouldn't do anything and just return.
            # If the scheduled action is in the past, we consider the value to be stale and we remove
            # the value.
            # If the value is close to now, we initiate the scheduled action
            # Additionally, if the scheduled action cannot be executed altogether, i.e. there is an error
            # or the action is in the past - we take care of cleaning it up.
            now = datetime.datetime.now(pytz.utc)
            try:
                delta = (scheduled_at - now).total_seconds()

<<<<<<< HEAD
                if delta > self.dcs.loop_wait:
                    logging.info('Awaiting failover at %s (in %.0f seconds)', failover.scheduled_at.isoformat(), delta)
                    return
                elif delta < - int(self.dcs.loop_wait * 1.5):
                    logger.warning('Found a stale failover value, cleaning up: %s', failover.scheduled_at)
=======
                if delta > self.patroni.nap_time:
                    logger.info('Awaiting %s at %s (in %.0f seconds)',
                                action_name, scheduled_at.isoformat(), delta)
                    return False
                elif delta < - int(self.patroni.nap_time * 1.5):
                    logger.warning('Found a stale %s value, cleaning up: %s',
                                   action_name, scheduled_at.isoformat())
                    cleanup_fn()
>>>>>>> 6eb2e211
                    self.dcs.manual_failover('', '', index=self.cluster.failover.index)
                    return False

                # The value is very close to now
                sleep(max(delta, 0))
                logger.info('Manual scheduled {0} at %s'.format(action_name), scheduled_at.isoformat())
                return True
            except TypeError:
                logger.warning('Incorrect value of scheduled_at: %s', scheduled_at)
                cleanup_fn()
        return False

    def process_manual_failover_from_leader(self):
        failover = self.cluster.failover

        if (failover.scheduled_at and not
            self.should_run_scheduled_action("failover", failover.scheduled_at, lambda:
                                             self.dcs.manual_failover('', '', index=self.cluster.failover.index))):
            return

        if not failover.leader or failover.leader == self.state_handler.name:
            if not failover.candidate or failover.candidate != self.state_handler.name:
                members = [m for m in self.cluster.members if not failover.candidate or m.name == failover.candidate]
                if self.is_failover_possible(members):  # check that there are healthy members
                    self._async_executor.schedule('manual failover: demote')
                    self._async_executor.run_async(self.demote)
                    return 'manual failover: demoting myself'
                else:
                    logger.warning('manual failover: no healthy members found, failover is not possible')
            else:
                logger.warning('manual failover: I am already the leader, no need to failover')
        else:
            logger.warning('manual failover: leader name does not match: %s != %s',
                           self.cluster.failover.leader, self.state_handler.name)

        logger.info('Trying to clean up failover key')
        self.dcs.manual_failover('', '', index=self.cluster.failover.index)

    def process_unhealthy_cluster(self):
        if self.is_healthiest_node():
            if self.acquire_lock():
                if self.cluster.failover:
                    logger.info('Cleaning up failover key after acquiring leader lock...')
                    self.dcs.manual_failover('', '')
                self.load_cluster_from_dcs()
                return self.enforce_master_role('acquired session lock as a leader',
                                                'promoted self to leader by acquiring session lock')
            else:
                return self.follow('demoted self after trying and failing to obtain lock',
                                   'following new leader after trying and failing to obtain lock')
        else:
            if self.patroni.nofailover:
                return self.follow('demoting self because I am not allowed to become master',
                                   'following a different leader because I am not allowed to promote')
            return self.follow('demoting self because i am not the healthiest node',
                               'following a different leader because i am not the healthiest node')

    def process_healthy_cluster(self):
        if self.has_lock():
            if self.cluster.failover:
                msg = self.process_manual_failover_from_leader()
                if msg is not None:
                    return msg

            if self.update_lock():
                return self.enforce_master_role('no action.  i am the leader with the lock',
                                                'promoted self to leader because i had the session lock')
            else:
                # Either there is no connection to DCS or someone else acquired the lock
                logger.error('failed to update leader lock')
                self.load_cluster_from_dcs()
        else:
            logger.info('does not have lock')
        return self.follow('demoting self because i do not have the lock and i was a leader',
                           'no action.  i am a secondary and i am following a leader', False)

    def evaluate_scheduled_restart(self):
        # restart if we need to
        restart_data = self.future_restart_scheduled()
        if restart_data:
            recent_time = self.state_handler.postmaster_start_time()
            request_time = restart_data['postmaster_start_time']
            # check if postmaster start time has changed since the last restart
            if recent_time and request_time and recent_time != request_time:
                logger.info("Cancelling scheduled restart: postgres restart has already happened at %s", recent_time)
                self.delete_future_restart()
                return None

        if (restart_data and
           self.should_run_scheduled_action('restart', restart_data['schedule'], self.delete_future_restart)):
            try:
                ret, message = self.restart(restart_data, run_async=True)
                if not ret:
                    logger.warning("Scheduled restart: %s", message)
                    return None
                return message
            finally:
                self.delete_future_restart()

    def restart_matches(self, role, postgres_version, pending_restart):
        reason_to_cancel = ""
        # checking the restart filters here seem to be less ugly than moving them into the
        # run_scheduled_action.
        if role and role != self.state_handler.role:
            reason_to_cancel = "host role mismatch"

        if (postgres_version and
           self.state_handler.postgres_version_to_int(postgres_version) <= int(self.state_handler.server_version)):
            reason_to_cancel = "postgres version mismatch"

        if pending_restart and not self.state_handler.pending_restart:
            reason_to_cancel = "pending restart flag is not set"

        if not reason_to_cancel:
            return True
        else:
            logger.info("not proceeding with the restart: %s", reason_to_cancel)
        return False

    def schedule(self, action, immediate=False):
        with self._async_executor:
            return self._async_executor.schedule(action, immediate)

    def schedule_future_restart(self, restart_data):
        with self._async_executor:
            if not self.patroni.scheduled_restart:
                self.patroni.scheduled_restart = restart_data
                return True
        return False

    def delete_future_restart(self):
        ret = False
        with self._async_executor:
            if self.patroni.scheduled_restart:
                self.patroni.scheduled_restart = {}
                ret = True
        return ret

    def future_restart_scheduled(self):
        return self.patroni.scheduled_restart.copy() if (self.patroni.scheduled_restart and
                                                         isinstance(self.patroni.scheduled_restart, dict)) else None

    def schedule_reinitialize(self):
        return self.schedule('reinitialize')

    def reinitialize_scheduled(self):
        return self._async_executor.scheduled_action == 'reinitialize'

    def schedule_restart(self, immediate=False):
        return self.schedule('restart', immediate)

    def restart_scheduled(self):
        return self._async_executor.scheduled_action == 'restart'

    def restart(self, restart_data=None, run_async=False):
        """ conditional and unconditional restart """
        if (restart_data and isinstance(restart_data, dict) and
            not self.restart_matches(restart_data.get('role'),
                                     restart_data.get('postgres_version'),
                                     ('restart_pending' in restart_data))):
            return (False, "restart conditions are not satisfied")

        with self._async_executor:
            prev = self.schedule_restart(immediate=(not run_async))
            if prev is not None:
                return (False, prev + ' already in progress')
            if not run_async:
                if self._async_executor.run(self.state_handler.restart):
                    return (True, 'restarted successfully')
                else:
                    return (False, 'restart failed')
            else:
                self._async_executor.run_async(self.state_handler.restart)
                return (True, "restart initiated")

    def reinitialize(self, cluster):
        self.state_handler.stop('immediate')
        self.state_handler.remove_data_directory()

        clone_member = cluster.get_clone_member()
        member_role = 'leader' if clone_member == cluster.leader else 'replica'
        self.clone(clone_member, "from {0} '{1}'".format(member_role, clone_member.name))

    def process_scheduled_action(self):
        if self.reinitialize_scheduled():
            if self.cluster.is_unlocked():
                logger.error('Cluster has no leader, can not reinitialize')
                self._async_executor.reset_scheduled_action()
            elif self.has_lock():
                logger.error('I am the leader, can not reinitialize')
                self._async_executor.reset_scheduled_action()
            else:
                self._async_executor.run_async(self.reinitialize, args=(self.cluster, ))
                return 'reinitialize started'

    def handle_long_action_in_progress(self):
        if self.has_lock():
            if self.update_lock():
                return 'updated leader lock during ' + self._async_executor.scheduled_action
            else:
                return 'failed to update leader lock during ' + self._async_executor.scheduled_action
        elif self.cluster.is_unlocked():
            return 'not healthy enough for leader race'
        else:
            return self._async_executor.scheduled_action + ' in progress'

    @staticmethod
    def sysid_valid(sysid):
        # sysid does tv_sec << 32, where tv_sec is the number of seconds sine 1970,
        # so even 1 << 32 would have 10 digits.
        sysid = str(sysid)
        return len(sysid) >= 10 and sysid.isdigit()

    def post_recover(self):
        if not self.state_handler.is_running():
            if self.has_lock():
                self.dcs.delete_leader()
                self.dcs.reset_cluster()
                return 'removed leader key after trying and failing to start postgres'
            return 'failed to start postgres'
        return None

    def _run_cycle(self):
        try:
            self.load_cluster_from_dcs()

            self.touch_member()

            # cluster has leader key but not initialize key
            if not (self.cluster.is_unlocked() or self.sysid_valid(self.cluster.initialize)) and self.has_lock():
                self.dcs.initialize(create_new=(self.cluster.initialize is None), sysid=self.state_handler.sysid)

            if not (self.cluster.is_unlocked() or self.cluster.config and self.cluster.config.data) and self.has_lock():
                self.dcs.set_config_value(json.dumps(self.patroni.config.dynamic_configuration, separators=(',', ':')))

            if self._async_executor.busy:
                return self.handle_long_action_in_progress()

            # we've got here, so any async action has finished. Check if we tried to recover and failed
            if self.recovering:
                self.recovering = False
                msg = self.post_recover()
                if msg is not None:
                    return msg

            # currently it can trigger only reinitialize
            msg = self.process_scheduled_action()
            if msg is not None:
                return msg

            # is data directory empty?
            if self.state_handler.data_directory_empty():
                return self.bootstrap()  # new node
            # "bootstrap", but data directory is not empty
            elif not self.sysid_valid(self.cluster.initialize) and self.cluster.is_unlocked():
                self.dcs.initialize(create_new=(self.cluster.initialize is None), sysid=self.state_handler.sysid)
            else:
                # check if we are allowed to join
                if self.sysid_valid(self.cluster.initialize) and self.cluster.initialize != self.state_handler.sysid:
                    logger.fatal("system ID mismatch, node %s belongs to a different cluster: %s != %s",
                                 self.state_handler.name, self.cluster.initialize, self.state_handler.sysid)
                    sys.exit(1)

            # try to start dead postgres
            if not self.state_handler.is_healthy():
                msg = self.recover()
                if msg is not None:
                    return msg

            try:
                if self.cluster.is_unlocked():
                    return self.process_unhealthy_cluster()
                else:
                    msg = self.evaluate_scheduled_restart()
                    if msg is not None:
                        return msg
                    return self.process_healthy_cluster()
            finally:
                # we might not have a valid PostgreSQL connection here if another thread
                # stops PostgreSQL, therefore, we only reload replication slots if no
                # asynchronous processes are running (should be always the case for the master)
                if not self._async_executor.busy:
                    self.state_handler.sync_replication_slots(self.cluster)
        except DCSError:
            logger.error('Error communicating with DCS')
            if self.state_handler.is_running() and self.state_handler.is_leader():
                self.demote(delete_leader=False)
                return 'demoted self because DCS is not accessible and i was a leader'
        except (psycopg2.Error, PostgresConnectionException):
            logger.exception('Error communicating with PostgreSQL. Will try again later')

    def run_cycle(self):
        with self._async_executor:
            return self._run_cycle()<|MERGE_RESOLUTION|>--- conflicted
+++ resolved
@@ -296,22 +296,14 @@
             try:
                 delta = (scheduled_at - now).total_seconds()
 
-<<<<<<< HEAD
                 if delta > self.dcs.loop_wait:
-                    logging.info('Awaiting failover at %s (in %.0f seconds)', failover.scheduled_at.isoformat(), delta)
-                    return
-                elif delta < - int(self.dcs.loop_wait * 1.5):
-                    logger.warning('Found a stale failover value, cleaning up: %s', failover.scheduled_at)
-=======
-                if delta > self.patroni.nap_time:
                     logger.info('Awaiting %s at %s (in %.0f seconds)',
                                 action_name, scheduled_at.isoformat(), delta)
                     return False
-                elif delta < - int(self.patroni.nap_time * 1.5):
+                elif delta < - int(self.dcs.loop_wait * 1.5):
                     logger.warning('Found a stale %s value, cleaning up: %s',
                                    action_name, scheduled_at.isoformat())
                     cleanup_fn()
->>>>>>> 6eb2e211
                     self.dcs.manual_failover('', '', index=self.cluster.failover.index)
                     return False
 
