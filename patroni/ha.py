--- conflicted
+++ resolved
@@ -368,12 +368,7 @@
             else:
                 self.state_handler.stop()
             self.state_handler.set_role('demoted')
-<<<<<<< HEAD
             self.release_leader_key_voluntarily()
-=======
-            self.dcs.delete_leader()
-            self.dcs.reset_cluster()
->>>>>>> bb070763
             sleep(2)  # Give a time to somebody to take the leader lock
             cluster = self.dcs.get_cluster()
             node_to_follow = self._get_node_to_follow(cluster)
