--- conflicted
+++ resolved
@@ -1063,15 +1063,9 @@
                     self.release_leader_key_voluntarily(checkpoint_location)
                     status['released'] = True
 
-<<<<<<< HEAD
         if mode == 'multisite':
             on_shutdown = self.patroni.multisite.on_shutdown
 
-        self.state_handler.stop(mode_control['stop'], checkpoint=mode_control['checkpoint'],
-                                on_safepoint=self.watchdog.disable if self.watchdog.is_running else None,
-                                on_shutdown=on_shutdown if mode_control['release'] or mode == 'multisite' else None,
-                                stop_timeout=self.master_stop_timeout())
-=======
         def before_shutdown():
             if self.state_handler.citus_handler.is_coordinator():
                 self.state_handler.citus_handler.on_demote()
@@ -1080,10 +1074,9 @@
 
         self.state_handler.stop(mode_control['stop'], checkpoint=mode_control['checkpoint'],
                                 on_safepoint=self.watchdog.disable if self.watchdog.is_running else None,
-                                on_shutdown=on_shutdown if mode_control['release'] else None,
+                                on_shutdown=on_shutdown if mode_control['release'] or mode == 'multisite' else None,
                                 before_shutdown=before_shutdown if mode == 'graceful' else None,
                                 stop_timeout=self.primary_stop_timeout())
->>>>>>> 39875f44
         self.state_handler.set_role('demoted')
         self.set_is_leader(False)
 
