--- conflicted
+++ resolved
@@ -746,14 +746,9 @@
                     # Somebody else updated sync state, it may be due to us losing the lock. To be safe, postpone
                     # promotion until next cycle. TODO: trigger immediate retry of run_cycle
                     return 'Postponing promotion because synchronous replication state was updated by somebody else'
-<<<<<<< HEAD
-                self.state_handler.config.set_synchronous_standby(['*'] if self.is_synchronous_mode_strict() else [])
+                self.state_handler.sync_handler.set_synchronous_standby_names(
+                    ['*'] if self.is_synchronous_mode_strict() else [])
             if self.state_handler.role not in ('master', 'promoted'):
-=======
-                self.state_handler.sync_handler.set_synchronous_standby_names(
-                        ['*'] if self.is_synchronous_mode_strict() else [])
-            if self.state_handler.role != 'master':
->>>>>>> 3161f310
                 def on_success():
                     self._rewind.reset_state()
                     logger.info("cleared rewind state after becoming the leader")
