--- conflicted
+++ resolved
@@ -1422,14 +1422,9 @@
             self.while_not_sync_standby(lambda: self.state_handler.stop(checkpoint=False, on_safepoint=disable_wd,
                                                                         stop_timeout=self.master_stop_timeout()))
             if not self.state_handler.is_running():
-<<<<<<< HEAD
                 if self.is_leader():
-                    self.dcs.delete_leader()
-=======
-                if self.has_lock():
                     checkpoint_location = self.state_handler.latest_checkpoint_location()
                     self.dcs.delete_leader(checkpoint_location)
->>>>>>> 881bba9e
                 self.touch_member()
             else:
                 # XXX: what about when Patroni is started as the wrong user that has access to the watchdog device
