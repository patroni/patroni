--- conflicted
+++ resolved
@@ -514,9 +514,6 @@
                         line.append(cluster_history[line[0]][3])
                 self.dcs.set_history_value(json.dumps(history, separators=(',', ':')))
 
-<<<<<<< HEAD
-    def enforce_master_role(self, Fdef message, promote_message):
-=======
     def enforce_follow_remote_master(self, message):
         self.state_handler.set_role('standby_leader')
         demote_reason = 'cannot be a real master in standby cluster'
@@ -524,7 +521,6 @@
         return self.follow(demote_reason, message)
 
     def enforce_master_role(self, message, promote_message):
->>>>>>> f70edefc
         if not self.is_paused() and not self.watchdog.is_running and not self.watchdog.activate():
             if self.state_handler.is_leader():
                 self.demote('immediate')
