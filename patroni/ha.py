import datetime
import functools
import json
import logging
import sys
import time
import uuid

from multiprocessing.pool import ThreadPool
from threading import RLock
from typing import Any, Callable, Collection, Dict, List, NamedTuple, Optional, Union, Tuple, TYPE_CHECKING

from . import psycopg
from .__main__ import Patroni
from .async_executor import AsyncExecutor, CriticalTask
from .collections import CaseInsensitiveSet
from .dcs import AbstractDCS, Cluster, Leader, Member, RemoteMember
from .exceptions import DCSError, PostgresConnectionException, PatroniFatalException
from .postgresql.callback_executor import CallbackAction
from .postgresql.misc import postgres_version_to_int
from .postgresql.postmaster import PostmasterProcess
from .postgresql.rewind import Rewind
from .quorum import QuorumStateResolver
from .utils import polling_loop, tzutc

logger = logging.getLogger(__name__)


class _MemberStatus(NamedTuple):
    """Node status distilled from API response:

        member - dcs.Member object of the node
        reachable - `!False` if the node is not reachable or is not responding with correct JSON
        in_recovery - `!True` if pg_is_in_recovery() == true
        dcs_last_seen - timestamp from JSON of last succesful communication with DCS
        timeline - timeline value from JSON
        wal_position - maximum value of `replayed_location` or `received_location` from JSON
        tags - dictionary with values of different tags (i.e. nofailover)
        watchdog_failed - indicates that watchdog is required by configuration but not available or failed
    """
    member: Member
    reachable: bool
    in_recovery: Optional[bool]
    dcs_last_seen: int
    timeline: int
    wal_position: int
    tags: Dict[str, Any]
    watchdog_failed: bool

    @classmethod
    def from_api_response(cls, member: Member, json: Dict[str, Any]) -> '_MemberStatus':
        """
        :param member: dcs.Member object
        :param json: RestApiHandler.get_postgresql_status() result
        :returns: _MemberStatus object
        """
        # If one of those is not in a response we want to count the node as not healthy/reachable
        wal: Dict[str, Any] = json.get('wal') or json['xlog']
        # abuse difference in primary/replica response format
        in_recovery = not (bool(wal.get('location')) or json.get('role') in ('master', 'primary'))
        timeline = json.get('timeline', 0)
        dcs_last_seen = json.get('dcs_last_seen', 0)
        lsn = int(in_recovery and max(wal.get('received_location', 0), wal.get('replayed_location', 0)))
        return cls(member, True, in_recovery, dcs_last_seen, timeline, lsn,
                   json.get('tags', {}), json.get('watchdog_failed', False))

    @classmethod
    def unknown(cls, member: Member) -> '_MemberStatus':
        return cls(member, False, None, 0, 0, 0, {}, False)

    def failover_limitation(self) -> Optional[str]:
        """Returns reason why this node can't promote or None if everything is ok."""
        if not self.reachable:
            return 'not reachable'
        if self.tags.get('nofailover', False):
            return 'not allowed to promote'
        if self.watchdog_failed:
            return 'not watchdog capable'
        return None


class Failsafe(object):

    def __init__(self, dcs: AbstractDCS) -> None:
        self._lock = RLock()
        self._dcs = dcs
        self._reset_state()

    def update(self, data: Dict[str, Any]) -> None:
        with self._lock:
            self._last_update = time.time()
            self._name = data['name']
            self._conn_url = data['conn_url']
            self._api_url = data['api_url']
            self._slots = data.get('slots')

    def _reset_state(self) -> None:
        self._last_update = 0
        self._name = None
        self._conn_url = None
        self._api_url = None
        self._slots = None

    @property
    def leader(self) -> Optional[Leader]:
        with self._lock:
            if self._last_update + self._dcs.ttl > time.time() and self._name:
                return Leader('', '', RemoteMember(self._name, {'api_url': self._api_url,
                                                                'conn_url': self._conn_url,
                                                                'slots': self._slots}))

    def update_cluster(self, cluster: Cluster) -> Cluster:
        # Enreach cluster with the real leader if there was a ping from it
        leader = self.leader
        if leader:
            # We rely on the strict order of fields in the namedtuple
            cluster = Cluster(*cluster[0:2], leader, *cluster[3:8], leader.member.data['slots'], *cluster[9:])
        return cluster

    def is_active(self) -> bool:
        """Is used to report in REST API whether the failsafe mode was activated.

           On primary the self._last_update is set from the
           set_is_active() method and always returns the correct value.

           On replicas the self._last_update is set at the moment when
           the primary performs POST /failsafe REST API calls.
           The side-effect - it is possible that replicas will show
           failsafe_is_active values different from the primary."""

        with self._lock:
            return self._last_update + self._dcs.ttl > time.time()

    def set_is_active(self, value: float) -> None:
        with self._lock:
            self._last_update = value
            if not value:
                self._reset_state()


class Ha(object):

    def __init__(self, patroni: Patroni):
        self.patroni = patroni
        self.state_handler = patroni.postgresql
        self._rewind = Rewind(self.state_handler)
        self.dcs = patroni.dcs
        self.cluster = Cluster.empty()
        self.global_config = self.patroni.config.get_global_config(None)
        self.old_cluster = Cluster.empty()
        self._leader_expiry = 0
        self._leader_expiry_lock = RLock()
        self._failsafe = Failsafe(patroni.dcs)
        self._was_paused = False
        self._promote_timestamp = 0
        self._leader_timeline = None
        self.recovering = False
        self._async_response = CriticalTask()
        self._crash_recovery_started = 0
        self._start_timeout = None
        self._async_executor = AsyncExecutor(self.state_handler.cancellable, self.wakeup)
        self.watchdog = patroni.watchdog

        # Each member publishes various pieces of information to the DCS using touch_member. This lock protects
        # the state and publishing procedure to have consistent ordering and avoid publishing stale values.
        self._member_state_lock = RLock()
        # Count of concurrent sync disabling requests. Value above zero means that we don't want to be synchronous
        # standby. Changes protected by _member_state_lock.
        self._disable_sync = 0
        # Remember the last known member role and state written to the DCS in order to notify Citus coordinator
        self._last_state = None

        # We need following property to avoid shutdown of postgres when join of Patroni to the postgres
        # already running as replica was aborted due to cluster not being initialized in DCS.
        self._join_aborted = False

        # used only in backoff after failing a pre_promote script
        self._released_leader_key_timestamp = 0

    def primary_stop_timeout(self) -> Union[int, None]:
        """:returns: "primary_stop_timeout" from the global configuration or `None` when not in synchronous mode."""
        ret = self.global_config.primary_stop_timeout
        return ret if ret > 0 and self.is_synchronous_mode() else None

    def is_paused(self) -> bool:
        """:returns: `True` if in maintenance mode."""
        return self.global_config.is_paused

    def check_timeline(self) -> bool:
        """:returns: `True` if should check whether the timeline is latest during the leader race."""
        return self.global_config.check_mode('check_timeline')

    def is_standby_cluster(self) -> bool:
        """:returns: `True` if global configuration has a valid "standby_cluster" section."""
        return self.global_config.is_standby_cluster

    def is_leader(self) -> bool:
        """:returns: `True` if the current node is the leader, based on expiration set when it last held the key."""
        with self._leader_expiry_lock:
            return self._leader_expiry > time.time()

    def set_is_leader(self, value: bool) -> None:
<<<<<<< HEAD
        with self._is_leader_lock:
            self._is_leader = time.time() + self.dcs.ttl if value else 0
            if not value:
                self._promote_timestamp = 0
=======
        """Update the current node's view of it's own leadership status.

        Will update the expiry timestamp to match the dcs ttl if setting leadership to true,
        otherwise will set the expiry to the past to immediately invalidate.

        :param value: is the current node the leader.
        """
        with self._leader_expiry_lock:
            self._leader_expiry = time.time() + self.dcs.ttl if value else 0
>>>>>>> 82d2ef48

    def sync_mode_is_active(self) -> bool:
        """Check whether synchronous replication is requested and already active.

        :returns: ``True`` if the primary already put its name into the ``/sync`` in DCS.
        """
        return self.is_synchronous_mode() and not self.cluster.sync.is_empty

    def quorum_commit_mode_is_active(self) -> bool:
        """Checks whether quorum replication is requested and already active.

        :returns: ``True`` if the primary already put its name into the ``/sync`` in DCS.
        """
        return self.is_quorum_commit_mode() and not self.cluster.sync.is_empty

    def load_cluster_from_dcs(self) -> None:
        cluster = self.dcs.get_cluster()

        # We want to keep the state of cluster when it was healthy
        if not cluster.is_unlocked() or not self.old_cluster:
            self.old_cluster = cluster
        self.cluster = cluster

        if self.cluster.is_unlocked() and self.is_failsafe_mode():
            # If failsafe mode is enabled we want to inject the "real" leader to the cluster
            self.cluster = cluster = self._failsafe.update_cluster(cluster)

        if not self.has_lock(False):
            self.set_is_leader(False)

        self._leader_timeline = cluster.leader.timeline if cluster.leader else None

    def acquire_lock(self) -> bool:
        try:
            ret = self.dcs.attempt_to_acquire_leader()
        except DCSError:
            raise
        except Exception:
            logger.exception('Unexpected exception raised from attempt_to_acquire_leader, please report it as a BUG')
            ret = False
        self.set_is_leader(ret)
        return ret

    def _failsafe_config(self) -> Optional[Dict[str, str]]:
        if self.is_failsafe_mode():
            ret = {m.name: m.api_url for m in self.cluster.members if m.api_url}
            if self.state_handler.name not in ret:
                ret[self.state_handler.name] = self.patroni.api.connection_string
            return ret

    def update_lock(self, write_leader_optime: bool = False) -> bool:
        last_lsn = slots = None
        if write_leader_optime:
            try:
                last_lsn = self.state_handler.last_operation()
                slots = self.state_handler.slots()
            except Exception:
                logger.exception('Exception when called state_handler.last_operation()')
        if TYPE_CHECKING:  # pragma: no cover
            assert self.cluster.leader is not None
        try:
            ret = self.dcs.update_leader(self.cluster.leader, last_lsn, slots, self._failsafe_config())
        except DCSError:
            raise
        except Exception:
            logger.exception('Unexpected exception raised from update_leader, please report it as a BUG')
            ret = False
        self.set_is_leader(ret)
        if ret:
            self.watchdog.keepalive()
        return ret

    def has_lock(self, info: bool = True) -> bool:
        lock_owner = self.cluster.leader and self.cluster.leader.name
        if info:
            logger.info('Lock owner: %s; I am %s', lock_owner, self.state_handler.name)
        return lock_owner == self.state_handler.name

    def get_effective_tags(self) -> Dict[str, Any]:
        """Return configuration tags merged with dynamically applied tags."""
        tags = self.patroni.tags.copy()
        # _disable_sync could be modified concurrently, but we don't care as attribute get and set are atomic.
        if self._disable_sync > 0:
            tags['nosync'] = True
        return tags

    def notify_citus_coordinator(self, event: str) -> None:
        if self.state_handler.citus_handler.is_worker():
            coordinator = self.dcs.get_citus_coordinator()
            if coordinator and coordinator.leader and coordinator.leader.conn_url:
                try:
                    data = {'type': event,
                            'group': self.state_handler.citus_handler.group(),
                            'leader': self.state_handler.name,
                            'timeout': self.dcs.ttl,
                            'cooldown': self.patroni.config['retry_timeout']}
                    timeout = self.dcs.ttl if event == 'before_demote' else 2
                    self.patroni.request(coordinator.leader.member, 'post', 'citus', data, timeout=timeout, retries=0)
                except Exception as e:
                    logger.warning('Request to Citus coordinator leader %s %s failed: %r',
                                   coordinator.leader.name, coordinator.leader.member.api_url, e)

    def touch_member(self) -> bool:
        with self._member_state_lock:
            data: Dict[str, Any] = {
                'conn_url': self.state_handler.connection_string,
                'api_url': self.patroni.api.connection_string,
                'state': self.state_handler.state,
                'role': self.state_handler.role,
                'version': self.patroni.version
            }

            proxy_url = self.state_handler.proxy_url
            if proxy_url:
                data['proxy_url'] = proxy_url

            if self.is_leader() and not self._rewind.checkpoint_after_promote():
                data['checkpoint_after_promote'] = False
            tags = self.get_effective_tags()
            if tags:
                data['tags'] = tags
            if self.state_handler.pending_restart:
                data['pending_restart'] = True
            if self._async_executor.scheduled_action in (None, 'promote') \
                    and data['state'] in ['running', 'restarting', 'starting']:
                try:
                    timeline, wal_position, pg_control_timeline = self.state_handler.timeline_wal_position()
                    data['xlog_location'] = wal_position
                    if not timeline:  # running as a standby
                        replication_state = self.state_handler.replication_state()
                        if replication_state:
                            data['replication_state'] = replication_state
                        # try pg_stat_wal_receiver to get the timeline
                        timeline = self.state_handler.received_timeline()
                    if not timeline:
                        # So far the only way to get the current timeline on the standby is from
                        # the replication connection. In order to avoid opening the replication
                        # connection on every iteration of HA loop we will do it only when noticed
                        # that the timeline on the primary has changed.
                        # Unfortunately such optimization isn't possible on the standby_leader,
                        # therefore we will get the timeline from pg_control, either by calling
                        # pg_control_checkpoint() on 9.6+ or by parsing the output of pg_controldata.
                        if self.state_handler.role == 'standby_leader':
                            timeline = pg_control_timeline or self.state_handler.pg_control_timeline()
                        else:
                            timeline = self.state_handler.replica_cached_timeline(self._leader_timeline) or 0
                    if timeline:
                        data['timeline'] = timeline
                except Exception:
                    pass
            if self.patroni.scheduled_restart:
                scheduled_restart_data = self.patroni.scheduled_restart.copy()
                scheduled_restart_data['schedule'] = scheduled_restart_data['schedule'].isoformat()
                data['scheduled_restart'] = scheduled_restart_data

            if self.is_paused():
                data['pause'] = True

            ret = self.dcs.touch_member(data)
            if ret:
                new_state = (data['state'], {'master': 'primary'}.get(data['role'], data['role']))
                if self._last_state != new_state and new_state == ('running', 'primary'):
                    self.notify_citus_coordinator('after_promote')
                self._last_state = new_state
            return ret

    def clone(self, clone_member: Union[Leader, Member, None] = None, msg: str = '(without leader)') -> Optional[bool]:
        if self.is_standby_cluster() and not isinstance(clone_member, RemoteMember):
            clone_member = self.get_remote_member(clone_member)

        self._rewind.reset_state()
        if self.state_handler.bootstrap.clone(clone_member):
            logger.info('bootstrapped %s', msg)
            cluster = self.dcs.get_cluster()
            node_to_follow = self._get_node_to_follow(cluster)
            return self.state_handler.follow(node_to_follow) is not False
        else:
            logger.error('failed to bootstrap %s', msg)
            self.state_handler.remove_data_directory()

    def bootstrap(self) -> str:
        # no initialize key and node is allowed to be primary and has 'bootstrap' section in a configuration file
        if self.cluster.is_unlocked() and self.cluster.initialize is None\
                and not self.patroni.nofailover and 'bootstrap' in self.patroni.config:
            if self.dcs.initialize(create_new=True):  # race for initialization
                self.state_handler.bootstrapping = True
                with self._async_response:
                    self._async_response.reset()

                if self.is_standby_cluster():
                    ret = self._async_executor.try_run_async('bootstrap_standby_leader', self.bootstrap_standby_leader)
                    return ret or 'trying to bootstrap a new standby leader'
                else:
                    ret = self._async_executor.try_run_async('bootstrap', self.state_handler.bootstrap.bootstrap,
                                                             args=(self.patroni.config['bootstrap'],))
                    return ret or 'trying to bootstrap a new cluster'
            else:
                return 'failed to acquire initialize lock'

        clone_member = self.cluster.get_clone_member(self.state_handler.name)
        # cluster already has a leader, we can bootstrap from it or from one of replicas (if they allow)
        if not self.cluster.is_unlocked() and clone_member:
            member_role = 'leader' if clone_member == self.cluster.leader else 'replica'
            msg = "from {0} '{1}'".format(member_role, clone_member.name)
            ret = self._async_executor.try_run_async('bootstrap {0}'.format(msg), self.clone, args=(clone_member, msg))
            return ret or 'trying to bootstrap {0}'.format(msg)

        # no leader, but configuration may allowed replica creation using backup tools
        create_replica_methods = self.global_config.get_standby_cluster_config().get('create_replica_methods', []) \
            if self.is_standby_cluster() else None
        can_bootstrap = self.state_handler.can_create_replica_without_replication_connection(create_replica_methods)
        concurrent_bootstrap = self.cluster.initialize == ""
        if can_bootstrap and not concurrent_bootstrap:
            msg = 'bootstrap (without leader)'
            return self._async_executor.try_run_async(msg, self.clone) or 'trying to ' + msg
        return 'waiting for {0}leader to bootstrap'.format('standby_' if self.is_standby_cluster() else '')

    def bootstrap_standby_leader(self) -> Optional[bool]:
        """ If we found 'standby' key in the configuration, we need to bootstrap
            not a real primary, but a 'standby leader', that will take base backup
            from a remote member and start follow it.
        """
        clone_source = self.get_remote_member()
        msg = 'clone from remote member {0}'.format(clone_source.conn_url)
        result = self.clone(clone_source, msg)
        with self._async_response:  # pretend that post_bootstrap was already executed
            self._async_response.complete(result)
        if result:
            self.state_handler.set_role('standby_leader')

        return result

    def _handle_crash_recovery(self) -> Optional[str]:
        if self._crash_recovery_started == 0 and (self.cluster.is_unlocked() or self._rewind.can_rewind):
            self._crash_recovery_started = time.time()
            msg = 'doing crash recovery in a single user mode'
            return self._async_executor.try_run_async(msg, self._rewind.ensure_clean_shutdown) or msg

    def _handle_rewind_or_reinitialize(self) -> Optional[str]:
        leader = self.get_remote_member() if self.is_standby_cluster() else self.cluster.leader
        if not self._rewind.rewind_or_reinitialize_needed_and_possible(leader) or not leader:
            return None

        if self._rewind.can_rewind:
            # rewind is required, but postgres wasn't shut down cleanly.
            if not self.state_handler.is_running() and \
                    self.state_handler.controldata().get('Database cluster state') == 'in archive recovery':
                msg = self._handle_crash_recovery()
                if msg:
                    return msg

            msg = 'running pg_rewind from ' + leader.name
            return self._async_executor.try_run_async(msg, self._rewind.execute, args=(leader,)) or msg

        if self._rewind.should_remove_data_directory_on_diverged_timelines and not self.is_standby_cluster():
            msg = 'reinitializing due to diverged timelines'
            return self._async_executor.try_run_async(msg, self._do_reinitialize, args=(self.cluster,)) or msg

    def recover(self) -> str:
        """Handle the case when postgres isn't running.

        Depending on the state of Patroni, DCS cluster view, and pg_controldata the following could happen:
        - if ``primary_start_timeout`` is 0 and this node owns the leader lock, the lock
          will be voluntarily released if there are healthy replicas to take it over.
        - if postgres was running as a ``primary`` and this node owns the leader lock, postgres is started as primary.
        - crash recover in a single-user mode is executed in the following cases:
          - postgres was running as ``primary`` wasn't ``shut down`` cleanly and there is no leader in DCS
          - postgres was running as ``replica`` wasn't ``shut down in recovery`` (cleanly)
            and we need to run ``pg_rewind`` to join back to the cluster.
        - ``pg_rewind`` is executed if it is necessary, or optinally, the data directory could
           be removed if it is allowed by configuration.
        - after ``crash recovery`` and/or ``pg_rewind`` are executed, postgres is started in recovery.

        :returns: action message, describing what was performed.
        """
        if self.has_lock() and self.update_lock():
            timeout = self.global_config.primary_start_timeout
            if timeout == 0:
                # We are requested to prefer failing over to restarting primary. But see first if there
                # is anyone to fail over to.
                if self.is_failover_possible():
                    self.watchdog.disable()
                    logger.info("Primary crashed. Failing over.")
                    self.demote('immediate')
                    return 'stopped PostgreSQL to fail over after a crash'
        else:
            timeout = None

        data = self.state_handler.controldata()
        logger.info('pg_controldata:\n%s\n', '\n'.join('  {0}: {1}'.format(k, v) for k, v in data.items()))

        # timeout > 0 indicates that we still have the leader lock, and it was just updated
        if timeout\
                and data.get('Database cluster state') in ('in production', 'in crash recovery',
                                                           'shutting down', 'shut down')\
                and self.state_handler.state == 'crashed'\
                and self.state_handler.role in ('primary', 'master')\
                and not self.state_handler.config.recovery_conf_exists():
            # We know 100% that we were running as a primary a few moments ago, therefore could just start postgres
            msg = 'starting primary after failure'
            if self._async_executor.try_run_async(msg, self.state_handler.start,
                                                  args=(timeout, self._async_executor.critical_task)) is None:
                self.recovering = True
                return msg

        # Postgres is not running, and we will restart in standby mode. Watchdog is not needed until we promote.
        self.watchdog.disable()

        if data.get('Database cluster state') in ('in production', 'shutting down', 'in crash recovery'):
            msg = self._handle_crash_recovery()
            if msg:
                return msg

        self.load_cluster_from_dcs()

        role = 'replica'
        if self.has_lock() and not self.is_standby_cluster():
            self._rewind.reset_state()  # we want to later trigger CHECKPOINT after promote
            msg = "starting as readonly because i had the session lock"
            node_to_follow = None
        else:
            if not self._rewind.executed:
                self._rewind.trigger_check_diverged_lsn()
            msg = self._handle_rewind_or_reinitialize()
            if msg:
                return msg

            if self.has_lock():  # in standby cluster
                msg = "starting as a standby leader because i had the session lock"
                role = 'standby_leader'
                node_to_follow = self._get_node_to_follow(self.cluster)
            elif self.is_standby_cluster() and self.cluster.is_unlocked():
                msg = "trying to follow a remote member because standby cluster is unhealthy"
                node_to_follow = self.get_remote_member()
            else:
                msg = "starting as a secondary"
                node_to_follow = self._get_node_to_follow(self.cluster)

            if self.is_synchronous_mode():
                self.state_handler.sync_handler.set_synchronous_standby_names(CaseInsensitiveSet())

        if self._async_executor.try_run_async('restarting after failure', self.state_handler.follow,
                                              args=(node_to_follow, role, timeout)) is None:
            self.recovering = True
        return msg

    def _get_node_to_follow(self, cluster: Cluster) -> Union[Leader, Member, None]:
        """Determine the node to follow.

        :param cluster: the currently known cluster state from DCS.

        :returns: the node which we should be replicating from.
        """
        # The standby leader or when there is no standby leader we want to follow
        # the remote member, except when there is no standby leader in pause.
        if self.is_standby_cluster() and (self.has_lock(False) or self.cluster.is_unlocked() and not self.is_paused()):
            node_to_follow = self.get_remote_member()
        # If replicatefrom tag is set, try to follow the node mentioned there, otherwise, follow the leader.
        elif self.patroni.replicatefrom and self.patroni.replicatefrom != self.state_handler.name:
            node_to_follow = cluster.get_member(self.patroni.replicatefrom)
        else:
            node_to_follow = cluster.leader if cluster.leader and cluster.leader.name else None

        node_to_follow = node_to_follow if node_to_follow and node_to_follow.name != self.state_handler.name else None

        if node_to_follow and not isinstance(node_to_follow, RemoteMember):
            # we are going to abuse Member.data to pass following parameters
            params = ('restore_command', 'archive_cleanup_command')
            for param in params:  # It is highly unlikely to happen, but we want to protect from the case
                node_to_follow.data.pop(param, None)  # when above-mentioned params came from outside.
            if self.is_standby_cluster():
                standby_config = self.global_config.get_standby_cluster_config()
                node_to_follow.data.update({p: standby_config[p] for p in params if standby_config.get(p)})

        return node_to_follow

    def follow(self, demote_reason: str, follow_reason: str, refresh: bool = True) -> str:
        if refresh:
            self.load_cluster_from_dcs()

        is_leader = self.state_handler.is_primary()

        node_to_follow = self._get_node_to_follow(self.cluster)

        if self.is_paused():
            if not (self._rewind.is_needed and self._rewind.can_rewind_or_reinitialize_allowed)\
                    or self.cluster.is_unlocked():
                if is_leader:
                    self.state_handler.set_role('master')
                    return 'continue to run as primary without lock'
                elif self.state_handler.role != 'standby_leader':
                    self.state_handler.set_role('replica')

                if not node_to_follow:
                    return 'no action. I am ({0})'.format(self.state_handler.name)
        elif is_leader:
            self.demote('immediate-nolock')
            return demote_reason

        if self.is_standby_cluster() and self._leader_timeline and \
                self.state_handler.get_history(self._leader_timeline + 1):
            self._rewind.trigger_check_diverged_lsn()

        if not self.state_handler.is_starting():
            msg = self._handle_rewind_or_reinitialize()
            if msg:
                return msg

        if not self.is_paused():
            self.state_handler.handle_parameter_change()

        role = 'standby_leader' if isinstance(node_to_follow, RemoteMember) and self.has_lock(False) else 'replica'
        # It might happen that leader key in the standby cluster references non-exiting member.
        # In this case it is safe to continue running without changing recovery.conf
        if self.is_standby_cluster() and role == 'replica' and not (node_to_follow and node_to_follow.conn_url):
            return 'continue following the old known standby leader'
        else:
            change_required, restart_required = self.state_handler.config.check_recovery_conf(node_to_follow)
            if change_required:
                if restart_required:
                    self._async_executor.try_run_async('changing primary_conninfo and restarting',
                                                       self.state_handler.follow, args=(node_to_follow, role))
                else:
                    self.state_handler.follow(node_to_follow, role, do_reload=True)
                self._rewind.trigger_check_diverged_lsn()
            elif role == 'standby_leader' and self.state_handler.role != role:
                self.state_handler.set_role(role)
                self.state_handler.call_nowait(CallbackAction.ON_ROLE_CHANGE)

        return follow_reason

    def is_synchronous_mode(self) -> bool:
        """:returns: `True` if synchronous replication is requested."""
        return self.global_config.is_synchronous_mode

    def is_quorum_commit_mode(self) -> bool:
        """:returns: `True` if quorum commit replication is requested and "supported"."""
        return self.global_config.is_quorum_commit_mode and self.state_handler.supports_multiple_sync

    def is_failsafe_mode(self) -> bool:
        """:returns: `True` if failsafe_mode is enabled in global configuration."""
        return self.global_config.check_mode('failsafe_mode')

    def disable_synchronous_replication(self) -> None:
        """Cleans up /sync key in DCS if synchronous replication is disabled."""
        if not self.cluster.sync.is_empty and self.dcs.delete_sync_state(version=self.cluster.sync.version):
            logger.info("Disabled synchronous replication")
        self.state_handler.sync_handler.set_synchronous_standby_names(CaseInsensitiveSet())

    def _process_quorum_replication(self) -> None:
        """Process synchronous replication state when quorum commit is requested.

        Synchronous standbys are registered in two places postgresql.conf and DCS. The order of updating them must
        keep the invariant that `quorum + sync >= len(set(quorum pool)|set(sync pool))`. This is done using
        :class:`QuorumStateResolver` that given a current state and set of desired synchronous nodes and replication
        level outputs changes to DCS and synchronous replication in correct order to reach the desired state.
        In case any of those steps causes an error we can just bail out and let next iteration rediscover the state
        and retry necessary transitions.
        """
        start_time = time.time()

        min_sync = self.global_config.min_synchronous_nodes
        sync_wanted = self.global_config.synchronous_node_count

        sync = self.cluster.sync
        leader = sync.leader or self.state_handler.name
        if sync.is_empty:
            sync = self.dcs.write_sync_state(leader, None, 0, version=sync.version)
            if not sync:
                return logger.warning("Updating sync state failed")

        def _check_timeout(offset: float = 0) -> bool:
            return time.time() - start_time + offset >= self.dcs.loop_wait

        while True:
            transition = 'break'  # we need define transition value if `QuorumStateResolver` produced no changes
            sync_state = self.state_handler.sync_handler.current_state(self.cluster)
            for transition, leader, num, nodes in QuorumStateResolver(leader=leader,
                                                                      quorum=sync.quorum,
                                                                      voters=sync.voters,
                                                                      numsync=sync_state.numsync,
                                                                      sync=sync_state.sync,
                                                                      numsync_confirmed=sync_state.numsync_confirmed,
                                                                      active=sync_state.active,
                                                                      sync_wanted=sync_wanted,
                                                                      leader_wanted=self.state_handler.name):
                if _check_timeout():
                    return

                if transition == 'quorum':
                    logger.info("Setting leader to %s, quorum to %d of %d (%s)",
                                leader, num, len(nodes), ", ".join(sorted(nodes)))
                    sync = self.dcs.write_sync_state(leader, nodes, num, version=sync.version)
                    if not sync:
                        return logger.info('Synchronous replication key updated by someone else.')
                elif transition == 'sync':
                    logger.info("Setting synchronous replication to %d of %d (%s)",
                                num, len(nodes), ", ".join(sorted(nodes)))
                    # Bump up number of num nodes to meet minimum replication factor. Commits will have to wait until
                    # we have enough nodes to meet replication target.
                    if num < min_sync:
                        logger.warning("Replication factor %d requested, but %d synchronous standbys available."
                                       " Commits will be delayed.", min_sync + 1, num)
                        num = min_sync
                    self.state_handler.sync_handler.set_synchronous_standby_names(nodes, num)
            if transition != 'restart' or _check_timeout(1):
                return
            # synchronous_standby_names was transitioned from empty to non-empty and it may take
            # some time for nodes to become synchronous. In this case we want to restart state machine
            # hoping that we can update /sync key earlier than in loop_wait seconds.
            time.sleep(1)
            self.state_handler.reset_cluster_info_state(None)

    def _process_multisync_replication(self) -> None:
        """Process synchronous replication state with one or more sync standbys.

        Synchronous standbys are registered in two places postgresql.conf and DCS. The order of updating them must
        be right. The invariant that should be kept is that if a node is primary and sync_standby is set in DCS,
        then that node must have synchronous_standby set to that value. Or more simple, first set in postgresql.conf
        and then in DCS. When removing, first remove in DCS, then in postgresql.conf. This is so we only consider
        promoting standbys that were guaranteed to be replicating synchronously.
        """
        current_state = self.state_handler.sync_handler.current_state(self.cluster)
        picked = current_state.active
        allow_promote = current_state.sync
        voters = CaseInsensitiveSet(self.cluster.sync.voters)

        if picked == voters:
            return

        sync = self.cluster.sync

        # update synchronous standby list in dcs temporarily to point to common nodes in current and picked
        sync_common = voters & allow_promote
        if sync_common != voters:
            logger.info("Updating synchronous privilege temporarily from %s to %s",
                        list(voters), list(sync_common))
            sync = self.dcs.write_sync_state(self.state_handler.name, sync_common, 0, version=sync.version)
            if not sync:
                return logger.info('Synchronous replication key updated by someone else.')

        # When strict mode and no suitable replication connections put "*" to synchronous_standby_names
        if self.global_config.is_synchronous_mode_strict and not picked:
            picked = CaseInsensitiveSet('*')
            logger.warning("No standbys available!")

        # Update postgresql.conf and wait 2 secs for changes to become active
        logger.info("Assigning synchronous standby status to %s", list(picked))
        self.state_handler.sync_handler.set_synchronous_standby_names(picked)

        if picked and picked != CaseInsensitiveSet('*') and allow_promote != picked:
            # Wait for PostgreSQL to enable synchronous mode and see if we can immediately set sync_standby
            time.sleep(2)
            allow_promote = self.state_handler.sync_handler.current_state(self.cluster).sync

        if allow_promote and allow_promote != sync_common:
            if self.dcs.write_sync_state(self.state_handler.name, allow_promote, 0, version=sync.version):
                logger.info("Synchronous standby status assigned to %s", list(allow_promote))
            else:
                logger.info("Synchronous replication key updated by someone else")

    def process_sync_replication(self) -> None:
        """Process synchronous replication behavior on the primary."""
        if self.is_quorum_commit_mode():
            # The synchronous_standby_names was adjusted right before promote.
            # After that, when postgres has become a primary, we need to reflect this change
            # in the /sync key. Further changes of synchronous_standby_names and /sync key should
            # be postponed for `loop_wait` seconds, to give a chance to some replicas to start streaming.
            # In opposite case the /sync key will end up without synchronous nodes.
            if self.state_handler.is_leader():
                if self._promote_timestamp == 0 or time.time() - self._promote_timestamp > self.dcs.loop_wait:
                    self._process_quorum_replication()
                if self._promote_timestamp == 0:
                    self._promote_timestamp = time.time()
        elif self.is_synchronous_mode():
            self._process_multisync_replication()
        else:
            self.disable_synchronous_replication()

    def process_sync_replication_prepromote(self) -> bool:
        """Handle sync replication state before promote.

        If quorum replication is requested, and we can keep syncing to enough nodes satisfying the quorum invariant
        we can promote immediately and let normal quorum resolver process handle any membership changes later.
        Otherwise, we will just reset DCS state to ourselves and add replicas as they connect.

        :returns: `True` if on success or `False` if failed to update /sync key in DCS.
        """
        if not self.is_synchronous_mode():
            self.disable_synchronous_replication()
            return True

        if self.quorum_commit_mode_is_active():
            sync = CaseInsensitiveSet(self.cluster.sync.members)
            numsync = len(sync) - self.cluster.sync.quorum - 1
            if self.state_handler.name not in sync:  # Node outside voters achieved quorum and got leader
                numsync += 1
            else:
                sync.discard(self.state_handler.name)
        else:
            sync = CaseInsensitiveSet()
            numsync = self.global_config.min_synchronous_nodes

        if not self.is_quorum_commit_mode() or not self.state_handler.supports_multiple_sync and numsync > 1:
            sync = CaseInsensitiveSet()
            numsync = self.global_config.min_synchronous_nodes

            # Just set ourselves as the authoritative source of truth for now. We don't want to wait for standbys
            # to connect. We will try finding a synchronous standby in the next cycle.
            if not self.dcs.write_sync_state(self.state_handler.name, None, 0, version=self.cluster.sync.version):
                return False

        self.state_handler.sync_handler.set_synchronous_standby_names(sync, numsync)
        return True

    def is_sync_standby(self, cluster: Cluster) -> bool:
        """:returns: `True` if the current node is a synchronous standby."""
        return bool(cluster.leader) and cluster.sync.leader_matches(cluster.leader.name) \
            and cluster.sync.matches(self.state_handler.name)

    def while_not_sync_standby(self, func: Callable[..., Any]) -> Any:
        """Runs specified action while trying to make sure that the node is not assigned synchronous standby status.

        Tags us as not allowed to be a sync standby as we are going to go away, if we currently are wait for
        leader to notice and pick an alternative one or if the leader changes or goes away we are also free.

        If the connection to DCS fails we run the action anyway, as this is only a hint.

        There is a small race window where this function runs between a primary picking us the sync standby and
        publishing it to the DCS. As the window is rather tiny consequences are holding up commits for one cycle
        period we don't worry about it here."""

        if not self.is_synchronous_mode() or self.patroni.nosync:
            return func()

        with self._member_state_lock:
            self._disable_sync += 1
        try:
            if self.touch_member():
                # Primary should notice the updated value during the next cycle. We will wait double that, if primary
                # hasn't noticed the value by then not disabling sync replication is not likely to matter.
                for _ in polling_loop(timeout=self.dcs.loop_wait * 2, interval=2):
                    try:
                        if not self.is_sync_standby(self.dcs.get_cluster()):
                            break
                    except DCSError:
                        logger.warning("Could not get cluster state, skipping synchronous standby disable")
                        break
                    logger.info("Waiting for primary to release us from synchronous standby")
            else:
                logger.warning("Updating member state failed, skipping synchronous standby disable")

            return func()
        finally:
            with self._member_state_lock:
                self._disable_sync -= 1

    def update_cluster_history(self) -> None:
        primary_timeline = self.state_handler.get_primary_timeline()
        cluster_history = self.cluster.history.lines if self.cluster.history else []
        if primary_timeline == 1:
            if cluster_history:
                self.dcs.set_history_value('[]')
        elif not cluster_history or cluster_history[-1][0] != primary_timeline - 1 or len(cluster_history[-1]) != 5:
            cluster_history = {line[0]: line for line in cluster_history}
            history: List[List[Any]] = list(map(list, self.state_handler.get_history(primary_timeline)))
            if self.cluster.config:
                history = history[-self.cluster.config.max_timelines_history:]
            for line in history:
                # enrich current history with promotion timestamps stored in DCS
                cluster_history_line = list(cluster_history.get(line[0], []))
                if len(line) == 3 and len(cluster_history_line) >= 4 and cluster_history_line[1] == line[1]:
                    line.append(cluster_history_line[3])
                    if len(cluster_history_line) == 5:
                        line.append(cluster_history_line[4])
            if history:
                self.dcs.set_history_value(json.dumps(history, separators=(',', ':')))

    def enforce_follow_remote_member(self, message: str) -> str:
        demote_reason = 'cannot be a real primary in standby cluster'
        return self.follow(demote_reason, message)

    def enforce_primary_role(self, message: str, promote_message: str) -> str:
        """
        Ensure the node that has won the race for the leader key meets criteria
        for promoting its PG server to the 'primary' role.
        """
        if not self.is_paused():
            if not self.watchdog.is_running and not self.watchdog.activate():
                if self.state_handler.is_primary():
                    self.demote('immediate')
                    return 'Demoting self because watchdog could not be activated'
                else:
                    self.release_leader_key_voluntarily()
                    return 'Not promoting self because watchdog could not be activated'

            with self._async_response:
                if self._async_response.result is False:
                    logger.warning("Releasing the leader key voluntarily because the pre-promote script failed")
                    self._released_leader_key_timestamp = time.time()
                    self.release_leader_key_voluntarily()
                    # discard the result of the failed pre-promote script to be able to re-try promote
                    self._async_response.reset()
                    return 'Promotion cancelled because the pre-promote script failed'

        if self.state_handler.is_primary():
            # Inform the state handler about its primary role.
            # It may be unaware of it if postgres is promoted manually.
            self.state_handler.set_role('master')
            self.process_sync_replication()
            self.update_cluster_history()
            self.state_handler.citus_handler.sync_pg_dist_node(self.cluster)
            return message
        elif self.state_handler.role in ('master', 'promoted', 'primary'):
            self.process_sync_replication()
            return message
        else:
            if not self.process_sync_replication_prepromote():
                # Somebody else updated sync state, it may be due to us losing the lock. To be safe,
                # postpone promotion until next cycle. TODO: trigger immediate retry of run_cycle.
                return 'Postponing promotion because synchronous replication state was updated by somebody else'
            if self.state_handler.role not in ('master', 'promoted', 'primary'):
                # reset failsafe state when promote
                self._failsafe.set_is_active(0)

                def before_promote():
                    self.notify_citus_coordinator('before_promote')

                with self._async_response:
                    self._async_response.reset()

                self._async_executor.try_run_async('promote', self.state_handler.promote,
                                                   args=(self.dcs.loop_wait, self._async_response, before_promote))
            return promote_message

    def fetch_node_status(self, member: Member) -> _MemberStatus:
        """Perform http get request on member.api_url to fetch its status.

        Usually this happens during the leader race and we can't afford to wait an indefinite time
        for a response, therefore the request timeout is hardcoded to 2 seconds, which seems to be a
        good compromise. The node which is slow to respond is most likely unhealthy.

        :returns: :class:`_MemberStatus` object
        """
        try:
            response = self.patroni.request(member, timeout=2, retries=0)
            data = response.data.decode('utf-8')
            logger.info('Got response from %s %s: %s', member.name, member.api_url, data)
            return _MemberStatus.from_api_response(member, json.loads(data))
        except Exception as e:
            logger.warning("Request failed to %s: GET %s (%s)", member.name, member.api_url, e)
        return _MemberStatus.unknown(member)

    def fetch_nodes_statuses(self, members: List[Member]) -> List[_MemberStatus]:
        if not members:
            return []
        pool = ThreadPool(len(members))
        results = pool.map(self.fetch_node_status, members)  # Run API calls on members in parallel
        pool.close()
        pool.join()
        return results

    def update_failsafe(self, data: Dict[str, Any]) -> Optional[str]:
        if self.state_handler.state == 'running' and self.state_handler.role in ('master', 'primary'):
            return 'Running as a leader'
        self._failsafe.update(data)

    def failsafe_is_active(self) -> bool:
        return self._failsafe.is_active()

    def call_failsafe_member(self, data: Dict[str, Any], member: Member) -> bool:
        try:
            response = self.patroni.request(member, 'post', 'failsafe', data, timeout=2, retries=1)
            response_data = response.data.decode('utf-8')
            logger.info('Got response from %s %s: %s', member.name, member.api_url, response_data)
            return response.status == 200 and response_data == 'Accepted'
        except Exception as e:
            logger.warning("Request failed to %s: POST %s (%s)", member.name, member.api_url, e)
        return False

    def check_failsafe_topology(self) -> bool:
        failsafe = self.dcs.failsafe
        if not isinstance(failsafe, dict) or self.state_handler.name not in failsafe:
            return False
        data: Dict[str, Any] = {
            'name': self.state_handler.name,
            'conn_url': self.state_handler.connection_string,
            'api_url': self.patroni.api.connection_string,
        }
        try:
            data['slots'] = self.state_handler.slots()
        except Exception:
            logger.exception('Exception when called state_handler.slots()')
        members = [RemoteMember(name, {'api_url': url})
                   for name, url in failsafe.items() if name != self.state_handler.name]
        if not members:  # A sinlge node cluster
            return True
        pool = ThreadPool(len(members))
        call_failsafe_member = functools.partial(self.call_failsafe_member, data)
        results = pool.map(call_failsafe_member, members)
        pool.close()
        pool.join()
        return all(results)

    def is_lagging(self, wal_position: int) -> bool:
        """Check if node should consider itself unhealthy to be promoted due to replication lag.

        :param wal_position: Current wal position.
        :returns `True` when node is lagging
        """
        lag = (self.cluster.last_lsn or 0) - wal_position
        return lag > self.global_config.maximum_lag_on_failover

    def _is_healthiest_node(self, members: Collection[Member], check_replication_lag: bool = True) -> bool:
        """Determine whether the current node is healthy enough to become a new leader candidate.

        :param members: the list of nodes to check against
        :param check_replication_lag: whether to take the replication lag into account.
                                      If the lag exceeds configured threshold the node disqualifies itself.
        :returns: `True` if the node is eligible to become the new leader. Since this method is executed
                  on multiple nodes independently it is possible that multiple nodes could count
                  themselves as the healthiest because they received/replayed up to the same LSN,
                  but this is totally fine.
        """
        my_wal_position = self.state_handler.last_operation()
        if check_replication_lag and self.is_lagging(my_wal_position):
            logger.info('My wal position exceeds maximum replication lag')
            return False  # Too far behind last reported wal position on primary

        if not self.is_standby_cluster() and self.check_timeline():
            cluster_timeline = self.cluster.timeline
            my_timeline = self.state_handler.replica_cached_timeline(cluster_timeline)
            if my_timeline is None:
                logger.info('Can not figure out my timeline')
                return False
            if my_timeline < cluster_timeline:
                logger.info('My timeline %s is behind last known cluster timeline %s', my_timeline, cluster_timeline)
                return False

        if self.quorum_commit_mode_is_active():
            quorum = self.cluster.sync.quorum
            voting_set = CaseInsensitiveSet(self.cluster.sync.members)
        else:
            quorum = 0
            voting_set = CaseInsensitiveSet()

        # Prepare list of nodes to run check against. If quorum commit is enabled
        # we also include members with nofailover tag if they are listed in voters.
        members = [m for m in members if m.name != self.state_handler.name
                   and m.api_url and (not m.nofailover or m.name in voting_set)]

        # If there is a quorum active then at least one of the quorum contains latest commit. A quorum member saying
        # their WAL position is not ahead counts as a vote saying we may become new leader. Note that a node doesn't
        # have to be a member of the voting set to gather the necessary votes.

        # Regardless of voting, if we observe a node that can become a leader and is ahead, we defer to that node.
        # This can lead to failure to act on quorum if there is asymmetric connectivity.
        quorum_votes = 0 if self.state_handler.name in voting_set else -1
        nodes_ahead = 0

        for st in self.fetch_nodes_statuses(members):
            if st.failover_limitation() is None:
                if st.in_recovery is False:
                    logger.warning('Primary (%s) is still alive', st.member.name)
                    return False
                if my_wal_position < st.wal_position:
                    nodes_ahead += 1
                    logger.info('Wal position of %s is ahead of my wal position', st.member.name)
                    # In synchronous mode the former leader might be still accessible and even be ahead of us.
                    # We should not disqualify himself from the leader race in such a situation.
                    if not self.sync_mode_is_active() or not self.cluster.sync.leader_matches(st.member.name):
                        return False
                    logger.info('Ignoring the former leader being ahead of us')
                # we want to count votes only from nodes with postgres up and running!
                elif st.member.name in voting_set and st.wal_position > 0:
                    logger.info('Got quorum vote from %s', st.member.name)
                    quorum_votes += 1

        # When not in quorum commit we just want to return `True`.
        # In quorum commit the former leader is special and counted healthy even when there are no other nodes.
        # Otherwise check that the number of votes exceeds the quorum field from the /sync key.
        return not self.quorum_commit_mode_is_active() or quorum_votes >= quorum\
            or nodes_ahead == 0 and self.cluster.sync.leader == self.state_handler.name

    def is_failover_possible(self, *, cluster_lsn: int = 0, exclude_failover_candidate: bool = False) -> bool:
        """Checks whether any of the cluster members is allowed to promote and is healthy enough for that.

        :param cluster_lsn: to calculate replication lag and exclude member if it is lagging.
        :param exclude_failover_candidate: if ``True``, exclude :attr:`failover.candidate` from the members
                                           list against which the failover possibility checks are run.
        :returns: `True` if there are members eligible to become the new leader.
        """
        candidates = self.get_failover_candidates(exclude_failover_candidate)

        if self.is_synchronous_mode() and self.cluster.failover and self.cluster.failover.candidate and not candidates:
            logger.warning('Failover candidate=%s does not match with sync_standbys=%s',
                           self.cluster.failover.candidate, self.cluster.sync.sync_standby)
        elif not candidates:
            logger.warning('manual failover: candidates list is empty')

        ret = False
        cluster_timeline = self.cluster.timeline
        for st in self.fetch_nodes_statuses(candidates):
            not_allowed_reason = st.failover_limitation()
            if not_allowed_reason:
                logger.info('Member %s is %s', st.member.name, not_allowed_reason)
            elif cluster_lsn and st.wal_position < cluster_lsn or \
                    not cluster_lsn and self.is_lagging(st.wal_position):
                logger.info('Member %s exceeds maximum replication lag', st.member.name)
            elif self.check_timeline() and (not st.timeline or st.timeline < cluster_timeline):
                logger.info('Timeline %s of member %s is behind the cluster timeline %s',
                            st.timeline, st.member.name, cluster_timeline)
            else:
                ret = True
        return ret

    def manual_failover_process_no_leader(self) -> Optional[bool]:
        """Handles manual failover/switchover when the old leader already stepped down.

        :returns: - `True` if the current node is the best candidate to become the new leader
                  - `None` if the current node is running as a primary and requested candidate doesn't exist
                  """
        failover = self.cluster.failover
        if TYPE_CHECKING:  # pragma: no cover
            assert failover is not None
        if failover.candidate:  # manual failover to specific member
            if failover.candidate == self.state_handler.name:  # manual failover to me
                return True
            elif self.is_paused():
                # Remove failover key if the node to failover has terminated to avoid waiting for it indefinitely
                # In order to avoid attempts to delete this key from all nodes only the primary is allowed to do it.
                if not self.cluster.get_member(failover.candidate, fallback_to_leader=False)\
                        and self.state_handler.is_primary():
                    logger.warning("manual failover: removing failover key because failover candidate is not running")
                    self.dcs.manual_failover('', '', version=failover.version)
                    return None
                return False

            # in synchronous mode (except quorum commit!) when our name is not in the
            # /sync key we shouldn't take any action even if the candidate is unhealthy
            if self.is_synchronous_mode() and not self.is_quorum_commit_mode()\
                    and not self.cluster.sync.matches(self.state_handler.name, True):
                return False

            # find specific node and check that it is healthy
            member = self.cluster.get_member(failover.candidate, fallback_to_leader=False)
            if isinstance(member, Member):
                st = self.fetch_node_status(member)
                not_allowed_reason = st.failover_limitation()
                if not_allowed_reason is None:  # node is healthy
                    logger.info('manual failover: to %s, i am %s', st.member.name, self.state_handler.name)
                    return False
                # we wanted to failover to specific member but it is not healthy
                logger.warning('manual failover: member %s is %s', st.member.name, not_allowed_reason)

            # at this point we should consider all members as a candidates for failover
            # i.e. we assume that failover.candidate is None
        elif self.is_paused():
            return False

        # try to pick some other members to failover and check that they are healthy
        if failover.leader:
            if self.state_handler.name == failover.leader:  # I was the leader
                # exclude desired member which is unhealthy if it was specified
                if self.is_failover_possible(exclude_failover_candidate=bool(failover.candidate)):
                    return False
                else:  # I was the leader and it looks like currently I am the only healthy member
                    return True

            # at this point we assume that our node is a candidate for a failover among all nodes except former leader

        # exclude former leader from the list (failover.leader can be None)
        members = [m for m in self.cluster.members if m.name != failover.leader]
        return self._is_healthiest_node(members, check_replication_lag=False)

    def is_healthiest_node(self) -> bool:
        """Performs a series of checks to determine that the current node is the best candidate.

        In case if manual failover/switchover is requested it calls :func:`manual_failover_process_no_leader` method.
        :returns: `True` if the current node is among the best candidates to become the new leader.
        """
        if time.time() - self._released_leader_key_timestamp < self.dcs.ttl:
            logger.info('backoff: skip leader race after pre_promote script failure and releasing the lock voluntarily')
            return False

        if self.is_paused() and not self.patroni.nofailover and \
                self.cluster.failover and not self.cluster.failover.scheduled_at:
            ret = self.manual_failover_process_no_leader()
            if ret is not None:  # continue if we just deleted the stale failover key as a leader
                return ret

        if self.state_handler.is_primary():
            if self.is_paused():
                # in pause leader is the healthiest only when no initialize or sysid matches with initialize!
                return not self.cluster.initialize or self.state_handler.sysid == self.cluster.initialize

            # We want to protect from the following scenario:
            # 1. node1 is stressed so much that heart-beat isn't running regularly and the leader lock expires.
            # 2. node2 promotes, gets heavy load and the situation described in 1 repeats.
            # 3. Patroni on node1 comes back, notices that Postgres is running as primary but there is
            #    no leader key and "happily" acquires the leader lock.
            # That is, node1 discarded promotion of node2. To avoid it we want to detect timeline change.
            my_timeline = self.state_handler.get_primary_timeline()
            if my_timeline < self.cluster.timeline:
                logger.warning('My timeline %s is behind last known cluster timeline %s',
                               my_timeline, self.cluster.timeline)
                return False
            return True

        if self.is_paused():
            return False

        if self.patroni.nofailover:  # nofailover tag makes node always unhealthy
            return False

        if self.cluster.failover:
            # When doing a switchover in synchronous mode only synchronous nodes and former leader are allowed to race
            if self.sync_mode_is_active() and not self.cluster.sync.matches(self.state_handler.name, True) and \
               self.cluster.failover.leader:
                return False
            return self.manual_failover_process_no_leader() or False

        if not self.watchdog.is_healthy:
            logger.warning('Watchdog device is not usable')
            return False

        all_known_members = self.old_cluster.members
        if self.is_failsafe_mode():
            failsafe_members = self.dcs.failsafe
            # We want to discard failsafe_mode if the /failsafe key contains garbage or empty.
            if isinstance(failsafe_members, dict):
                # If current node is missing in the /failsafe key we immediately disqualify it from the race.
                if failsafe_members and self.state_handler.name not in failsafe_members:
                    return False
                # Race among not only existing cluster members, but also all known members from the failsafe config
                all_known_members += [RemoteMember(name, {'api_url': url}) for name, url in failsafe_members.items()]
        all_known_members += self.cluster.members

        # Special handling if synchronous mode was requested and activated (the leader in /sync is not empty)
        if self.sync_mode_is_active():
            # In quorum commit mode we allow nodes outside of "voters" to take part in
            # the leader race. They just need to get enough votes to `reach quorum + 1`.
            if not self.is_quorum_commit_mode() and not self.cluster.sync.matches(self.state_handler.name, True):
                return False
            # pick between synchronous candidates so we minimize unnecessary failovers/demotions
            members = {m.name: m for m in all_known_members if self.cluster.sync.matches(m.name, True)}
        else:
            # run usual health check
            members = {m.name: m for m in all_known_members}

        return self._is_healthiest_node(members.values())

    def _delete_leader(self, last_lsn: Optional[int] = None) -> None:
        self.set_is_leader(False)
        self.dcs.delete_leader(self.cluster.leader, last_lsn)
        self.dcs.reset_cluster()

    def release_leader_key_voluntarily(self, last_lsn: Optional[int] = None) -> None:
        self._delete_leader(last_lsn)
        self.touch_member()
        logger.info("Leader key released")

    def demote(self, mode: str) -> Optional[bool]:
        """Demote PostgreSQL running as primary.

        :param mode: One of offline, graceful or immediate.
            offline is used when connection to DCS is not available.
            graceful is used when failing over to another node due to user request. May only be called running async.
            immediate is used when we determine that we are not suitable for primary and want to failover quickly
                without regard for data durability. May only be called synchronously.
            immediate-nolock is used when find out that we have lost the lock to be primary. Need to bring down
                PostgreSQL as quickly as possible without regard for data durability. May only be called synchronously.
        """
        mode_control = {
            'offline':          dict(stop='fast',      checkpoint=False, release=False, offline=True,  async_req=False),  # noqa: E241,E501
            'graceful':         dict(stop='fast',      checkpoint=True,  release=True,  offline=False, async_req=False),  # noqa: E241,E501
            'immediate':        dict(stop='immediate', checkpoint=False, release=True,  offline=False, async_req=True),  # noqa: E241,E501
            'immediate-nolock': dict(stop='immediate', checkpoint=False, release=False, offline=False, async_req=True),  # noqa: E241,E501

        }[mode]

        logger.info('Demoting self (%s)', mode)

        self._rewind.trigger_check_diverged_lsn()

        status = {'released': False}

        def on_shutdown(checkpoint_location: int) -> None:
            # Postmaster is still running, but pg_control already reports clean "shut down".
            # It could happen if Postgres is still archiving the backlog of WAL files.
            # If we know that there are replicas that received the shutdown checkpoint
            # location, we can remove the leader key and allow them to start leader race.
            if self.is_failover_possible(cluster_lsn=checkpoint_location):
                self.state_handler.set_role('demoted')
                with self._async_executor:
                    self.release_leader_key_voluntarily(checkpoint_location)
                    status['released'] = True

        def before_shutdown() -> None:
            if self.state_handler.citus_handler.is_coordinator():
                self.state_handler.citus_handler.on_demote()
            else:
                self.notify_citus_coordinator('before_demote')

        self.state_handler.stop(str(mode_control['stop']), checkpoint=bool(mode_control['checkpoint']),
                                on_safepoint=self.watchdog.disable if self.watchdog.is_running else None,
                                on_shutdown=on_shutdown if mode_control['release'] else None,
                                before_shutdown=before_shutdown if mode == 'graceful' else None,
                                stop_timeout=self.primary_stop_timeout())
        self.state_handler.set_role('demoted')
        self.set_is_leader(False)

        if mode_control['release']:
            if not status['released']:
                checkpoint_location = self.state_handler.latest_checkpoint_location() if mode == 'graceful' else None
                with self._async_executor:
                    self.release_leader_key_voluntarily(checkpoint_location)
            time.sleep(2)  # Give a time to somebody to take the leader lock
        if mode_control['offline']:
            node_to_follow, leader = None, None
        else:
            try:
                cluster = self.dcs.get_cluster()
                node_to_follow, leader = self._get_node_to_follow(cluster), cluster.leader
            except Exception:
                node_to_follow, leader = None, None

        if self.is_synchronous_mode():
            self.state_handler.sync_handler.set_synchronous_standby_names(CaseInsensitiveSet())

        # FIXME: with mode offline called from DCS exception handler and handle_long_action_in_progress
        # there could be an async action already running, calling follow from here will lead
        # to racy state handler state updates.
        if mode_control['async_req']:
            self._async_executor.try_run_async('starting after demotion', self.state_handler.follow, (node_to_follow,))
        else:
            if self._rewind.rewind_or_reinitialize_needed_and_possible(leader):
                return False  # do not start postgres, but run pg_rewind on the next iteration
            self.state_handler.follow(node_to_follow)

    def should_run_scheduled_action(self, action_name: str, scheduled_at: Optional[datetime.datetime],
                                    cleanup_fn: Callable[..., Any]) -> bool:
        if scheduled_at and not self.is_paused():
            # If the scheduled action is in the far future, we shouldn't do anything and just return.
            # If the scheduled action is in the past, we consider the value to be stale and we remove
            # the value.
            # If the value is close to now, we initiate the scheduled action
            # Additionally, if the scheduled action cannot be executed altogether, i.e. there is an error
            # or the action is in the past - we take care of cleaning it up.
            now = datetime.datetime.now(tzutc)
            try:
                delta = (scheduled_at - now).total_seconds()

                if delta > self.dcs.loop_wait:
                    logger.info('Awaiting %s at %s (in %.0f seconds)',
                                action_name, scheduled_at.isoformat(), delta)
                    return False
                elif delta < - int(self.dcs.loop_wait * 1.5):
                    # This means that if run_cycle gets delayed for 2.5x loop_wait we skip the
                    # scheduled action. Probably not a problem, if things are that bad we don't
                    # want to be restarting or failing over anyway.
                    logger.warning('Found a stale %s value, cleaning up: %s',
                                   action_name, scheduled_at.isoformat())
                    cleanup_fn()
                    return False

                # The value is very close to now
                time.sleep(max(delta, 0))
                logger.info('Manual scheduled {0} at %s'.format(action_name), scheduled_at.isoformat())
                return True
            except TypeError:
                logger.warning('Incorrect value of scheduled_at: %s', scheduled_at)
                cleanup_fn()
        return False

    def process_manual_failover_from_leader(self) -> Optional[str]:
        """Checks if manual failover is requested and takes action if appropriate.

        Cleans up failover key if failover conditions are not matched.

        :returns: action message if demote was initiated, None if no action was taken"""
        failover = self.cluster.failover
        if not failover or (self.is_paused() and not self.state_handler.is_primary()):
            return

        if (failover.scheduled_at and not
            self.should_run_scheduled_action("failover", failover.scheduled_at, lambda:
                                             self.dcs.manual_failover('', '', version=failover.version))):
            return

        if not failover.leader or failover.leader == self.state_handler.name:
            if not failover.candidate or failover.candidate != self.state_handler.name:
                if not failover.candidate and self.is_paused():
                    logger.warning('Failover is possible only to a specific candidate in a paused state')
                elif self.is_failover_possible():
                    ret = self._async_executor.try_run_async('manual failover: demote', self.demote, ('graceful',))
                    return ret or 'manual failover: demoting myself'
                else:
                    logger.warning('manual failover: no healthy members found, failover is not possible')
            else:
                logger.warning('manual failover: I am already the leader, no need to failover')
        else:
            logger.warning('manual failover: leader name does not match: %s != %s',
                           failover.leader, self.state_handler.name)

        logger.info('Cleaning up failover key')
        self.dcs.manual_failover('', '', version=failover.version)

    def process_unhealthy_cluster(self) -> str:
        """Cluster has no leader key"""

        if self.is_healthiest_node():
            if self.acquire_lock():
                failover = self.cluster.failover
                if failover:
                    if self.is_paused() and failover.leader and failover.candidate:
                        logger.info('Updating failover key after acquiring leader lock...')
                        self.dcs.manual_failover('', failover.candidate, failover.scheduled_at, failover.version)
                    else:
                        logger.info('Cleaning up failover key after acquiring leader lock...')
                        self.dcs.manual_failover('', '')
                self.load_cluster_from_dcs()

                if self.is_standby_cluster():
                    # standby leader disappeared, and this is the healthiest
                    # replica, so it should become a new standby leader.
                    # This implies we need to start following a remote member
                    msg = 'promoted self to a standby leader by acquiring session lock'
                    return self.enforce_follow_remote_member(msg)
                else:
                    return self.enforce_primary_role(
                        'acquired session lock as a leader',
                        'promoted self to leader by acquiring session lock'
                    )
            else:
                return self.follow('demoted self after trying and failing to obtain lock',
                                   'following new leader after trying and failing to obtain lock')
        else:
            # when we are doing manual failover there is no guaranty that new leader is ahead of any other node
            # node tagged as nofailover can be ahead of the new leader either, but it is always excluded from elections
            if bool(self.cluster.failover) or self.patroni.nofailover:
                self._rewind.trigger_check_diverged_lsn()
                time.sleep(2)  # Give a time to somebody to take the leader lock

            if self.patroni.nofailover:
                return self.follow('demoting self because I am not allowed to become primary',
                                   'following a different leader because I am not allowed to promote')
            return self.follow('demoting self because i am not the healthiest node',
                               'following a different leader because i am not the healthiest node')

    def process_healthy_cluster(self) -> str:
        if self.has_lock():
            if self.is_paused() and not self.state_handler.is_primary():
                if self.cluster.failover and self.cluster.failover.candidate == self.state_handler.name:
                    return 'waiting to become primary after promote...'

                if not self.is_standby_cluster():
                    self._delete_leader()
                    return 'removed leader lock because postgres is not running as primary'

            if self.update_lock(True):
                msg = self.process_manual_failover_from_leader()
                if msg is not None:
                    return msg

                # check if the node is ready to be used by pg_rewind
                self._rewind.ensure_checkpoint_after_promote(self.wakeup)

                if self.is_standby_cluster():
                    # in case of standby cluster we don't really need to
                    # enforce anything, since the leader is not a primary
                    # So just remind the role.
                    msg = 'no action. I am ({0}), the standby leader with the lock'.format(self.state_handler.name) \
                          if self.state_handler.role == 'standby_leader' else \
                          'promoted self to a standby leader because i had the session lock'
                    return self.enforce_follow_remote_member(msg)
                else:
                    return self.enforce_primary_role(
                        'no action. I am ({0}), the leader with the lock'.format(self.state_handler.name),
                        'promoted self to leader because I had the session lock'
                    )
            else:
                # Either there is no connection to DCS or someone else acquired the lock
                logger.error('failed to update leader lock')
                if self.state_handler.is_primary():
                    if self.is_paused():
                        return 'continue to run as primary after failing to update leader lock in DCS'
                    self.demote('immediate-nolock')
                    return 'demoted self because failed to update leader lock in DCS'
                else:
                    return 'not promoting because failed to update leader lock in DCS'
        else:
            logger.debug('does not have lock')
        lock_owner = self.cluster.leader and self.cluster.leader.name
        if self.is_standby_cluster():
            return self.follow('cannot be a real primary in a standby cluster',
                               'no action. I am ({0}), a secondary, and following a standby leader ({1})'.format(
                                   self.state_handler.name, lock_owner), refresh=False)
        return self.follow('demoting self because I do not have the lock and I was a leader',
                           'no action. I am ({0}), a secondary, and following a leader ({1})'.format(
                               self.state_handler.name, lock_owner), refresh=False)

    def evaluate_scheduled_restart(self) -> Optional[str]:
        if self._async_executor.busy:  # Restart already in progress
            return None

        # restart if we need to
        restart_data = self.future_restart_scheduled()
        if restart_data:
            recent_time = self.state_handler.postmaster_start_time()
            request_time = restart_data['postmaster_start_time']
            # check if postmaster start time has changed since the last restart
            if recent_time and request_time and recent_time != request_time:
                logger.info("Cancelling scheduled restart: postgres restart has already happened at %s", recent_time)
                self.delete_future_restart()
                return None

        if restart_data\
                and self.should_run_scheduled_action('restart', restart_data['schedule'], self.delete_future_restart):
            try:
                ret, message = self.restart(restart_data, run_async=True)
                if not ret:
                    logger.warning("Scheduled restart: %s", message)
                    return None
                return message
            finally:
                self.delete_future_restart()

    def restart_matches(self, role: Optional[str], postgres_version: Optional[str], pending_restart: bool) -> bool:
        reason_to_cancel = ""
        # checking the restart filters here seem to be less ugly than moving them into the
        # run_scheduled_action.
        if role and role != self.state_handler.role:
            reason_to_cancel = "host role mismatch"

        if postgres_version and postgres_version_to_int(postgres_version) <= int(self.state_handler.server_version):
            reason_to_cancel = "postgres version mismatch"

        if pending_restart and not self.state_handler.pending_restart:
            reason_to_cancel = "pending restart flag is not set"

        if not reason_to_cancel:
            return True
        else:
            logger.info("not proceeding with the restart: %s", reason_to_cancel)
        return False

    def schedule_future_restart(self, restart_data: Dict[str, Any]) -> bool:
        with self._async_executor:
            restart_data['postmaster_start_time'] = self.state_handler.postmaster_start_time()
            if not self.patroni.scheduled_restart:
                self.patroni.scheduled_restart = restart_data
                self.touch_member()
                return True
        return False

    def delete_future_restart(self) -> bool:
        ret = False
        with self._async_executor:
            if self.patroni.scheduled_restart:
                self.patroni.scheduled_restart = {}
                self.touch_member()
                ret = True
        return ret

    def future_restart_scheduled(self) -> Dict[str, Any]:
        return self.patroni.scheduled_restart.copy()

    def restart_scheduled(self) -> bool:
        return self._async_executor.scheduled_action == 'restart'

    def restart(self, restart_data: Dict[str, Any], run_async: bool = False) -> Tuple[bool, str]:
        """ conditional and unconditional restart """
        assert isinstance(restart_data, dict)

        if (not self.restart_matches(restart_data.get('role'),
                                     restart_data.get('postgres_version'),
                                     ('restart_pending' in restart_data))):
            return (False, "restart conditions are not satisfied")

        with self._async_executor:
            prev = self._async_executor.schedule('restart')
            if prev is not None:
                return (False, prev + ' already in progress')

            # Make the main loop to think that we were recovering dead postgres. If we fail
            # to start postgres after a specified timeout (see below), we need to remove
            # leader key (if it belong to us) rather than trying to start postgres once again.
            self.recovering = True

        # Now that restart is scheduled we can set timeout for startup, it will get reset
        # once async executor runs and main loop notices PostgreSQL as up.
        timeout = restart_data.get('timeout', self.global_config.primary_start_timeout)
        self.set_start_timeout(timeout)

        def before_shutdown() -> None:
            self.notify_citus_coordinator('before_demote')

        def after_start() -> None:
            self.notify_citus_coordinator('after_promote')

        # For non async cases we want to wait for restart to complete or timeout before returning.
        do_restart = functools.partial(self.state_handler.restart, timeout, self._async_executor.critical_task,
                                       before_shutdown=before_shutdown if self.has_lock() else None,
                                       after_start=after_start if self.has_lock() else None)
        if self.is_synchronous_mode() and not self.has_lock():
            do_restart = functools.partial(self.while_not_sync_standby, do_restart)

        if run_async:
            self._async_executor.run_async(do_restart)
            return (True, 'restart initiated')
        else:
            res = self._async_executor.run(do_restart)
            if res:
                return (True, 'restarted successfully')
            elif res is None:
                return (False, 'postgres is still starting')
            else:
                return (False, 'restart failed')

    def _do_reinitialize(self, cluster: Cluster) -> Optional[bool]:
        self.state_handler.stop('immediate', stop_timeout=self.patroni.config['retry_timeout'])
        # Commented redundant data directory cleanup here
        # self.state_handler.remove_data_directory()

        clone_member = cluster.get_clone_member(self.state_handler.name)
        if clone_member:
            member_role = 'leader' if clone_member == cluster.leader else 'replica'
            return self.clone(clone_member, "from {0} '{1}'".format(member_role, clone_member.name))

    def reinitialize(self, force: bool = False) -> Optional[str]:
        with self._async_executor:
            self.load_cluster_from_dcs()

            if self.cluster.is_unlocked():
                return 'Cluster has no leader, can not reinitialize'

            if self.has_lock(False):
                return 'I am the leader, can not reinitialize'

            cluster = self.cluster

        if force:
            self._async_executor.cancel()

        with self._async_executor:
            action = self._async_executor.schedule('reinitialize')
            if action is not None:
                return '{0} already in progress'.format(action)

        self._async_executor.run_async(self._do_reinitialize, args=(cluster, ))

    def handle_long_action_in_progress(self) -> str:
        """
        Figure out what to do with the task AsyncExecutor is performing.
        """
        if self.has_lock() and self.update_lock():
            if self._async_executor.scheduled_action == 'doing crash recovery in a single user mode':
                time_left = self.global_config.primary_start_timeout - (time.time() - self._crash_recovery_started)
                if time_left <= 0 and self.is_failover_possible():
                    logger.info("Demoting self because crash recovery is taking too long")
                    self.state_handler.cancellable.cancel(True)
                    self.demote('immediate')
                    return 'terminated crash recovery because of startup timeout'

            return 'updated leader lock during {0}'.format(self._async_executor.scheduled_action)
        elif not self.state_handler.bootstrapping and not self.is_paused():
            # Don't have lock, make sure we are not promoting or starting up a primary in the background
            if self._async_executor.scheduled_action == 'promote':
                with self._async_response:
                    cancel = self._async_response.cancel()
                if cancel:
                    self.state_handler.cancellable.cancel()
                    return 'lost leader before promote'

            if self.state_handler.role in ('master', 'primary'):
                logger.info('Demoting primary during %s', self._async_executor.scheduled_action)
                if self._async_executor.scheduled_action in ('restart', 'starting primary after failure'):
                    # Restart needs a special interlocking cancel because postmaster may be just started in a
                    # background thread and has not even written a pid file yet.
                    with self._async_executor.critical_task as task:
                        if not task.cancel() and isinstance(task.result, PostmasterProcess):
                            self.state_handler.terminate_starting_postmaster(postmaster=task.result)
                self.demote('immediate-nolock')
                return 'lost leader lock during {0}'.format(self._async_executor.scheduled_action)
        if self.cluster.is_unlocked():
            logger.info('not healthy enough for leader race')

        return '{0} in progress'.format(self._async_executor.scheduled_action)

    @staticmethod
    def sysid_valid(sysid: Optional[str]) -> bool:
        # sysid does tv_sec << 32, where tv_sec is the number of seconds sine 1970,
        # so even 1 << 32 would have 10 digits.
        sysid = str(sysid)
        return len(sysid) >= 10 and sysid.isdigit()

    def post_recover(self) -> Optional[str]:
        if not self.state_handler.is_running():
            self.watchdog.disable()
            if self.has_lock():
                if self.state_handler.role in ('master', 'primary', 'standby_leader'):
                    self.state_handler.set_role('demoted')
                self._delete_leader()
                return 'removed leader key after trying and failing to start postgres'
            return 'failed to start postgres'
        return None

    def cancel_initialization(self) -> None:
        logger.info('removing initialize key after failed attempt to bootstrap the cluster')
        self.dcs.cancel_initialization()
        self.state_handler.stop('immediate', stop_timeout=self.patroni.config['retry_timeout'])
        self.state_handler.move_data_directory()
        raise PatroniFatalException('Failed to bootstrap cluster')

    def post_bootstrap(self) -> str:
        with self._async_response:
            result = self._async_response.result
        # bootstrap has failed if postgres is not running
        if not self.state_handler.is_running() or result is False:
            self.cancel_initialization()

        if result is None:
            if not self.state_handler.is_primary():
                return 'waiting for end of recovery after bootstrap'

            self.state_handler.set_role('master')
            ret = self._async_executor.try_run_async('post_bootstrap', self.state_handler.bootstrap.post_bootstrap,
                                                     args=(self.patroni.config['bootstrap'], self._async_response))
            return ret or 'running post_bootstrap'

        self.state_handler.bootstrapping = False
        if not self.watchdog.activate():
            logger.error('Cancelling bootstrap because watchdog activation failed')
            self.cancel_initialization()

        self._rewind.ensure_checkpoint_after_promote(self.wakeup)
        self.dcs.initialize(create_new=(self.cluster.initialize is None), sysid=self.state_handler.sysid)
        self.dcs.set_config_value(json.dumps(self.patroni.config.dynamic_configuration, separators=(',', ':')))
        self.dcs.take_leader()
        self.set_is_leader(True)
        if self.is_synchronous_mode():
            self.state_handler.sync_handler.set_synchronous_standby_names(
                CaseInsensitiveSet('*') if self.global_config.is_synchronous_mode_strict else CaseInsensitiveSet())
        self.state_handler.call_nowait(CallbackAction.ON_START)
        self.load_cluster_from_dcs()

        return 'initialized a new cluster'

    def handle_starting_instance(self) -> Optional[str]:
        """Starting up PostgreSQL may take a long time. In case we are the leader we may want to
        fail over to."""

        # Check if we are in startup, when paused defer to main loop for manual failovers.
        if not self.state_handler.check_for_startup() or self.is_paused():
            self.set_start_timeout(None)
            if self.is_paused():
                self.state_handler.set_state(self.state_handler.is_running() and 'running' or 'stopped')
            return None

        # state_handler.state == 'starting' here
        if self.has_lock():
            if not self.update_lock():
                logger.info("Lost lock while starting up. Demoting self.")
                self.demote('immediate-nolock')
                return 'stopped PostgreSQL while starting up because leader key was lost'

            timeout = self._start_timeout or self.global_config.primary_start_timeout
            time_left = timeout - self.state_handler.time_in_state()

            if time_left <= 0:
                if self.is_failover_possible():
                    logger.info("Demoting self because primary startup is taking too long")
                    self.demote('immediate')
                    return 'stopped PostgreSQL because of startup timeout'
                else:
                    return 'primary start has timed out, but continuing to wait because failover is not possible'
            else:
                msg = self.process_manual_failover_from_leader()
                if msg is not None:
                    return msg

                return 'PostgreSQL is still starting up, {0:.0f} seconds until timeout'.format(time_left)
        else:
            # Use normal processing for standbys
            logger.info("Still starting up as a standby.")
            return None

    def set_start_timeout(self, value: Optional[int]) -> None:
        """Sets timeout for starting as primary before eligible for failover.

        Must be called when async_executor is busy or in the main thread."""
        self._start_timeout = value

    def _run_cycle(self) -> str:
        dcs_failed = False
        try:
            try:
                self.load_cluster_from_dcs()
                self.global_config = self.patroni.config.get_global_config(self.cluster)
                self.state_handler.reset_cluster_info_state(self.cluster, self.patroni.nofailover, self.global_config)
            except Exception:
                self.state_handler.reset_cluster_info_state(None, self.patroni.nofailover, self.global_config)
                raise

            if self.is_paused():
                self.watchdog.disable()
                self._was_paused = True
            else:
                if self._was_paused:
                    self.state_handler.schedule_sanity_checks_after_pause()
                    # during pause people could manually do something with Postgres, therefore we want
                    # to double check rewind conditions on replicas and maybe run CHECKPOINT on the primary
                    self._rewind.reset_state()
                self._was_paused = False

            if not self.cluster.has_member(self.state_handler.name):
                self.touch_member()

            # cluster has leader key but not initialize key
            if not (self.cluster.is_unlocked() or self.sysid_valid(self.cluster.initialize)) and self.has_lock():
                self.dcs.initialize(create_new=(self.cluster.initialize is None), sysid=self.state_handler.sysid)

            if not (self.cluster.is_unlocked() or self.cluster.config and self.cluster.config.data) and self.has_lock():
                self.dcs.set_config_value(json.dumps(self.patroni.config.dynamic_configuration, separators=(',', ':')))
                self.cluster = self.dcs.get_cluster()

            if self._async_executor.busy:
                return self.handle_long_action_in_progress()

            msg = self.handle_starting_instance()
            if msg is not None:
                return msg

            # we've got here, so any async action has finished.
            if self.state_handler.bootstrapping:
                return self.post_bootstrap()

            if self.recovering:
                self.recovering = False

                if not self._rewind.is_needed:
                    # Check if we tried to recover from postgres crash and failed
                    msg = self.post_recover()
                    if msg is not None:
                        return msg

                # Reset some states after postgres successfully started up
                self._crash_recovery_started = 0
                if self._rewind.executed and not self._rewind.failed:
                    self._rewind.reset_state()

                # The Raft cluster without a quorum takes a bit of time to stabilize.
                # Therefore we want to postpone the leader race if we just started up.
                if self.cluster.is_unlocked() and self.dcs.__class__.__name__ == 'Raft':
                    return 'started as a secondary'

            # is data directory empty?
            data_directory_error = ''
            data_directory_is_empty = None
            try:
                data_directory_is_empty = self.state_handler.data_directory_empty()
                data_directory_is_accessible = True
            except OSError as e:
                data_directory_is_accessible = False
                data_directory_error = e

            if not data_directory_is_accessible or data_directory_is_empty:
                self.state_handler.set_role('uninitialized')
                self.state_handler.stop('immediate', stop_timeout=self.patroni.config['retry_timeout'])
                # In case datadir went away while we were primary
                self.watchdog.disable()

                # is this instance the leader?
                if self.has_lock():
                    self.release_leader_key_voluntarily()
                    return 'released leader key voluntarily as data dir {0} and currently leader'.format(
                        'empty' if data_directory_is_accessible else 'not accessible')

                if not data_directory_is_accessible:
                    return 'data directory is not accessible: {0}'.format(data_directory_error)
                if self.is_paused():
                    return 'running with empty data directory'
                return self.bootstrap()  # new node
            else:
                # check if we are allowed to join
                data_sysid = self.state_handler.sysid
                if not self.sysid_valid(data_sysid):
                    # data directory is not empty, but no valid sysid, cluster must be broken, suggest reinit
                    return ("data dir for the cluster is not empty, "
                            "but system ID is invalid; consider doing reinitialize")

                if self.sysid_valid(self.cluster.initialize):
                    if self.cluster.initialize != data_sysid:
                        if self.is_paused():
                            logger.warning('system ID has changed while in paused mode. Patroni will exit when resuming'
                                           ' unless system ID is reset: %s != %s', self.cluster.initialize, data_sysid)
                            if self.has_lock():
                                self.release_leader_key_voluntarily()
                                return 'released leader key voluntarily due to the system ID mismatch'
                        else:
                            logger.fatal('system ID mismatch, node %s belongs to a different cluster: %s != %s',
                                         self.state_handler.name, self.cluster.initialize, data_sysid)
                            sys.exit(1)
                elif self.cluster.is_unlocked() and not self.is_paused():
                    # "bootstrap", but data directory is not empty
                    if not self.state_handler.cb_called and self.state_handler.is_running() \
                            and not self.state_handler.is_primary():
                        self._join_aborted = True
                        logger.error('No initialize key in DCS and PostgreSQL is running as replica, aborting start')
                        logger.error('Please first start Patroni on the node running as primary')
                        sys.exit(1)
                    self.dcs.initialize(create_new=(self.cluster.initialize is None), sysid=data_sysid)

            if not self.state_handler.is_healthy():
                if self.is_paused():
                    self.state_handler.set_state('stopped')
                    if self.has_lock():
                        self._delete_leader()
                        return 'removed leader lock because postgres is not running'
                    # Normally we don't start Postgres in a paused state. We make an exception for the demoted primary
                    # that needs to be started after it had been stopped by demote. When there is no need to call rewind
                    # the demote code follows through to starting Postgres right away, however, in the rewind case
                    # it returns from demote and reaches this point to start PostgreSQL again after rewind. In that
                    # case it makes no sense to continue to recover() unless rewind has finished successfully.
                    elif self._rewind.failed or not self._rewind.executed and not \
                            (self._rewind.is_needed and self._rewind.can_rewind_or_reinitialize_allowed):
                        return 'postgres is not running'

                if self.state_handler.state in ('running', 'starting'):
                    self.state_handler.set_state('crashed')
                # try to start dead postgres
                return self.recover()

            if self.cluster.is_unlocked():
                ret = self.process_unhealthy_cluster()
            else:
                msg = self.process_healthy_cluster()
                ret = self.evaluate_scheduled_restart() or msg

            # We might not have a valid PostgreSQL connection here if AsyncExecutor is doing
            # something with PostgreSQL. Therefore we will sync replication slots only if no
            # asynchronous processes are running or we know that this is a standby being promoted.
            # But, we don't want to run pg_rewind checks or copy logical slots from itself,
            # therefore we have a couple additional `not is_promoting` checks.
            is_promoting = self._async_executor.scheduled_action == 'promote'
            if (not self._async_executor.busy or is_promoting) and not self.state_handler.is_starting():
                create_slots = self._sync_replication_slots(False)

                if not self.state_handler.cb_called:
                    if not is_promoting and not self.state_handler.is_primary():
                        self._rewind.trigger_check_diverged_lsn()
                    self.state_handler.call_nowait(CallbackAction.ON_START)

                if not is_promoting and create_slots and self.cluster.leader:
                    err = self._async_executor.try_run_async('copy_logical_slots',
                                                             self.state_handler.slots_handler.copy_logical_slots,
                                                             args=(self.cluster, create_slots))
                    if not err:
                        ret = 'Copying logical slots {0} from the primary'.format(create_slots)
            return ret
        except DCSError:
            dcs_failed = True
            logger.error('Error communicating with DCS')
            return self._handle_dcs_error()
        except (psycopg.Error, PostgresConnectionException):
            return 'Error communicating with PostgreSQL. Will try again later'
        finally:
            if not dcs_failed:
                if self.is_leader():
                    self._failsafe.set_is_active(0)
                self.touch_member()

    def _handle_dcs_error(self) -> str:
        if not self.is_paused() and self.state_handler.is_running():
            if self.state_handler.is_primary():
                if self.is_failsafe_mode() and self.check_failsafe_topology():
                    self.set_is_leader(True)
                    self._failsafe.set_is_active(time.time())
                    self.watchdog.keepalive()
                    return 'continue to run as a leader because failsafe mode is enabled and all members are accessible'
                self._failsafe.set_is_active(0)
                msg = 'demoting self because DCS is not accessible and I was a leader'
                if not self._async_executor.try_run_async(msg, self.demote, ('offline',)):
                    return msg
                logger.warning('AsyncExecutor is busy, demoting from the main thread')
                self.demote('offline')
                return 'demoted self because DCS is not accessible and I was a leader'
            else:
                self._sync_replication_slots(True)
        return 'DCS is not accessible'

    def _sync_replication_slots(self, dcs_failed: bool) -> List[str]:
        """Handles replication slots.

        :param dcs_failed: bool, indicates that communication with DCS failed (get_cluster() or update_leader())
        :returns: list[str], replication slots names that should be copied from the primary"""

        slots: List[str] = []

        # If dcs_failed we don't want to touch replication slots on a leader or replicas if failsafe_mode isn't enabled.
        if not self.cluster or dcs_failed and (self.is_leader() or not self.is_failsafe_mode()):
            return slots

        # It could be that DCS is read-only, or only the leader can't access it.
        # Only the second one could be handled by `load_cluster_from_dcs()`.
        # The first one affects advancing logical replication slots on replicas, therefore we rely on
        # Failsafe.update_cluster(), that will return "modified" Cluster if failsafe mode is active.
        cluster = self._failsafe.update_cluster(self.cluster)\
            if self.is_failsafe_mode() and not self.is_leader() else self.cluster
        if cluster:
            slots = self.state_handler.slots_handler.sync_replication_slots(cluster,
                                                                            self.patroni.nofailover,
                                                                            self.patroni.replicatefrom,
                                                                            self.is_paused())
        # Don't copy replication slots if failsafe_mode is active
        return [] if self.failsafe_is_active() else slots

    def run_cycle(self) -> str:
        with self._async_executor:
            try:
                info = self._run_cycle()
                return (self.is_paused() and 'PAUSE: ' or '') + info
            except PatroniFatalException:
                raise
            except Exception:
                logger.exception('Unexpected exception')
                return 'Unexpected exception raised, please report it as a BUG'

    def shutdown(self) -> None:
        if self.is_paused():
            logger.info('Leader key is not deleted and Postgresql is not stopped due paused state')
            self.watchdog.disable()
        elif not self._join_aborted:
            # FIXME: If stop doesn't reach safepoint quickly enough keepalive is triggered. If shutdown checkpoint
            # takes longer than ttl, then leader key is lost and replication might not have sent out all WAL.
            # This might not be the desired behavior of users, as a graceful shutdown of the host can mean lost data.
            # We probably need to something smarter here.
            disable_wd = self.watchdog.disable if self.watchdog.is_running else None

            status = {'deleted': False}

            def _on_shutdown(checkpoint_location: int) -> None:
                if self.is_leader():
                    # Postmaster is still running, but pg_control already reports clean "shut down".
                    # It could happen if Postgres is still archiving the backlog of WAL files.
                    # If we know that there are replicas that received the shutdown checkpoint
                    # location, we can remove the leader key and allow them to start leader race.

                    if self.is_failover_possible(cluster_lsn=checkpoint_location):
                        self.dcs.delete_leader(self.cluster.leader, checkpoint_location)
                        status['deleted'] = True
                    else:
                        self.dcs.write_leader_optime(checkpoint_location)

            def _before_shutdown() -> None:
                self.notify_citus_coordinator('before_demote')

            on_shutdown = _on_shutdown if self.is_leader() else None
            before_shutdown = _before_shutdown if self.is_leader() else None
            self.while_not_sync_standby(lambda: self.state_handler.stop(checkpoint=False, on_safepoint=disable_wd,
                                                                        on_shutdown=on_shutdown,
                                                                        before_shutdown=before_shutdown,
                                                                        stop_timeout=self.primary_stop_timeout()))
            if not self.state_handler.is_running():
                if self.is_leader() and not status['deleted']:
                    checkpoint_location = self.state_handler.latest_checkpoint_location()
                    self.dcs.delete_leader(self.cluster.leader, checkpoint_location)
                self.touch_member()
            else:
                # XXX: what about when Patroni is started as the wrong user that has access to the watchdog device
                # but cannot shut down PostgreSQL. Root would be the obvious example. Would be nice to not kill the
                # system due to a bad config.
                logger.error("PostgreSQL shutdown failed, leader key not removed.%s",
                             (" Leaving watchdog running." if self.watchdog.is_running else ""))

    def watch(self, timeout: float) -> bool:
        # watch on leader key changes if the postgres is running and leader is known and current node is not lock owner
        if self._async_executor.busy or not self.cluster or self.cluster.is_unlocked() or self.has_lock(False):
            leader_version = None
        else:
            leader_version = self.cluster.leader.version if self.cluster.leader else None

        return self.dcs.watch(leader_version, timeout)

    def wakeup(self) -> None:
        """Call of this method will trigger the next run of HA loop if there is
        no "active" leader watch request in progress.
        This usually happens on the leader or if the node is running async action"""
        self.dcs.event.set()

    def get_remote_member(self, member: Union[Leader, Member, None] = None) -> RemoteMember:
        """ In case of standby cluster this will tel us from which remote
            member to stream. Config can be both patroni config or
            cluster.config.data
        """
        data: Dict[str, Any] = {}
        cluster_params = self.global_config.get_standby_cluster_config()

        if cluster_params:
            data.update({k: v for k, v in cluster_params.items() if k in RemoteMember.ALLOWED_KEYS})
            data['no_replication_slot'] = 'primary_slot_name' not in cluster_params
            conn_kwargs = member.conn_kwargs() if member else \
                {k: cluster_params[k] for k in ('host', 'port') if k in cluster_params}
            if conn_kwargs:
                data['conn_kwargs'] = conn_kwargs

        name = member.name if member else 'remote_member:{}'.format(uuid.uuid1())
        return RemoteMember(name, data)

    def get_failover_candidates(self, exclude_failover_candidate: bool) -> List[Member]:
        """Return a list of candidates for either manual or automatic failover.

        Exclude non-sync members when in synchronous mode, the current node (its checks are always performed earlier)
        and the candidate if required. If failover candidate exclusion is not requested and a candidate is specified
        in the /failover key, return the candidate only.
        The result is further evaluated in the caller :func:`Ha.is_failover_possible` to check if any member is actually
        healthy enough and is allowed to poromote.

        :param exclude_failover_candidate: if ``True``, exclude :attr:`failover.candidate` from the candidates.

        :returns: a list of :class:`Member` ojects or an empty list if there is no candidate available.
        """
        failover = self.cluster.failover
        exclude = [self.state_handler.name] + ([failover.candidate] if failover and exclude_failover_candidate else [])

        def is_eligible(node: Member) -> bool:
            # If quorum commit is requested we want to check all nodes (even not voters),
            # because they could get enough votes and reach necessary quorum + 1.
            # TODO: allow manual failover (=no leader specified) to async node
            if self.sync_mode_is_active() \
                    and not (self.is_quorum_commit_mode() or self.cluster.sync.matches(node.name)):
                return False
            # Don't spend time on "nofailover" nodes checking.
            # We also don't need nodes which we can't query with the api in the list.
            return node.name not in exclude and \
                not node.nofailover and bool(node.api_url) and \
                (not failover or not failover.candidate or node.name == failover.candidate)

        return list(filter(is_eligible, self.cluster.members))<|MERGE_RESOLUTION|>--- conflicted
+++ resolved
@@ -200,22 +200,17 @@
             return self._leader_expiry > time.time()
 
     def set_is_leader(self, value: bool) -> None:
-<<<<<<< HEAD
-        with self._is_leader_lock:
-            self._is_leader = time.time() + self.dcs.ttl if value else 0
+        """Update the current node's view of it's own leadership status.
+
+        Will update the expiry timestamp to match the dcs ttl if setting leadership to true,
+        otherwise will set the expiry to the past to immediately invalidate.
+
+        :param value: is the current node the leader.
+        """
+        with self._leader_expiry_lock:
+            self._leader_expiry = time.time() + self.dcs.ttl if value else 0
             if not value:
                 self._promote_timestamp = 0
-=======
-        """Update the current node's view of it's own leadership status.
-
-        Will update the expiry timestamp to match the dcs ttl if setting leadership to true,
-        otherwise will set the expiry to the past to immediately invalidate.
-
-        :param value: is the current node the leader.
-        """
-        with self._leader_expiry_lock:
-            self._leader_expiry = time.time() + self.dcs.ttl if value else 0
->>>>>>> 82d2ef48
 
     def sync_mode_is_active(self) -> bool:
         """Check whether synchronous replication is requested and already active.
@@ -785,7 +780,7 @@
             # in the /sync key. Further changes of synchronous_standby_names and /sync key should
             # be postponed for `loop_wait` seconds, to give a chance to some replicas to start streaming.
             # In opposite case the /sync key will end up without synchronous nodes.
-            if self.state_handler.is_leader():
+            if self.state_handler.is_primary():
                 if self._promote_timestamp == 0 or time.time() - self._promote_timestamp > self.dcs.loop_wait:
                     self._process_quorum_replication()
                 if self._promote_timestamp == 0:
