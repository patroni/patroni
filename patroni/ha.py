import datetime
import functools
import json
import logging
import sys
import time
import uuid

from multiprocessing.pool import ThreadPool
from threading import RLock
from typing import Any, Callable, Collection, Dict, List, NamedTuple, Optional, Union, Tuple, TYPE_CHECKING

from . import global_config, psycopg
from .__main__ import Patroni
from .async_executor import AsyncExecutor, CriticalTask
from .collections import CaseInsensitiveSet
from .dcs import AbstractDCS, Cluster, Leader, Member, RemoteMember, Status, SyncState, slot_name_from_member_name
from .exceptions import DCSError, PostgresConnectionException, PatroniFatalException
from .postgresql.callback_executor import CallbackAction
from .postgresql.misc import postgres_version_to_int
from .postgresql.postmaster import PostmasterProcess
from .postgresql.rewind import Rewind
from .quorum import QuorumStateResolver
from .tags import Tags
from .utils import polling_loop, tzutc

logger = logging.getLogger(__name__)


class _MemberStatus(Tags, NamedTuple('_MemberStatus',
                                     [('member', Member),
                                      ('reachable', bool),
                                      ('in_recovery', Optional[bool]),
                                      ('wal_position', int),
                                      ('data', Dict[str, Any])])):
    """Node status distilled from API response.

    Consists of the following fields:

    :ivar member: :class:`~patroni.dcs.Member` object of the node.
    :ivar reachable: ``False`` if the node is not reachable or is not responding with correct JSON.
    :ivar in_recovery: ``False`` if the node is running as a primary (`if pg_is_in_recovery() == true`).
    :ivar wal_position: maximum value of ``replayed_location`` or ``received_location`` from JSON.
    :ivar data: the whole JSON response for future usage.
    """

    @classmethod
    def from_api_response(cls, member: Member, json: Dict[str, Any]) -> '_MemberStatus':
        """
        :param member: dcs.Member object
        :param json: RestApiHandler.get_postgresql_status() result
        :returns: _MemberStatus object
        """
        # If one of those is not in a response we want to count the node as not healthy/reachable
        wal: Dict[str, Any] = json.get('wal') or json['xlog']
        # abuse difference in primary/replica response format
        in_recovery = not (bool(wal.get('location')) or json.get('role') in ('master', 'primary'))
        lsn = int(in_recovery and max(wal.get('received_location', 0), wal.get('replayed_location', 0)))
        return cls(member, True, in_recovery, lsn, json)

    @property
    def tags(self) -> Dict[str, Any]:
        """Dictionary with values of different tags (i.e. nofailover)."""
        return self.data.get('tags', {})

    @property
    def timeline(self) -> int:
        """Timeline value from JSON."""
        return self.data.get('timeline', 0)

    @property
    def watchdog_failed(self) -> bool:
        """Indicates that watchdog is required by configuration but not available or failed."""
        return self.data.get('watchdog_failed', False)

    @classmethod
    def unknown(cls, member: Member) -> '_MemberStatus':
        """Create a new class instance with empty or null values."""
        return cls(member, False, None, 0, {})

    def failover_limitation(self) -> Optional[str]:
        """Returns reason why this node can't promote or None if everything is ok."""
        if not self.reachable:
            return 'not reachable'
        if self.nofailover:
            return 'not allowed to promote'
        if self.watchdog_failed:
            return 'not watchdog capable'
        return None


class Failsafe(object):

    def __init__(self, dcs: AbstractDCS) -> None:
        self._lock = RLock()
        self._dcs = dcs
        self._reset_state()

    def update(self, data: Dict[str, Any]) -> None:
        with self._lock:
            self._last_update = time.time()
            self._name = data['name']
            self._conn_url = data['conn_url']
            self._api_url = data['api_url']
            self._slots = data.get('slots')

    def _reset_state(self) -> None:
        self._last_update = 0
        self._name = None
        self._conn_url = None
        self._api_url = None
        self._slots = None

    @property
    def leader(self) -> Optional[Leader]:
        with self._lock:
            if self._last_update + self._dcs.ttl > time.time() and self._name:
                return Leader('', '', RemoteMember(self._name, {'api_url': self._api_url,
                                                                'conn_url': self._conn_url,
                                                                'slots': self._slots}))

    def update_cluster(self, cluster: Cluster) -> Cluster:
        # Enreach cluster with the real leader if there was a ping from it
        leader = self.leader
        if leader:
            # We rely on the strict order of fields in the namedtuple
            status = Status(cluster.status.last_lsn, leader.member.data['slots'])
            cluster = Cluster(*cluster[0:2], leader, status, *cluster[4:])
        return cluster

    def is_active(self) -> bool:
        """Is used to report in REST API whether the failsafe mode was activated.

           On primary the self._last_update is set from the
           set_is_active() method and always returns the correct value.

           On replicas the self._last_update is set at the moment when
           the primary performs POST /failsafe REST API calls.
           The side-effect - it is possible that replicas will show
           failsafe_is_active values different from the primary."""

        with self._lock:
            return self._last_update + self._dcs.ttl > time.time()

    def set_is_active(self, value: float) -> None:
        with self._lock:
            self._last_update = value
            if not value:
                self._reset_state()


class Ha(object):

    def __init__(self, patroni: Patroni):
        self.patroni = patroni
        self.state_handler = patroni.postgresql
        self._rewind = Rewind(self.state_handler)
        self.dcs = patroni.dcs
        self.cluster = Cluster.empty()
        self.old_cluster = Cluster.empty()
        self._leader_expiry = 0
        self._leader_expiry_lock = RLock()
        self._failsafe = Failsafe(patroni.dcs)
        self._was_paused = False
        self._promote_timestamp = 0
        self._leader_timeline = None
        self.recovering = False
        self._async_response = CriticalTask()
        self._crash_recovery_started = 0
        self._start_timeout = None
        self._async_executor = AsyncExecutor(self.state_handler.cancellable, self.wakeup)
        self.watchdog = patroni.watchdog

        # Each member publishes various pieces of information to the DCS using touch_member. This lock protects
        # the state and publishing procedure to have consistent ordering and avoid publishing stale values.
        self._member_state_lock = RLock()
        # Count of concurrent sync disabling requests. Value above zero means that we don't want to be synchronous
        # standby. Changes protected by _member_state_lock.
        self._disable_sync = 0
        # Remember the last known member role and state written to the DCS in order to notify Citus coordinator
        self._last_state = None

        # We need following property to avoid shutdown of postgres when join of Patroni to the postgres
        # already running as replica was aborted due to cluster not being initialized in DCS.
        self._join_aborted = False

        # used only in backoff after failing a pre_promote script
        self._released_leader_key_timestamp = 0

    def primary_stop_timeout(self) -> Union[int, None]:
        """:returns: "primary_stop_timeout" from the global configuration or `None` when not in synchronous mode."""
        ret = global_config.primary_stop_timeout
        return ret if ret > 0 and self.is_synchronous_mode() else None

    def is_paused(self) -> bool:
        """:returns: `True` if in maintenance mode."""
        return global_config.is_paused

    def check_timeline(self) -> bool:
        """:returns: `True` if should check whether the timeline is latest during the leader race."""
        return global_config.check_mode('check_timeline')

    def is_standby_cluster(self) -> bool:
        """:returns: `True` if global configuration has a valid "standby_cluster" section."""
        return global_config.is_standby_cluster

    def is_leader(self) -> bool:
        """:returns: `True` if the current node is the leader, based on expiration set when it last held the key."""
        with self._leader_expiry_lock:
            return self._leader_expiry > time.time()

    def set_is_leader(self, value: bool) -> None:
        """Update the current node's view of it's own leadership status.

        Will update the expiry timestamp to match the dcs ttl if setting leadership to true,
        otherwise will set the expiry to the past to immediately invalidate.

        :param value: is the current node the leader.
        """
        with self._leader_expiry_lock:
            self._leader_expiry = time.time() + self.dcs.ttl if value else 0
            if not value:
                self._promote_timestamp = 0

    def sync_mode_is_active(self) -> bool:
        """Check whether synchronous replication is requested and already active.

        :returns: ``True`` if the primary already put its name into the ``/sync`` in DCS.
        """
        return self.is_synchronous_mode() and not self.cluster.sync.is_empty

    def quorum_commit_mode_is_active(self) -> bool:
        """Checks whether quorum replication is requested and already active.

        :returns: ``True`` if the primary already put its name into the ``/sync`` in DCS.
        """
        return self.is_quorum_commit_mode() and not self.cluster.sync.is_empty

    def _get_failover_action_name(self) -> str:
        """Return the currently requested manual failover action name or the default ``failover``.

        :returns: :class:`str` representing the manually requested action (``manual failover`` if no leader
            is specified in the ``/failover`` in DCS, ``switchover`` otherwise) or ``failover`` if
            ``/failover`` is empty.
        """
        if not self.cluster.failover:
            return 'failover'
        return 'switchover' if self.cluster.failover.leader else 'manual failover'

    def load_cluster_from_dcs(self) -> None:
        cluster = self.dcs.get_cluster()

        # We want to keep the state of cluster when it was healthy
        if not cluster.is_unlocked() or not self.old_cluster:
            self.old_cluster = cluster
        self.cluster = cluster

        if self.cluster.is_unlocked() and self.is_failsafe_mode():
            # If failsafe mode is enabled we want to inject the "real" leader to the cluster
            self.cluster = cluster = self._failsafe.update_cluster(cluster)

        if not self.has_lock(False):
            self.set_is_leader(False)

        self._leader_timeline = cluster.leader.timeline if cluster.leader else None

    def acquire_lock(self) -> bool:
        try:
            ret = self.dcs.attempt_to_acquire_leader()
        except DCSError:
            raise
        except Exception:
            logger.exception('Unexpected exception raised from attempt_to_acquire_leader, please report it as a BUG')
            ret = False
        self.set_is_leader(ret)
        return ret

    def _failsafe_config(self) -> Optional[Dict[str, str]]:
        if self.is_failsafe_mode():
            ret = {m.name: m.api_url for m in self.cluster.members if m.api_url}
            if self.state_handler.name not in ret:
                ret[self.state_handler.name] = self.patroni.api.connection_string
            return ret

    def update_lock(self, update_status: bool = False) -> bool:
        """Update the leader lock in DCS.

        .. note::
            After successful update of the leader key the :meth:`AbstractDCS.update_leader` method could also
            optionally update the ``/status`` and ``/failsafe`` keys.

            The ``/status`` key contains the last known LSN on the leader node and the last known state
            of permanent replication slots including permanent physical replication slot for the leader.

            Last, but not least, this method calls a :meth:`Watchdog.keepalive` method after the leader key
            was successfully updated.

        :param update_status: ``True`` if we also need to update the ``/status`` key in DCS, otherwise ``False``.

        :returns: ``True`` if the leader key was successfully updated and we can continue to run postgres
                  as a ``primary`` or as a ``standby_leader``, otherwise ``False``.
        """
        last_lsn = slots = None
        if update_status:
            try:
                last_lsn = self.state_handler.last_operation()
                slots = self.cluster.filter_permanent_slots(
                    {**self.state_handler.slots(), slot_name_from_member_name(self.state_handler.name): last_lsn},
                    self.state_handler.major_version)
            except Exception:
                logger.exception('Exception when called state_handler.last_operation()')
        if TYPE_CHECKING:  # pragma: no cover
            assert self.cluster.leader is not None
        try:
            ret = self.dcs.update_leader(self.cluster.leader, last_lsn, slots, self._failsafe_config())
        except DCSError:
            raise
        except Exception:
            logger.exception('Unexpected exception raised from update_leader, please report it as a BUG')
            ret = False
        self.set_is_leader(ret)
        if ret:
            self.watchdog.keepalive()
        return ret

    def has_lock(self, info: bool = True) -> bool:
        lock_owner = self.cluster.leader and self.cluster.leader.name
        if info:
            logger.info('Lock owner: %s; I am %s', lock_owner, self.state_handler.name)
        return lock_owner == self.state_handler.name

    def get_effective_tags(self) -> Dict[str, Any]:
        """Return configuration tags merged with dynamically applied tags."""
        tags = self.patroni.tags.copy()
        # _disable_sync could be modified concurrently, but we don't care as attribute get and set are atomic.
        if self._disable_sync > 0:
            tags['nosync'] = True
        return tags

    def notify_citus_coordinator(self, event: str) -> None:
        if self.state_handler.citus_handler.is_worker():
            coordinator = self.dcs.get_citus_coordinator()
            if coordinator and coordinator.leader and coordinator.leader.conn_url:
                try:
                    data = {'type': event,
                            'group': self.state_handler.citus_handler.group(),
                            'leader': self.state_handler.name,
                            'timeout': self.dcs.ttl,
                            'cooldown': self.patroni.config['retry_timeout']}
                    timeout = self.dcs.ttl if event == 'before_demote' else 2
                    self.patroni.request(coordinator.leader.member, 'post', 'citus', data, timeout=timeout, retries=0)
                except Exception as e:
                    logger.warning('Request to Citus coordinator leader %s %s failed: %r',
                                   coordinator.leader.name, coordinator.leader.member.api_url, e)

    def touch_member(self) -> bool:
        with self._member_state_lock:
            data: Dict[str, Any] = {
                'conn_url': self.state_handler.connection_string,
                'api_url': self.patroni.api.connection_string,
                'state': self.state_handler.state,
                'role': self.state_handler.role,
                'version': self.patroni.version
            }

            proxy_url = self.state_handler.proxy_url
            if proxy_url:
                data['proxy_url'] = proxy_url

            if self.is_leader() and not self._rewind.checkpoint_after_promote():
                data['checkpoint_after_promote'] = False
            tags = self.get_effective_tags()
            if tags:
                data['tags'] = tags
            if self.state_handler.pending_restart:
                data['pending_restart'] = True
            if self._async_executor.scheduled_action in (None, 'promote') \
                    and data['state'] in ['running', 'restarting', 'starting']:
                try:
                    timeline, wal_position, pg_control_timeline = self.state_handler.timeline_wal_position()
                    data['xlog_location'] = wal_position
                    if not timeline:  # running as a standby
                        replication_state = self.state_handler.replication_state()
                        if replication_state:
                            data['replication_state'] = replication_state
                        # try pg_stat_wal_receiver to get the timeline
                        timeline = self.state_handler.received_timeline()
                    if not timeline:
                        # So far the only way to get the current timeline on the standby is from
                        # the replication connection. In order to avoid opening the replication
                        # connection on every iteration of HA loop we will do it only when noticed
                        # that the timeline on the primary has changed.
                        # Unfortunately such optimization isn't possible on the standby_leader,
                        # therefore we will get the timeline from pg_control, either by calling
                        # pg_control_checkpoint() on 9.6+ or by parsing the output of pg_controldata.
                        if self.state_handler.role == 'standby_leader':
                            timeline = pg_control_timeline or self.state_handler.pg_control_timeline()
                        else:
                            timeline = self.state_handler.replica_cached_timeline(self._leader_timeline) or 0
                    if timeline:
                        data['timeline'] = timeline
                except Exception:
                    pass
            if self.patroni.scheduled_restart:
                scheduled_restart_data = self.patroni.scheduled_restart.copy()
                scheduled_restart_data['schedule'] = scheduled_restart_data['schedule'].isoformat()
                data['scheduled_restart'] = scheduled_restart_data

            if self.is_paused():
                data['pause'] = True

            ret = self.dcs.touch_member(data)
            if ret:
                new_state = (data['state'], {'master': 'primary'}.get(data['role'], data['role']))
                if self._last_state != new_state and new_state == ('running', 'primary'):
                    self.notify_citus_coordinator('after_promote')
                self._last_state = new_state
            return ret

    def clone(self, clone_member: Union[Leader, Member, None] = None, msg: str = '(without leader)') -> Optional[bool]:
        if self.is_standby_cluster() and not isinstance(clone_member, RemoteMember):
            clone_member = self.get_remote_member(clone_member)

        self._rewind.reset_state()
        if self.state_handler.bootstrap.clone(clone_member):
            logger.info('bootstrapped %s', msg)
            cluster = self.dcs.get_cluster()
            node_to_follow = self._get_node_to_follow(cluster)
            return self.state_handler.follow(node_to_follow) is not False
        else:
            logger.error('failed to bootstrap %s', msg)
            self.state_handler.remove_data_directory()

    def bootstrap(self) -> str:
        # no initialize key and node is allowed to be primary and has 'bootstrap' section in a configuration file
        if self.cluster.is_unlocked() and self.cluster.initialize is None\
                and not self.patroni.nofailover and 'bootstrap' in self.patroni.config:
            if self.dcs.initialize(create_new=True):  # race for initialization
                self.state_handler.bootstrapping = True
                with self._async_response:
                    self._async_response.reset()

                if self.is_standby_cluster():
                    ret = self._async_executor.try_run_async('bootstrap_standby_leader', self.bootstrap_standby_leader)
                    return ret or 'trying to bootstrap a new standby leader'
                else:
                    ret = self._async_executor.try_run_async('bootstrap', self.state_handler.bootstrap.bootstrap,
                                                             args=(self.patroni.config['bootstrap'],))
                    return ret or 'trying to bootstrap a new cluster'
            else:
                return 'failed to acquire initialize lock'

        clone_member = self.cluster.get_clone_member(self.state_handler.name)
        # cluster already has a leader, we can bootstrap from it or from one of replicas (if they allow)
        if not self.cluster.is_unlocked() and clone_member:
            member_role = 'leader' if clone_member == self.cluster.leader else 'replica'
            msg = "from {0} '{1}'".format(member_role, clone_member.name)
            ret = self._async_executor.try_run_async('bootstrap {0}'.format(msg), self.clone, args=(clone_member, msg))
            return ret or 'trying to bootstrap {0}'.format(msg)

        # no leader, but configuration may allowed replica creation using backup tools
        create_replica_methods = global_config.get_standby_cluster_config().get('create_replica_methods', []) \
            if self.is_standby_cluster() else None
        can_bootstrap = self.state_handler.can_create_replica_without_replication_connection(create_replica_methods)
        concurrent_bootstrap = self.cluster.initialize == ""
        if can_bootstrap and not concurrent_bootstrap:
            msg = 'bootstrap (without leader)'
            return self._async_executor.try_run_async(msg, self.clone) or 'trying to ' + msg
        return 'waiting for {0}leader to bootstrap'.format('standby_' if self.is_standby_cluster() else '')

    def bootstrap_standby_leader(self) -> Optional[bool]:
        """ If we found 'standby' key in the configuration, we need to bootstrap
            not a real primary, but a 'standby leader', that will take base backup
            from a remote member and start follow it.
        """
        clone_source = self.get_remote_member()
        msg = 'clone from remote member {0}'.format(clone_source.conn_url)
        result = self.clone(clone_source, msg)
        with self._async_response:  # pretend that post_bootstrap was already executed
            self._async_response.complete(result)
        if result:
            self.state_handler.set_role('standby_leader')

        return result

    def _handle_crash_recovery(self) -> Optional[str]:
        if self._crash_recovery_started == 0 and (self.cluster.is_unlocked() or self._rewind.can_rewind):
            self._crash_recovery_started = time.time()
            msg = 'doing crash recovery in a single user mode'
            return self._async_executor.try_run_async(msg, self._rewind.ensure_clean_shutdown) or msg

    def _handle_rewind_or_reinitialize(self) -> Optional[str]:
        leader = self.get_remote_member() if self.is_standby_cluster() else self.cluster.leader
        if not self._rewind.rewind_or_reinitialize_needed_and_possible(leader) or not leader:
            return None

        if self._rewind.can_rewind:
            # rewind is required, but postgres wasn't shut down cleanly.
            if not self.state_handler.is_running() and \
                    self.state_handler.controldata().get('Database cluster state') == 'in archive recovery':
                msg = self._handle_crash_recovery()
                if msg:
                    return msg

            msg = 'running pg_rewind from ' + leader.name
            return self._async_executor.try_run_async(msg, self._rewind.execute, args=(leader,)) or msg

        if self._rewind.should_remove_data_directory_on_diverged_timelines and not self.is_standby_cluster():
            msg = 'reinitializing due to diverged timelines'
            return self._async_executor.try_run_async(msg, self._do_reinitialize, args=(self.cluster,)) or msg

    def recover(self) -> str:
        """Handle the case when postgres isn't running.

        Depending on the state of Patroni, DCS cluster view, and pg_controldata the following could happen:

          - if ``primary_start_timeout`` is 0 and this node owns the leader lock, the lock
            will be voluntarily released if there are healthy replicas to take it over.

          - if postgres was running as a ``primary`` and this node owns the leader lock, postgres is started as primary.

          - crash recover in a single-user mode is executed in the following cases:

            - postgres was running as ``primary`` wasn't ``shut down`` cleanly and there is no leader in DCS

            - postgres was running as ``replica`` wasn't ``shut down in recovery`` (cleanly)
              and we need to run ``pg_rewind`` to join back to the cluster.

          - ``pg_rewind`` is executed if it is necessary, or optinally, the data directory could
             be removed if it is allowed by configuration.

          - after ``crash recovery`` and/or ``pg_rewind`` are executed, postgres is started in recovery.

        :returns: action message, describing what was performed.
        """
        if self.has_lock() and self.update_lock():
            timeout = global_config.primary_start_timeout
            if timeout == 0:
                # We are requested to prefer failing over to restarting primary. But see first if there
                # is anyone to fail over to.
                if self.is_failover_possible():
                    self.watchdog.disable()
                    logger.info("Primary crashed. Failing over.")
                    self.demote('immediate')
                    return 'stopped PostgreSQL to fail over after a crash'
        else:
            timeout = None

        data = self.state_handler.controldata()
        logger.info('pg_controldata:\n%s\n', '\n'.join('  {0}: {1}'.format(k, v) for k, v in data.items()))

        # timeout > 0 indicates that we still have the leader lock, and it was just updated
        if timeout\
                and data.get('Database cluster state') in ('in production', 'in crash recovery',
                                                           'shutting down', 'shut down')\
                and self.state_handler.state == 'crashed'\
                and self.state_handler.role in ('primary', 'master')\
                and not self.state_handler.config.recovery_conf_exists():
            # We know 100% that we were running as a primary a few moments ago, therefore could just start postgres
            msg = 'starting primary after failure'
            if self._async_executor.try_run_async(msg, self.state_handler.start,
                                                  args=(timeout, self._async_executor.critical_task)) is None:
                self.recovering = True
                return msg

        # Postgres is not running, and we will restart in standby mode. Watchdog is not needed until we promote.
        self.watchdog.disable()

        if data.get('Database cluster state') in ('in production', 'shutting down', 'in crash recovery'):
            msg = self._handle_crash_recovery()
            if msg:
                return msg

        self.load_cluster_from_dcs()

        role = 'replica'
        if self.has_lock() and not self.is_standby_cluster():
            self._rewind.reset_state()  # we want to later trigger CHECKPOINT after promote
            msg = "starting as readonly because i had the session lock"
            node_to_follow = None
        else:
            if not self._rewind.executed:
                self._rewind.trigger_check_diverged_lsn()
            msg = self._handle_rewind_or_reinitialize()
            if msg:
                return msg

            if self.has_lock():  # in standby cluster
                msg = "starting as a standby leader because i had the session lock"
                role = 'standby_leader'
                node_to_follow = self._get_node_to_follow(self.cluster)
            elif self.is_standby_cluster() and self.cluster.is_unlocked():
                msg = "trying to follow a remote member because standby cluster is unhealthy"
                node_to_follow = self.get_remote_member()
            else:
                msg = "starting as a secondary"
                node_to_follow = self._get_node_to_follow(self.cluster)

            if self.is_synchronous_mode():
                self.state_handler.sync_handler.set_synchronous_standby_names(CaseInsensitiveSet())

        if self._async_executor.try_run_async('restarting after failure', self.state_handler.follow,
                                              args=(node_to_follow, role, timeout)) is None:
            self.recovering = True
        return msg

    def _get_node_to_follow(self, cluster: Cluster) -> Union[Leader, Member, None]:
        """Determine the node to follow.

        :param cluster: the currently known cluster state from DCS.

        :returns: the node which we should be replicating from.
        """
        # The standby leader or when there is no standby leader we want to follow
        # the remote member, except when there is no standby leader in pause.
        if self.is_standby_cluster() \
                and (cluster.leader and cluster.leader.name and cluster.leader.name == self.state_handler.name
                     or cluster.is_unlocked() and not self.is_paused()):
            node_to_follow = self.get_remote_member()
        # If replicatefrom tag is set, try to follow the node mentioned there, otherwise, follow the leader.
        elif self.patroni.replicatefrom and self.patroni.replicatefrom != self.state_handler.name:
            node_to_follow = cluster.get_member(self.patroni.replicatefrom)
        else:
            node_to_follow = cluster.leader if cluster.leader and cluster.leader.name else None

        node_to_follow = node_to_follow if node_to_follow and node_to_follow.name != self.state_handler.name else None

        if node_to_follow and not isinstance(node_to_follow, RemoteMember):
            # we are going to abuse Member.data to pass following parameters
            params = ('restore_command', 'archive_cleanup_command')
            for param in params:  # It is highly unlikely to happen, but we want to protect from the case
                node_to_follow.data.pop(param, None)  # when above-mentioned params came from outside.
            if self.is_standby_cluster():
                standby_config = global_config.get_standby_cluster_config()
                node_to_follow.data.update({p: standby_config[p] for p in params if standby_config.get(p)})

        return node_to_follow

    def follow(self, demote_reason: str, follow_reason: str, refresh: bool = True) -> str:
        if refresh:
            self.load_cluster_from_dcs()

        is_leader = self.state_handler.is_primary()

        node_to_follow = self._get_node_to_follow(self.cluster)

        if self.is_paused():
            if not (self._rewind.is_needed and self._rewind.can_rewind_or_reinitialize_allowed)\
                    or self.cluster.is_unlocked():
                if is_leader:
                    self.state_handler.set_role('master')
                    return 'continue to run as primary without lock'
                elif self.state_handler.role != 'standby_leader':
                    self.state_handler.set_role('replica')

                if not node_to_follow:
                    return 'no action. I am ({0})'.format(self.state_handler.name)
        elif is_leader:
            self.demote('immediate-nolock')
            return demote_reason

        if self.is_standby_cluster() and self._leader_timeline and \
                self.state_handler.get_history(self._leader_timeline + 1):
            self._rewind.trigger_check_diverged_lsn()

        if not self.state_handler.is_starting():
            msg = self._handle_rewind_or_reinitialize()
            if msg:
                return msg

        if not self.is_paused():
            self.state_handler.handle_parameter_change()

        role = 'standby_leader' if isinstance(node_to_follow, RemoteMember) and self.has_lock(False) else 'replica'
        # It might happen that leader key in the standby cluster references non-exiting member.
        # In this case it is safe to continue running without changing recovery.conf
        if self.is_standby_cluster() and role == 'replica' and not (node_to_follow and node_to_follow.conn_url):
            return 'continue following the old known standby leader'
        else:
            change_required, restart_required = self.state_handler.config.check_recovery_conf(node_to_follow)
            if change_required:
                if restart_required:
                    self._async_executor.try_run_async('changing primary_conninfo and restarting',
                                                       self.state_handler.follow, args=(node_to_follow, role))
                else:
                    self.state_handler.follow(node_to_follow, role, do_reload=True)
                self._rewind.trigger_check_diverged_lsn()
            elif role == 'standby_leader' and self.state_handler.role != role:
                self.state_handler.set_role(role)
                self.state_handler.call_nowait(CallbackAction.ON_ROLE_CHANGE)

        return follow_reason

    def is_synchronous_mode(self) -> bool:
        """:returns: `True` if synchronous replication is requested."""
        return global_config.is_synchronous_mode

    def is_quorum_commit_mode(self) -> bool:
<<<<<<< HEAD
        """:returns: `True` if quorum commit replication is requested and "supported"."""
        return global_config.is_quorum_commit_mode and self.state_handler.supports_multiple_sync
=======
        """``True`` if quorum commit replication is requested and "supported"."""
        return self.global_config.is_quorum_commit_mode and self.state_handler.supports_multiple_sync
>>>>>>> ebdc197f

    def is_failsafe_mode(self) -> bool:
        """:returns: `True` if failsafe_mode is enabled in global configuration."""
        return global_config.check_mode('failsafe_mode')

    def _maybe_enable_synchronous_mode(self) -> Optional[SyncState]:
        """Explicitly enable synchronous mode if not yet enabled.

        We are trying to solve a corner case: synchronous mode needs to be explicitly enabled
        by updating the ``/sync`` key with the current leader name and empty members. In opposite
        case it will never be automatically enabled if there are no eligible candidates.

        :returns: the latest version of :class:`~patroni.dcs.SyncState` object.
        """
        sync = self.cluster.sync
        if sync.is_empty:
            sync = self.dcs.write_sync_state(self.state_handler.name, None, 0, version=sync.version)
            if sync:
                logger.info("Enabled synchronous replication")
            else:
                logger.warning("Updating sync state failed")
        return sync

    def disable_synchronous_replication(self) -> None:
        """Cleans up /sync key in DCS if synchronous replication is disabled."""
        if not self.cluster.sync.is_empty and self.dcs.delete_sync_state(version=self.cluster.sync.version):
            logger.info("Disabled synchronous replication")
        self.state_handler.sync_handler.set_synchronous_standby_names(CaseInsensitiveSet())

    def _process_quorum_replication(self) -> None:
        """Process synchronous replication state when quorum commit is requested.

        Synchronous standbys are registered in two places: ``postgresql.conf`` and DCS. The order of updating them must
        keep the invariant that ``quorum + sync >= len(set(quorum pool)|set(sync pool))``. This is done using
        :class:`QuorumStateResolver` that given a current state and set of desired synchronous nodes and replication
        level outputs changes to DCS and synchronous replication in correct order to reach the desired state.
        In case any of those steps causes an error we can just bail out and let next iteration rediscover the state
        and retry necessary transitions.
        """
        start_time = time.time()

        min_sync = global_config.min_synchronous_nodes
        sync_wanted = global_config.synchronous_node_count

        sync = self._maybe_enable_synchronous_mode()
        if not sync or not sync.leader:
            return

        leader = sync.leader

        def _check_timeout(offset: float = 0) -> bool:
            return time.time() - start_time + offset >= self.dcs.loop_wait

        while True:
            transition = 'break'  # we need define transition value if `QuorumStateResolver` produced no changes
            sync_state = self.state_handler.sync_handler.current_state(self.cluster)
            for transition, leader, num, nodes in QuorumStateResolver(leader=leader,
                                                                      quorum=sync.quorum,
                                                                      voters=sync.voters,
                                                                      numsync=sync_state.numsync,
                                                                      sync=sync_state.sync,
                                                                      numsync_confirmed=sync_state.numsync_confirmed,
                                                                      active=sync_state.active,
                                                                      sync_wanted=sync_wanted,
                                                                      leader_wanted=self.state_handler.name):
                if _check_timeout():
                    return

                if transition == 'quorum':
                    logger.info("Setting leader to %s, quorum to %d of %d (%s)",
                                leader, num, len(nodes), ", ".join(sorted(nodes)))
                    sync = self.dcs.write_sync_state(leader, nodes, num, version=sync.version)
                    if not sync:
                        return logger.info('Synchronous replication key updated by someone else.')
                elif transition == 'sync':
                    logger.info("Setting synchronous replication to %d of %d (%s)",
                                num, len(nodes), ", ".join(sorted(nodes)))
                    # Bump up number of num nodes to meet minimum replication factor. Commits will have to wait until
                    # we have enough nodes to meet replication target.
                    if num < min_sync:
                        logger.warning("Replication factor %d requested, but %d synchronous standbys available."
                                       " Commits will be delayed.", min_sync + 1, num)
                        num = min_sync
                    self.state_handler.sync_handler.set_synchronous_standby_names(nodes, num)
            if transition != 'restart' or _check_timeout(1):
                return
            # synchronous_standby_names was transitioned from empty to non-empty and it may take
            # some time for nodes to become synchronous. In this case we want to restart state machine
            # hoping that we can update /sync key earlier than in loop_wait seconds.
            time.sleep(1)
            self.state_handler.reset_cluster_info_state(None)

    def _process_multisync_replication(self) -> None:
        """Process synchronous replication state with one or more sync standbys.

        Synchronous standbys are registered in two places postgresql.conf and DCS. The order of updating them must
        be right. The invariant that should be kept is that if a node is primary and sync_standby is set in DCS,
        then that node must have synchronous_standby set to that value. Or more simple, first set in postgresql.conf
        and then in DCS. When removing, first remove in DCS, then in postgresql.conf. This is so we only consider
        promoting standbys that were guaranteed to be replicating synchronously.
        """

        sync = self._maybe_enable_synchronous_mode()
        if not sync:
            return

        current_state = self.state_handler.sync_handler.current_state(self.cluster)
        picked = current_state.active
        allow_promote = current_state.sync
        voters = CaseInsensitiveSet(sync.voters)

        if picked == voters and voters != allow_promote:
            logger.warning('Inconsistent state between synchronous_standby_names = %s and /sync = %s key '
                           'detected, updating synchronous replication key...', list(allow_promote), list(voters))
            sync = self.dcs.write_sync_state(self.state_handler.name, allow_promote, 0, version=sync.version)
            if not sync:
                return logger.warning("Updating sync state failed")
            voters = CaseInsensitiveSet(sync.voters)

        if picked == voters:
            return

        # update synchronous standby list in dcs temporarily to point to common nodes in current and picked
        sync_common = voters & allow_promote
        if sync_common != voters:
            logger.info("Updating synchronous privilege temporarily from %s to %s",
                        list(voters), list(sync_common))
            sync = self.dcs.write_sync_state(self.state_handler.name, sync_common, 0, version=sync.version)
            if not sync:
                return logger.info('Synchronous replication key updated by someone else.')

        # When strict mode and no suitable replication connections put "*" to synchronous_standby_names
        if global_config.is_synchronous_mode_strict and not picked:
            picked = CaseInsensitiveSet('*')
            logger.warning("No standbys available!")

        # Update postgresql.conf and wait 2 secs for changes to become active
        logger.info("Assigning synchronous standby status to %s", list(picked))
        self.state_handler.sync_handler.set_synchronous_standby_names(picked)

        if picked and picked != CaseInsensitiveSet('*') and allow_promote != picked:
            # Wait for PostgreSQL to enable synchronous mode and see if we can immediately set sync_standby
            time.sleep(2)
            allow_promote = self.state_handler.sync_handler.current_state(self.cluster).sync

        if allow_promote and allow_promote != sync_common:
            if self.dcs.write_sync_state(self.state_handler.name, allow_promote, 0, version=sync.version):
                logger.info("Synchronous standby status assigned to %s", list(allow_promote))
            else:
                logger.info("Synchronous replication key updated by someone else")

    def process_sync_replication(self) -> None:
        """Process synchronous replication behavior on the primary."""
        if self.is_quorum_commit_mode():
            # The synchronous_standby_names was adjusted right before promote.
            # After that, when postgres has become a primary, we need to reflect this change
            # in the /sync key. Further changes of synchronous_standby_names and /sync key should
            # be postponed for `loop_wait` seconds, to give a chance to some replicas to start streaming.
            # In opposite case the /sync key will end up without synchronous nodes.
            if self.state_handler.is_primary():
                if self._promote_timestamp == 0 or time.time() - self._promote_timestamp > self.dcs.loop_wait:
                    self._process_quorum_replication()
                if self._promote_timestamp == 0:
                    self._promote_timestamp = time.time()
        elif self.is_synchronous_mode():
            self._process_multisync_replication()
        else:
            self.disable_synchronous_replication()

    def process_sync_replication_prepromote(self) -> bool:
        """Handle sync replication state before promote.

        If quorum replication is requested, and we can keep syncing to enough nodes satisfying the quorum invariant
        we can promote immediately and let normal quorum resolver process handle any membership changes later.
        Otherwise, we will just reset DCS state to ourselves and add replicas as they connect.

        :returns: ``True`` if on success or ``False`` if failed to update /sync key in DCS.
        """
        if not self.is_synchronous_mode():
            self.disable_synchronous_replication()
            return True

        if self.quorum_commit_mode_is_active():
            sync = CaseInsensitiveSet(self.cluster.sync.members)
            numsync = len(sync) - self.cluster.sync.quorum - 1
            if self.state_handler.name not in sync:  # Node outside voters achieved quorum and got leader
                numsync += 1
            else:
                sync.discard(self.state_handler.name)
        else:
            sync = CaseInsensitiveSet()
            numsync = global_config.min_synchronous_nodes

        if not self.is_quorum_commit_mode() or not self.state_handler.supports_multiple_sync and numsync > 1:
            sync = CaseInsensitiveSet()
            numsync = global_config.min_synchronous_nodes

            # Just set ourselves as the authoritative source of truth for now. We don't want to wait for standbys
            # to connect. We will try finding a synchronous standby in the next cycle.
            if not self.dcs.write_sync_state(self.state_handler.name, None, 0, version=self.cluster.sync.version):
                return False

        self.state_handler.sync_handler.set_synchronous_standby_names(sync, numsync)
        return True

    def is_sync_standby(self, cluster: Cluster) -> bool:
        """:returns: `True` if the current node is a synchronous standby."""
        return bool(cluster.leader) and cluster.sync.leader_matches(cluster.leader.name) \
            and cluster.sync.matches(self.state_handler.name)

    def while_not_sync_standby(self, func: Callable[..., Any]) -> Any:
        """Runs specified action while trying to make sure that the node is not assigned synchronous standby status.

        Tags us as not allowed to be a sync standby as we are going to go away, if we currently are wait for
        leader to notice and pick an alternative one or if the leader changes or goes away we are also free.

        If the connection to DCS fails we run the action anyway, as this is only a hint.

        There is a small race window where this function runs between a primary picking us the sync standby and
        publishing it to the DCS. As the window is rather tiny consequences are holding up commits for one cycle
        period we don't worry about it here."""

        if not self.is_synchronous_mode() or self.patroni.nosync:
            return func()

        with self._member_state_lock:
            self._disable_sync += 1
        try:
            if self.touch_member():
                # Primary should notice the updated value during the next cycle. We will wait double that, if primary
                # hasn't noticed the value by then not disabling sync replication is not likely to matter.
                for _ in polling_loop(timeout=self.dcs.loop_wait * 2, interval=2):
                    try:
                        if not self.is_sync_standby(self.dcs.get_cluster()):
                            break
                    except DCSError:
                        logger.warning("Could not get cluster state, skipping synchronous standby disable")
                        break
                    logger.info("Waiting for primary to release us from synchronous standby")
            else:
                logger.warning("Updating member state failed, skipping synchronous standby disable")

            return func()
        finally:
            with self._member_state_lock:
                self._disable_sync -= 1

    def update_cluster_history(self) -> None:
        primary_timeline = self.state_handler.get_primary_timeline()
        cluster_history = self.cluster.history.lines if self.cluster.history else []
        if primary_timeline == 1:
            if cluster_history:
                self.dcs.set_history_value('[]')
        elif not cluster_history or cluster_history[-1][0] != primary_timeline - 1 or len(cluster_history[-1]) != 5:
            cluster_history_dict: Dict[int, List[Any]] = {line[0]: list(line) for line in cluster_history}
            history: List[List[Any]] = list(map(list, self.state_handler.get_history(primary_timeline)))
            if self.cluster.config:
                history = history[-global_config.max_timelines_history:]
            for line in history:
                # enrich current history with promotion timestamps stored in DCS
                cluster_history_line = cluster_history_dict.get(line[0], [])
                if len(line) == 3 and len(cluster_history_line) >= 4 and cluster_history_line[1] == line[1]:
                    line.append(cluster_history_line[3])
                    if len(cluster_history_line) == 5:
                        line.append(cluster_history_line[4])
            if history:
                self.dcs.set_history_value(json.dumps(history, separators=(',', ':')))

    def enforce_follow_remote_member(self, message: str) -> str:
        demote_reason = 'cannot be a real primary in standby cluster'
        return self.follow(demote_reason, message)

    def enforce_primary_role(self, message: str, promote_message: str) -> str:
        """
        Ensure the node that has won the race for the leader key meets criteria
        for promoting its PG server to the 'primary' role.
        """
        if not self.is_paused():
            if not self.watchdog.is_running and not self.watchdog.activate():
                if self.state_handler.is_primary():
                    self.demote('immediate')
                    return 'Demoting self because watchdog could not be activated'
                else:
                    self.release_leader_key_voluntarily()
                    return 'Not promoting self because watchdog could not be activated'

            with self._async_response:
                if self._async_response.result is False:
                    logger.warning("Releasing the leader key voluntarily because the pre-promote script failed")
                    self._released_leader_key_timestamp = time.time()
                    self.release_leader_key_voluntarily()
                    # discard the result of the failed pre-promote script to be able to re-try promote
                    self._async_response.reset()
                    return 'Promotion cancelled because the pre-promote script failed'

        if self.state_handler.is_primary():
            # Inform the state handler about its primary role.
            # It may be unaware of it if postgres is promoted manually.
            self.state_handler.set_role('master')
            self.process_sync_replication()
            self.update_cluster_history()
            self.state_handler.citus_handler.sync_pg_dist_node(self.cluster)
            return message
        elif self.state_handler.role in ('master', 'promoted', 'primary'):
            self.process_sync_replication()
            return message
        else:
            if not self.process_sync_replication_prepromote():
                # Somebody else updated sync state, it may be due to us losing the lock. To be safe,
                # postpone promotion until next cycle. TODO: trigger immediate retry of run_cycle.
                return 'Postponing promotion because synchronous replication state was updated by somebody else'
            if self.state_handler.role not in ('master', 'promoted', 'primary'):
                # reset failsafe state when promote
                self._failsafe.set_is_active(0)

                def before_promote():
                    self.notify_citus_coordinator('before_promote')

                with self._async_response:
                    self._async_response.reset()

                self._async_executor.try_run_async('promote', self.state_handler.promote,
                                                   args=(self.dcs.loop_wait, self._async_response, before_promote))
            return promote_message

    def fetch_node_status(self, member: Member) -> _MemberStatus:
        """Perform http get request on member.api_url to fetch its status.

        Usually this happens during the leader race and we can't afford to wait an indefinite time
        for a response, therefore the request timeout is hardcoded to 2 seconds, which seems to be a
        good compromise. The node which is slow to respond is most likely unhealthy.

        :returns: :class:`_MemberStatus` object
        """
        try:
            response = self.patroni.request(member, timeout=2, retries=0)
            data = response.data.decode('utf-8')
            logger.info('Got response from %s %s: %s', member.name, member.api_url, data)
            return _MemberStatus.from_api_response(member, json.loads(data))
        except Exception as e:
            logger.warning("Request failed to %s: GET %s (%s)", member.name, member.api_url, e)
        return _MemberStatus.unknown(member)

    def fetch_nodes_statuses(self, members: List[Member]) -> List[_MemberStatus]:
        if not members:
            return []
        pool = ThreadPool(len(members))
        results = pool.map(self.fetch_node_status, members)  # Run API calls on members in parallel
        pool.close()
        pool.join()
        return results

    def update_failsafe(self, data: Dict[str, Any]) -> Optional[str]:
        if self.state_handler.state == 'running' and self.state_handler.role in ('master', 'primary'):
            return 'Running as a leader'
        self._failsafe.update(data)

    def failsafe_is_active(self) -> bool:
        return self._failsafe.is_active()

    def call_failsafe_member(self, data: Dict[str, Any], member: Member) -> bool:
        try:
            response = self.patroni.request(member, 'post', 'failsafe', data, timeout=2, retries=1)
            response_data = response.data.decode('utf-8')
            logger.info('Got response from %s %s: %s', member.name, member.api_url, response_data)
            return response.status == 200 and response_data == 'Accepted'
        except Exception as e:
            logger.warning("Request failed to %s: POST %s (%s)", member.name, member.api_url, e)
        return False

    def check_failsafe_topology(self) -> bool:
        """Check whether we could continue to run as a primary by calling all members from the failsafe topology.

        .. note::
            If the ``/failsafe`` key contains invalid data or if the ``name`` of our node is missing in
            the ``/failsafe`` key, we immediately give up and return ``False``.

            We send the JSON document in the POST request with the following fields:

            * ``name`` - the name of our node;
            * ``conn_url`` - connection URL to the postgres, which is reachable from other nodes;
            * ``api_url`` - connection URL to Patroni REST API on this node reachable from other nodes;
            * ``slots`` - a :class:`dict` with replication slots that exist on the leader node, including the primary
              itself with the last known LSN, because there could be a permanent physical slot on standby nodes.

            Standby nodes are using information from the ``slots`` dict to advance position of permanent
            replication slots while DCS is not accessible in order to avoid indefinite growth of ``pg_wal``.

        :returns: ``True`` if all members from the ``/failsafe`` topology agree that this node could continue to
                  run as a ``primary``, or ``False`` if some of standby nodes are not accessible or don't agree.
        """
        failsafe = self.dcs.failsafe
        if not isinstance(failsafe, dict) or self.state_handler.name not in failsafe:
            return False
        data: Dict[str, Any] = {
            'name': self.state_handler.name,
            'conn_url': self.state_handler.connection_string,
            'api_url': self.patroni.api.connection_string,
        }
        try:
            data['slots'] = {
                **self.state_handler.slots(),
                slot_name_from_member_name(self.state_handler.name): self.state_handler.last_operation()
            }
        except Exception:
            logger.exception('Exception when called state_handler.slots()')
        members = [RemoteMember(name, {'api_url': url})
                   for name, url in failsafe.items() if name != self.state_handler.name]
        if not members:  # A sinlge node cluster
            return True
        pool = ThreadPool(len(members))
        call_failsafe_member = functools.partial(self.call_failsafe_member, data)
        results = pool.map(call_failsafe_member, members)
        pool.close()
        pool.join()
        return all(results)

    def is_lagging(self, wal_position: int) -> bool:
        """Check if node should consider itself unhealthy to be promoted due to replication lag.

        :param wal_position: Current wal position.

        :returns: ``True`` when node is lagging
        """
        lag = (self.cluster.last_lsn or 0) - wal_position
        return lag > global_config.maximum_lag_on_failover

    def _is_healthiest_node(self, members: Collection[Member], check_replication_lag: bool = True) -> bool:
        """Determine whether the current node is healthy enough to become a new leader candidate.

        :param members: the list of nodes to check against
        :param check_replication_lag: whether to take the replication lag into account.
                                      If the lag exceeds configured threshold the node disqualifies itself.
        :returns: ``True`` if the node is eligible to become the new leader. Since this method is executed
                  on multiple nodes independently it is possible that multiple nodes could count
                  themselves as the healthiest because they received/replayed up to the same LSN,
                  but this is totally fine.
        """
        my_wal_position = self.state_handler.last_operation()
        if check_replication_lag and self.is_lagging(my_wal_position):
            logger.info('My wal position exceeds maximum replication lag')
            return False  # Too far behind last reported wal position on primary

        if not self.is_standby_cluster() and self.check_timeline():
            cluster_timeline = self.cluster.timeline
            my_timeline = self.state_handler.replica_cached_timeline(cluster_timeline)
            if my_timeline is None:
                logger.info('Can not figure out my timeline')
                return False
            if my_timeline < cluster_timeline:
                logger.info('My timeline %s is behind last known cluster timeline %s', my_timeline, cluster_timeline)
                return False

        if self.quorum_commit_mode_is_active():
            quorum = self.cluster.sync.quorum
            voting_set = CaseInsensitiveSet(self.cluster.sync.members)
        else:
            quorum = 0
            voting_set = CaseInsensitiveSet()

        # Prepare list of nodes to run check against. If quorum commit is enabled
        # we also include members with nofailover tag if they are listed in voters.
        members = [m for m in members if m.name != self.state_handler.name
                   and m.api_url and (not m.nofailover or m.name in voting_set)]

        # If there is a quorum active then at least one of the quorum contains latest commit. A quorum member saying
        # their WAL position is not ahead counts as a vote saying we may become new leader. Note that a node doesn't
        # have to be a member of the voting set to gather the necessary votes.

        # Regardless of voting, if we observe a node that can become a leader and is ahead, we defer to that node.
        # This can lead to failure to act on quorum if there is asymmetric connectivity.
        quorum_votes = 0 if self.state_handler.name in voting_set else -1
        nodes_ahead = 0

        for st in self.fetch_nodes_statuses(members):
            if st.failover_limitation() is None:
                if st.in_recovery is False:
                    logger.warning('Primary (%s) is still alive', st.member.name)
                    return False
                if my_wal_position < st.wal_position:
                    nodes_ahead += 1
                    logger.info('Wal position of %s is ahead of my wal position', st.member.name)
                    # In synchronous mode the former leader might be still accessible and even be ahead of us.
                    # We should not disqualify himself from the leader race in such a situation.
                    if not self.sync_mode_is_active() or not self.cluster.sync.leader_matches(st.member.name):
                        return False
                    logger.info('Ignoring the former leader being ahead of us')
                elif st.wal_position > 0:  # we want to count votes only from nodes with postgres up and running!
                    quorum_vote = st.member.name in voting_set
                    low_priority = my_wal_position == st.wal_position \
                        and self.patroni.failover_priority < st.failover_priority

                    if low_priority and (not self.sync_mode_is_active() or quorum_vote):
                        # There's a higher priority non-lagging replica
                        logger.info(
                            '%s has equally tolerable WAL position and priority %s, while this node has priority %s',
                            st.member.name, st.failover_priority, self.patroni.failover_priority)
                        return False

                    if quorum_vote:
                        logger.info('Got quorum vote from %s', st.member.name)
                        quorum_votes += 1

        # When not in quorum commit we just want to return `True`.
        # In quorum commit the former leader is special and counted healthy even when there are no other nodes.
        # Otherwise check that the number of votes exceeds the quorum field from the /sync key.
        return not self.quorum_commit_mode_is_active() or quorum_votes >= quorum\
            or nodes_ahead == 0 and self.cluster.sync.leader == self.state_handler.name

    def is_failover_possible(self, *, cluster_lsn: int = 0, exclude_failover_candidate: bool = False) -> bool:
        """Checks whether any of the cluster members is allowed to promote and is healthy enough for that.

        :param cluster_lsn: to calculate replication lag and exclude member if it is lagging.
        :param exclude_failover_candidate: if ``True``, exclude :attr:`failover.candidate` from the members
                                           list against which the failover possibility checks are run.
        :returns: `True` if there are members eligible to become the new leader.
        """
        candidates = self.get_failover_candidates(exclude_failover_candidate)

        action = self._get_failover_action_name()
        if self.is_synchronous_mode() and self.cluster.failover and self.cluster.failover.candidate and not candidates:
            logger.warning('%s candidate=%s does not match with sync_standbys=%s',
                           action.title(), self.cluster.failover.candidate, self.cluster.sync.sync_standby)
        elif not candidates:
            logger.warning('%s: candidates list is empty', action)

        ret = False
        cluster_timeline = self.cluster.timeline
        for st in self.fetch_nodes_statuses(candidates):
            not_allowed_reason = st.failover_limitation()
            if not_allowed_reason:
                logger.info('Member %s is %s', st.member.name, not_allowed_reason)
            elif cluster_lsn and st.wal_position < cluster_lsn or \
                    not cluster_lsn and self.is_lagging(st.wal_position):
                logger.info('Member %s exceeds maximum replication lag', st.member.name)
            elif self.check_timeline() and (not st.timeline or st.timeline < cluster_timeline):
                logger.info('Timeline %s of member %s is behind the cluster timeline %s',
                            st.timeline, st.member.name, cluster_timeline)
            else:
                ret = True
        return ret

    def manual_failover_process_no_leader(self) -> Optional[bool]:
        """Handles manual failover/switchover when the old leader already stepped down.

        :returns: - `True` if the current node is the best candidate to become the new leader
                  - `None` if the current node is running as a primary and requested candidate doesn't exist
        """
        failover = self.cluster.failover
        if TYPE_CHECKING:  # pragma: no cover
            assert failover is not None

        action = self._get_failover_action_name()

        if failover.candidate:  # manual failover/switchover to specific member
            if failover.candidate == self.state_handler.name:  # manual failover/switchover to me
                return True
            elif self.is_paused():
                # Remove failover key if the node to failover has terminated to avoid waiting for it indefinitely
                # In order to avoid attempts to delete this key from all nodes only the primary is allowed to do it.
                if not self.cluster.get_member(failover.candidate, fallback_to_leader=False)\
                        and self.state_handler.is_primary():
                    logger.warning("%s: removing failover key because failover candidate is not running", action)
                    self.dcs.manual_failover('', '', version=failover.version)
                    return None
                return False

            # in synchronous mode (except quorum commit!) when our name is not in the
            # /sync key we shouldn't take any action even if the candidate is unhealthy
            if self.is_synchronous_mode() and not self.is_quorum_commit_mode()\
                    and not self.cluster.sync.matches(self.state_handler.name, True):
                return False

            # find specific node and check that it is healthy
            member = self.cluster.get_member(failover.candidate, fallback_to_leader=False)
            if isinstance(member, Member):
                st = self.fetch_node_status(member)
                not_allowed_reason = st.failover_limitation()
                if not_allowed_reason is None:  # node is healthy
                    logger.info('%s: to %s, i am %s', action, st.member.name, self.state_handler.name)
                    return False
                # we wanted to failover/switchover to specific member but it is not healthy
                logger.warning('%s: member %s is %s', action, st.member.name, not_allowed_reason)

            # at this point we should consider all members as a candidates for failover/switchover
            # i.e. we assume that failover.candidate is None
        elif self.is_paused():
            return False

        # try to pick some other members for switchover and check that they are healthy
        if failover.leader:
            if self.state_handler.name == failover.leader:  # I was the leader
                # exclude desired member which is unhealthy if it was specified
                if self.is_failover_possible(exclude_failover_candidate=bool(failover.candidate)):
                    return False
                else:  # I was the leader and it looks like currently I am the only healthy member
                    return True

            # at this point we assume that our node is a candidate for a failover among all nodes except former leader

        # exclude former leader from the list (failover.leader can be None)
        members = [m for m in self.cluster.members if m.name != failover.leader]
        return self._is_healthiest_node(members, check_replication_lag=False)

    def is_healthiest_node(self) -> bool:
        """Performs a series of checks to determine that the current node is the best candidate.

        In case if manual failover/switchover is requested it calls :func:`manual_failover_process_no_leader` method.

        :returns: `True` if the current node is among the best candidates to become the new leader.
        """
        if time.time() - self._released_leader_key_timestamp < self.dcs.ttl:
            logger.info('backoff: skip leader race after pre_promote script failure and releasing the lock voluntarily')
            return False

        if self.is_paused() and not self.patroni.nofailover and \
                self.cluster.failover and not self.cluster.failover.scheduled_at:
            ret = self.manual_failover_process_no_leader()
            if ret is not None:  # continue if we just deleted the stale failover key as a leader
                return ret

        if self.state_handler.is_primary():
            if self.is_paused():
                # in pause leader is the healthiest only when no initialize or sysid matches with initialize!
                return not self.cluster.initialize or self.state_handler.sysid == self.cluster.initialize

            # We want to protect from the following scenario:
            # 1. node1 is stressed so much that heart-beat isn't running regularly and the leader lock expires.
            # 2. node2 promotes, gets heavy load and the situation described in 1 repeats.
            # 3. Patroni on node1 comes back, notices that Postgres is running as primary but there is
            #    no leader key and "happily" acquires the leader lock.
            # That is, node1 discarded promotion of node2. To avoid it we want to detect timeline change.
            my_timeline = self.state_handler.get_primary_timeline()
            if my_timeline < self.cluster.timeline:
                logger.warning('My timeline %s is behind last known cluster timeline %s',
                               my_timeline, self.cluster.timeline)
                return False
            return True

        if self.is_paused():
            return False

        if self.patroni.nofailover:  # nofailover tag makes node always unhealthy
            return False

        if self.cluster.failover:
            # When doing a switchover in synchronous mode only synchronous nodes and former leader are allowed to race
            if self.cluster.failover.leader and self.sync_mode_is_active() \
                    and not self.cluster.sync.matches(self.state_handler.name, True):
                return False
            return self.manual_failover_process_no_leader() or False

        if not self.watchdog.is_healthy:
            logger.warning('Watchdog device is not usable')
            return False

        all_known_members = self.old_cluster.members
        if self.is_failsafe_mode():
            failsafe_members = self.dcs.failsafe
            # We want to discard failsafe_mode if the /failsafe key contains garbage or empty.
            if isinstance(failsafe_members, dict):
                # If current node is missing in the /failsafe key we immediately disqualify it from the race.
                if failsafe_members and self.state_handler.name not in failsafe_members:
                    return False
                # Race among not only existing cluster members, but also all known members from the failsafe config
                all_known_members += [RemoteMember(name, {'api_url': url}) for name, url in failsafe_members.items()]
        all_known_members += self.cluster.members

        # Special handling if synchronous mode was requested and activated (the leader in /sync is not empty)
        if self.sync_mode_is_active():
            # In quorum commit mode we allow nodes outside of "voters" to take part in
            # the leader race. They just need to get enough votes to `reach quorum + 1`.
            if not self.is_quorum_commit_mode() and not self.cluster.sync.matches(self.state_handler.name, True):
                return False
            # pick between synchronous candidates so we minimize unnecessary failovers/demotions
            members = {m.name: m for m in all_known_members if self.cluster.sync.matches(m.name, True)}
        else:
            # run usual health check
            members = {m.name: m for m in all_known_members}

        return self._is_healthiest_node(members.values())

    def _delete_leader(self, last_lsn: Optional[int] = None) -> None:
        self.set_is_leader(False)
        self.dcs.delete_leader(self.cluster.leader, last_lsn)
        self.dcs.reset_cluster()

    def release_leader_key_voluntarily(self, last_lsn: Optional[int] = None) -> None:
        self._delete_leader(last_lsn)
        self.touch_member()
        logger.info("Leader key released")

    def demote(self, mode: str) -> Optional[bool]:
        """Demote PostgreSQL running as primary.

        :param mode: One of offline, graceful, immediate or immediate-nolock.
                     ``offline`` is used when connection to DCS is not available.
                     ``graceful`` is used when failing over to another node due to user request. May only be called
                     running async.
                     ``immediate`` is used when we determine that we are not suitable for primary and want to failover
                     quickly without regard for data durability. May only be called synchronously.
                     ``immediate-nolock`` is used when find out that we have lost the lock to be primary. Need to bring
                     down PostgreSQL as quickly as possible without regard for data durability. May only be called
                     synchronously.
        """
        mode_control = {
            'offline':          dict(stop='fast',      checkpoint=False, release=False, offline=True,  async_req=False),  # noqa: E241,E501
            'graceful':         dict(stop='fast',      checkpoint=True,  release=True,  offline=False, async_req=False),  # noqa: E241,E501
            'immediate':        dict(stop='immediate', checkpoint=False, release=True,  offline=False, async_req=True),  # noqa: E241,E501
            'immediate-nolock': dict(stop='immediate', checkpoint=False, release=False, offline=False, async_req=True),  # noqa: E241,E501

        }[mode]

        logger.info('Demoting self (%s)', mode)

        self._rewind.trigger_check_diverged_lsn()

        status = {'released': False}

        def on_shutdown(checkpoint_location: int, prev_location: int) -> None:
            # Postmaster is still running, but pg_control already reports clean "shut down".
            # It could happen if Postgres is still archiving the backlog of WAL files.
            # If we know that there are replicas that received the shutdown checkpoint
            # location, we can remove the leader key and allow them to start leader race.
            time.sleep(1)  # give replicas some more time to catch up
            if self.is_failover_possible(cluster_lsn=checkpoint_location):
                self.state_handler.set_role('demoted')
                with self._async_executor:
                    self.release_leader_key_voluntarily(prev_location)
                    status['released'] = True

        def before_shutdown() -> None:
            if self.state_handler.citus_handler.is_coordinator():
                self.state_handler.citus_handler.on_demote()
            else:
                self.notify_citus_coordinator('before_demote')

        self.state_handler.stop(str(mode_control['stop']), checkpoint=bool(mode_control['checkpoint']),
                                on_safepoint=self.watchdog.disable if self.watchdog.is_running else None,
                                on_shutdown=on_shutdown if mode_control['release'] else None,
                                before_shutdown=before_shutdown if mode == 'graceful' else None,
                                stop_timeout=self.primary_stop_timeout())
        self.state_handler.set_role('demoted')
        self.set_is_leader(False)

        if mode_control['release']:
            if not status['released']:
                checkpoint_location = self.state_handler.latest_checkpoint_location() if mode == 'graceful' else None
                with self._async_executor:
                    self.release_leader_key_voluntarily(checkpoint_location)
            time.sleep(2)  # Give a time to somebody to take the leader lock
        if mode_control['offline']:
            node_to_follow, leader = None, None
        else:
            try:
                cluster = self.dcs.get_cluster()
                node_to_follow, leader = self._get_node_to_follow(cluster), cluster.leader
            except Exception:
                node_to_follow, leader = None, None

        if self.is_synchronous_mode():
            self.state_handler.sync_handler.set_synchronous_standby_names(CaseInsensitiveSet())

        # FIXME: with mode offline called from DCS exception handler and handle_long_action_in_progress
        # there could be an async action already running, calling follow from here will lead
        # to racy state handler state updates.
        if mode_control['async_req']:
            self._async_executor.try_run_async('starting after demotion', self.state_handler.follow, (node_to_follow,))
        else:
            if self._rewind.rewind_or_reinitialize_needed_and_possible(leader):
                return False  # do not start postgres, but run pg_rewind on the next iteration
            self.state_handler.follow(node_to_follow)

    def should_run_scheduled_action(self, action_name: str, scheduled_at: Optional[datetime.datetime],
                                    cleanup_fn: Callable[..., Any]) -> bool:
        if scheduled_at and not self.is_paused():
            # If the scheduled action is in the far future, we shouldn't do anything and just return.
            # If the scheduled action is in the past, we consider the value to be stale and we remove
            # the value.
            # If the value is close to now, we initiate the scheduled action
            # Additionally, if the scheduled action cannot be executed altogether, i.e. there is an error
            # or the action is in the past - we take care of cleaning it up.
            now = datetime.datetime.now(tzutc)
            try:
                delta = (scheduled_at - now).total_seconds()

                if delta > self.dcs.loop_wait:
                    logger.info('Awaiting %s at %s (in %.0f seconds)',
                                action_name, scheduled_at.isoformat(), delta)
                    return False
                elif delta < - int(self.dcs.loop_wait * 1.5):
                    # This means that if run_cycle gets delayed for 2.5x loop_wait we skip the
                    # scheduled action. Probably not a problem, if things are that bad we don't
                    # want to be restarting or failing over anyway.
                    logger.warning('Found a stale %s value, cleaning up: %s',
                                   action_name, scheduled_at.isoformat())
                    cleanup_fn()
                    return False

                # The value is very close to now
                time.sleep(max(delta, 0))
                logger.info('Manual scheduled {0} at %s'.format(action_name), scheduled_at.isoformat())
                return True
            except TypeError:
                logger.warning('Incorrect value of scheduled_at: %s', scheduled_at)
                cleanup_fn()
        return False

    def process_manual_failover_from_leader(self) -> Optional[str]:
        """Checks if manual failover is requested and takes action if appropriate.

        Cleans up failover key if failover conditions are not matched.

        :returns: action message if demote was initiated, None if no action was taken"""
        failover = self.cluster.failover
        # if there is no failover key or
        # I am holding the lock but am not primary = I am the standby leader,
        # then do nothing
        if not failover or (self.is_paused() and not self.state_handler.is_primary()):
            return

        action = self._get_failover_action_name()
        bare_action = action.replace('manual ', '')

        # it is not the time for the scheduled switchover yet, do nothing
        if (failover.scheduled_at and not
            self.should_run_scheduled_action(bare_action, failover.scheduled_at, lambda:
                                             self.dcs.manual_failover('', '', version=failover.version))):
            return

        if not failover.leader or failover.leader == self.state_handler.name:
            if not failover.candidate or failover.candidate != self.state_handler.name:
                if not failover.candidate and self.is_paused():
                    logger.warning('%s is possible only to a specific candidate in a paused state', action.title())
                elif self.is_failover_possible():
                    ret = self._async_executor.try_run_async(f'{action}: demote', self.demote, ('graceful',))
                    return ret or f'{action}: demoting myself'
                else:
                    logger.warning('%s: no healthy members found, %s is not possible',
                                   action, bare_action)
            else:
                logger.warning('%s: I am already the leader, no need to %s', action, bare_action)
        else:
            logger.warning('%s: leader name does not match: %s != %s', action, failover.leader, self.state_handler.name)

        logger.info('Cleaning up failover key')
        self.dcs.manual_failover('', '', version=failover.version)

    def process_unhealthy_cluster(self) -> str:
        """Cluster has no leader key"""

        if self.is_healthiest_node():
            if self.acquire_lock():
                failover = self.cluster.failover
                if failover:
                    if self.is_paused() and failover.leader and failover.candidate:
                        logger.info('Updating failover key after acquiring leader lock...')
                        self.dcs.manual_failover('', failover.candidate, failover.scheduled_at, failover.version)
                    else:
                        logger.info('Cleaning up failover key after acquiring leader lock...')
                        self.dcs.manual_failover('', '')
                self.load_cluster_from_dcs()

                if self.is_standby_cluster():
                    # standby leader disappeared, and this is the healthiest
                    # replica, so it should become a new standby leader.
                    # This implies we need to start following a remote member
                    msg = 'promoted self to a standby leader by acquiring session lock'
                    return self.enforce_follow_remote_member(msg)
                else:
                    return self.enforce_primary_role(
                        'acquired session lock as a leader',
                        'promoted self to leader by acquiring session lock'
                    )
            else:
                return self.follow('demoted self after trying and failing to obtain lock',
                                   'following new leader after trying and failing to obtain lock')
        else:
            # when we are doing manual failover there is no guaranty that new leader is ahead of any other node
            # node tagged as nofailover can be ahead of the new leader either, but it is always excluded from elections
            if bool(self.cluster.failover) or self.patroni.nofailover:
                self._rewind.trigger_check_diverged_lsn()
                time.sleep(2)  # Give a time to somebody to take the leader lock

            if self.patroni.nofailover:
                return self.follow('demoting self because I am not allowed to become primary',
                                   'following a different leader because I am not allowed to promote')
            return self.follow('demoting self because i am not the healthiest node',
                               'following a different leader because i am not the healthiest node')

    def process_healthy_cluster(self) -> str:
        if self.has_lock():
            if self.is_paused() and not self.state_handler.is_primary():
                if self.cluster.failover and self.cluster.failover.candidate == self.state_handler.name:
                    return 'waiting to become primary after promote...'

                if not self.is_standby_cluster():
                    self._delete_leader()
                    return 'removed leader lock because postgres is not running as primary'

            # update lock to avoid split-brain
            if self.update_lock(True):
                msg = self.process_manual_failover_from_leader()
                if msg is not None:
                    return msg

                # check if the node is ready to be used by pg_rewind
                self._rewind.ensure_checkpoint_after_promote(self.wakeup)

                if self.is_standby_cluster():
                    # in case of standby cluster we don't really need to
                    # enforce anything, since the leader is not a primary
                    # So just remind the role.
                    msg = 'no action. I am ({0}), the standby leader with the lock'.format(self.state_handler.name) \
                          if self.state_handler.role == 'standby_leader' else \
                          'promoted self to a standby leader because i had the session lock'
                    return self.enforce_follow_remote_member(msg)
                else:
                    return self.enforce_primary_role(
                        'no action. I am ({0}), the leader with the lock'.format(self.state_handler.name),
                        'promoted self to leader because I had the session lock'
                    )
            else:
                # Either there is no connection to DCS or someone else acquired the lock
                logger.error('failed to update leader lock')
                if self.state_handler.is_primary():
                    if self.is_paused():
                        return 'continue to run as primary after failing to update leader lock in DCS'
                    self.demote('immediate-nolock')
                    return 'demoted self because failed to update leader lock in DCS'
                else:
                    return 'not promoting because failed to update leader lock in DCS'
        else:
            logger.debug('does not have lock')
        lock_owner = self.cluster.leader and self.cluster.leader.name
        if self.is_standby_cluster():
            return self.follow('cannot be a real primary in a standby cluster',
                               'no action. I am ({0}), a secondary, and following a standby leader ({1})'.format(
                                   self.state_handler.name, lock_owner), refresh=False)
        return self.follow('demoting self because I do not have the lock and I was a leader',
                           'no action. I am ({0}), a secondary, and following a leader ({1})'.format(
                               self.state_handler.name, lock_owner), refresh=False)

    def evaluate_scheduled_restart(self) -> Optional[str]:
        if self._async_executor.busy:  # Restart already in progress
            return None

        # restart if we need to
        restart_data = self.future_restart_scheduled()
        if restart_data:
            recent_time = self.state_handler.postmaster_start_time()
            request_time = restart_data['postmaster_start_time']
            # check if postmaster start time has changed since the last restart
            if recent_time and request_time and recent_time != request_time:
                logger.info("Cancelling scheduled restart: postgres restart has already happened at %s", recent_time)
                self.delete_future_restart()
                return None

        if restart_data\
                and self.should_run_scheduled_action('restart', restart_data['schedule'], self.delete_future_restart):
            try:
                ret, message = self.restart(restart_data, run_async=True)
                if not ret:
                    logger.warning("Scheduled restart: %s", message)
                    return None
                return message
            finally:
                self.delete_future_restart()

    def restart_matches(self, role: Optional[str], postgres_version: Optional[str], pending_restart: bool) -> bool:
        reason_to_cancel = ""
        # checking the restart filters here seem to be less ugly than moving them into the
        # run_scheduled_action.
        if role and role != self.state_handler.role:
            reason_to_cancel = "host role mismatch"

        if postgres_version and postgres_version_to_int(postgres_version) <= int(self.state_handler.server_version):
            reason_to_cancel = "postgres version mismatch"

        if pending_restart and not self.state_handler.pending_restart:
            reason_to_cancel = "pending restart flag is not set"

        if not reason_to_cancel:
            return True
        else:
            logger.info("not proceeding with the restart: %s", reason_to_cancel)
        return False

    def schedule_future_restart(self, restart_data: Dict[str, Any]) -> bool:
        with self._async_executor:
            restart_data['postmaster_start_time'] = self.state_handler.postmaster_start_time()
            if not self.patroni.scheduled_restart:
                self.patroni.scheduled_restart = restart_data
                self.touch_member()
                return True
        return False

    def delete_future_restart(self) -> bool:
        ret = False
        with self._async_executor:
            if self.patroni.scheduled_restart:
                self.patroni.scheduled_restart = {}
                self.touch_member()
                ret = True
        return ret

    def future_restart_scheduled(self) -> Dict[str, Any]:
        return self.patroni.scheduled_restart.copy()

    def restart_scheduled(self) -> bool:
        return self._async_executor.scheduled_action == 'restart'

    def restart(self, restart_data: Dict[str, Any], run_async: bool = False) -> Tuple[bool, str]:
        """ conditional and unconditional restart """
        assert isinstance(restart_data, dict)

        if (not self.restart_matches(restart_data.get('role'),
                                     restart_data.get('postgres_version'),
                                     ('restart_pending' in restart_data))):
            return (False, "restart conditions are not satisfied")

        with self._async_executor:
            prev = self._async_executor.schedule('restart')
            if prev is not None:
                return (False, prev + ' already in progress')

            # Make the main loop to think that we were recovering dead postgres. If we fail
            # to start postgres after a specified timeout (see below), we need to remove
            # leader key (if it belong to us) rather than trying to start postgres once again.
            self.recovering = True

        # Now that restart is scheduled we can set timeout for startup, it will get reset
        # once async executor runs and main loop notices PostgreSQL as up.
        timeout = restart_data.get('timeout', global_config.primary_start_timeout)
        self.set_start_timeout(timeout)

        def before_shutdown() -> None:
            self.notify_citus_coordinator('before_demote')

        def after_start() -> None:
            self.notify_citus_coordinator('after_promote')

        # For non async cases we want to wait for restart to complete or timeout before returning.
        do_restart = functools.partial(self.state_handler.restart, timeout, self._async_executor.critical_task,
                                       before_shutdown=before_shutdown if self.has_lock() else None,
                                       after_start=after_start if self.has_lock() else None)
        if self.is_synchronous_mode() and not self.has_lock():
            do_restart = functools.partial(self.while_not_sync_standby, do_restart)

        if run_async:
            self._async_executor.run_async(do_restart)
            return (True, 'restart initiated')
        else:
            res = self._async_executor.run(do_restart)
            if res:
                return (True, 'restarted successfully')
            elif res is None:
                return (False, 'postgres is still starting')
            else:
                return (False, 'restart failed')

    def _do_reinitialize(self, cluster: Cluster) -> Optional[bool]:
        self.state_handler.stop('immediate', stop_timeout=self.patroni.config['retry_timeout'])
        # Commented redundant data directory cleanup here
        # self.state_handler.remove_data_directory()

        clone_member = cluster.get_clone_member(self.state_handler.name)
        if clone_member:
            member_role = 'leader' if clone_member == cluster.leader else 'replica'
            return self.clone(clone_member, "from {0} '{1}'".format(member_role, clone_member.name))

    def reinitialize(self, force: bool = False) -> Optional[str]:
        with self._async_executor:
            self.load_cluster_from_dcs()

            if self.cluster.is_unlocked():
                return 'Cluster has no leader, can not reinitialize'

            if self.has_lock(False):
                return 'I am the leader, can not reinitialize'

            cluster = self.cluster

        if force:
            self._async_executor.cancel()

        with self._async_executor:
            action = self._async_executor.schedule('reinitialize')
            if action is not None:
                return '{0} already in progress'.format(action)

        self._async_executor.run_async(self._do_reinitialize, args=(cluster, ))

    def handle_long_action_in_progress(self) -> str:
        """Figure out what to do with the task AsyncExecutor is performing."""
        if self.has_lock() and self.update_lock():
            if self._async_executor.scheduled_action == 'doing crash recovery in a single user mode':
                time_left = global_config.primary_start_timeout - (time.time() - self._crash_recovery_started)
                if time_left <= 0 and self.is_failover_possible():
                    logger.info("Demoting self because crash recovery is taking too long")
                    self.state_handler.cancellable.cancel(True)
                    self.demote('immediate')
                    return 'terminated crash recovery because of startup timeout'

            return 'updated leader lock during {0}'.format(self._async_executor.scheduled_action)
        elif not self.state_handler.bootstrapping and not self.is_paused():
            # Don't have lock, make sure we are not promoting or starting up a primary in the background
            if self._async_executor.scheduled_action == 'promote':
                with self._async_response:
                    cancel = self._async_response.cancel()
                if cancel:
                    self.state_handler.cancellable.cancel()
                    return 'lost leader before promote'

            if self.state_handler.role in ('master', 'primary'):
                logger.info('Demoting primary during %s', self._async_executor.scheduled_action)
                if self._async_executor.scheduled_action in ('restart', 'starting primary after failure'):
                    # Restart needs a special interlocking cancel because postmaster may be just started in a
                    # background thread and has not even written a pid file yet.
                    with self._async_executor.critical_task as task:
                        if not task.cancel() and isinstance(task.result, PostmasterProcess):
                            self.state_handler.terminate_starting_postmaster(postmaster=task.result)
                self.demote('immediate-nolock')
                return 'lost leader lock during {0}'.format(self._async_executor.scheduled_action)
        if self.cluster.is_unlocked():
            logger.info('not healthy enough for leader race')

        return '{0} in progress'.format(self._async_executor.scheduled_action)

    @staticmethod
    def sysid_valid(sysid: Optional[str]) -> bool:
        # sysid does tv_sec << 32, where tv_sec is the number of seconds sine 1970,
        # so even 1 << 32 would have 10 digits.
        sysid = str(sysid)
        return len(sysid) >= 10 and sysid.isdigit()

    def post_recover(self) -> Optional[str]:
        if not self.state_handler.is_running():
            self.watchdog.disable()
            if self.has_lock():
                if self.state_handler.role in ('master', 'primary', 'standby_leader'):
                    self.state_handler.set_role('demoted')
                self._delete_leader()
                return 'removed leader key after trying and failing to start postgres'
            return 'failed to start postgres'
        return None

    def cancel_initialization(self) -> None:
        logger.info('removing initialize key after failed attempt to bootstrap the cluster')
        self.dcs.cancel_initialization()
        self.state_handler.stop('immediate', stop_timeout=self.patroni.config['retry_timeout'])
        self.state_handler.move_data_directory()
        raise PatroniFatalException('Failed to bootstrap cluster')

    def post_bootstrap(self) -> str:
        with self._async_response:
            result = self._async_response.result
        # bootstrap has failed if postgres is not running
        if not self.state_handler.is_running() or result is False:
            self.cancel_initialization()

        if result is None:
            if not self.state_handler.is_primary():
                return 'waiting for end of recovery after bootstrap'

            self.state_handler.set_role('master')
            ret = self._async_executor.try_run_async('post_bootstrap', self.state_handler.bootstrap.post_bootstrap,
                                                     args=(self.patroni.config['bootstrap'], self._async_response))
            return ret or 'running post_bootstrap'

        self.state_handler.bootstrapping = False
        if not self.watchdog.activate():
            logger.error('Cancelling bootstrap because watchdog activation failed')
            self.cancel_initialization()

        self._rewind.ensure_checkpoint_after_promote(self.wakeup)
        self.dcs.initialize(create_new=(self.cluster.initialize is None), sysid=self.state_handler.sysid)
        self.dcs.set_config_value(json.dumps(self.patroni.config.dynamic_configuration, separators=(',', ':')))
        self.dcs.take_leader()
        self.set_is_leader(True)
        if self.is_synchronous_mode():
            self.state_handler.sync_handler.set_synchronous_standby_names(
                CaseInsensitiveSet('*') if global_config.is_synchronous_mode_strict else CaseInsensitiveSet())
        self.state_handler.call_nowait(CallbackAction.ON_START)
        self.load_cluster_from_dcs()

        return 'initialized a new cluster'

    def handle_starting_instance(self) -> Optional[str]:
        """Starting up PostgreSQL may take a long time. In case we are the leader we may want to fail over to."""

        # Check if we are in startup, when paused defer to main loop for manual failovers.
        if not self.state_handler.check_for_startup() or self.is_paused():
            self.set_start_timeout(None)
            if self.is_paused():
                self.state_handler.set_state(self.state_handler.is_running() and 'running' or 'stopped')
            return None

        # state_handler.state == 'starting' here
        if self.has_lock():
            if not self.update_lock():
                logger.info("Lost lock while starting up. Demoting self.")
                self.demote('immediate-nolock')
                return 'stopped PostgreSQL while starting up because leader key was lost'

            timeout = self._start_timeout or global_config.primary_start_timeout
            time_left = timeout - self.state_handler.time_in_state()

            if time_left <= 0:
                if self.is_failover_possible():
                    logger.info("Demoting self because primary startup is taking too long")
                    self.demote('immediate')
                    return 'stopped PostgreSQL because of startup timeout'
                else:
                    return 'primary start has timed out, but continuing to wait because failover is not possible'
            else:
                msg = self.process_manual_failover_from_leader()
                if msg is not None:
                    return msg

                return 'PostgreSQL is still starting up, {0:.0f} seconds until timeout'.format(time_left)
        else:
            # Use normal processing for standbys
            logger.info("Still starting up as a standby.")
            return None

    def set_start_timeout(self, value: Optional[int]) -> None:
        """Sets timeout for starting as primary before eligible for failover.

        Must be called when async_executor is busy or in the main thread.
        """
        self._start_timeout = value

    def _run_cycle(self) -> str:
        dcs_failed = False
        try:
            try:
                self.load_cluster_from_dcs()
                global_config.update(self.cluster)
                self.state_handler.reset_cluster_info_state(self.cluster, self.patroni.nofailover)
            except Exception:
                self.state_handler.reset_cluster_info_state(None, self.patroni.nofailover)
                raise

            if self.is_paused():
                self.watchdog.disable()
                self._was_paused = True
            else:
                if self._was_paused:
                    self.state_handler.schedule_sanity_checks_after_pause()
                    # during pause people could manually do something with Postgres, therefore we want
                    # to double check rewind conditions on replicas and maybe run CHECKPOINT on the primary
                    self._rewind.reset_state()
                self._was_paused = False

            if not self.cluster.has_member(self.state_handler.name):
                self.touch_member()

            # cluster has leader key but not initialize key
            if self.has_lock(False) and not self.sysid_valid(self.cluster.initialize):
                self.dcs.initialize(create_new=(self.cluster.initialize is None), sysid=self.state_handler.sysid)

            if self.has_lock(False) and not (self.cluster.config and self.cluster.config.data):
                self.dcs.set_config_value(json.dumps(self.patroni.config.dynamic_configuration, separators=(',', ':')))
                self.cluster = self.dcs.get_cluster()

            if self._async_executor.busy:
                return self.handle_long_action_in_progress()

            msg = self.handle_starting_instance()
            if msg is not None:
                return msg

            # we've got here, so any async action has finished.
            if self.state_handler.bootstrapping:
                return self.post_bootstrap()

            if self.recovering:
                self.recovering = False

                if not self._rewind.is_needed:
                    # Check if we tried to recover from postgres crash and failed
                    msg = self.post_recover()
                    if msg is not None:
                        return msg

                # Reset some states after postgres successfully started up
                self._crash_recovery_started = 0
                if self._rewind.executed and not self._rewind.failed:
                    self._rewind.reset_state()

                # The Raft cluster without a quorum takes a bit of time to stabilize.
                # Therefore we want to postpone the leader race if we just started up.
                if self.cluster.is_unlocked() and self.dcs.__class__.__name__ == 'Raft':
                    return 'started as a secondary'

            # is data directory empty?
            data_directory_error = ''
            data_directory_is_empty = None
            try:
                data_directory_is_empty = self.state_handler.data_directory_empty()
                data_directory_is_accessible = True
            except OSError as e:
                data_directory_is_accessible = False
                data_directory_error = e

            if not data_directory_is_accessible or data_directory_is_empty:
                self.state_handler.set_role('uninitialized')
                self.state_handler.stop('immediate', stop_timeout=self.patroni.config['retry_timeout'])
                # In case datadir went away while we were primary
                self.watchdog.disable()

                # is this instance the leader?
                if self.has_lock():
                    self.release_leader_key_voluntarily()
                    return 'released leader key voluntarily as data dir {0} and currently leader'.format(
                        'empty' if data_directory_is_accessible else 'not accessible')

                if not data_directory_is_accessible:
                    return 'data directory is not accessible: {0}'.format(data_directory_error)
                if self.is_paused():
                    return 'running with empty data directory'
                return self.bootstrap()  # new node
            else:
                # check if we are allowed to join
                data_sysid = self.state_handler.sysid
                if not self.sysid_valid(data_sysid):
                    # data directory is not empty, but no valid sysid, cluster must be broken, suggest reinit
                    return ("data dir for the cluster is not empty, "
                            "but system ID is invalid; consider doing reinitialize")

                if self.sysid_valid(self.cluster.initialize):
                    if self.cluster.initialize != data_sysid:
                        if self.is_paused():
                            logger.warning('system ID has changed while in paused mode. Patroni will exit when resuming'
                                           ' unless system ID is reset: %s != %s', self.cluster.initialize, data_sysid)
                            if self.has_lock():
                                self.release_leader_key_voluntarily()
                                return 'released leader key voluntarily due to the system ID mismatch'
                        else:
                            logger.fatal('system ID mismatch, node %s belongs to a different cluster: %s != %s',
                                         self.state_handler.name, self.cluster.initialize, data_sysid)
                            sys.exit(1)
                elif self.cluster.is_unlocked() and not self.is_paused():
                    # "bootstrap", but data directory is not empty
                    if not self.state_handler.cb_called and self.state_handler.is_running() \
                            and not self.state_handler.is_primary():
                        self._join_aborted = True
                        logger.error('No initialize key in DCS and PostgreSQL is running as replica, aborting start')
                        logger.error('Please first start Patroni on the node running as primary')
                        sys.exit(1)
                    self.dcs.initialize(create_new=(self.cluster.initialize is None), sysid=data_sysid)

            if not self.state_handler.is_healthy():
                if self.is_paused():
                    self.state_handler.set_state('stopped')
                    if self.has_lock():
                        self._delete_leader()
                        return 'removed leader lock because postgres is not running'
                    # Normally we don't start Postgres in a paused state. We make an exception for the demoted primary
                    # that needs to be started after it had been stopped by demote. When there is no need to call rewind
                    # the demote code follows through to starting Postgres right away, however, in the rewind case
                    # it returns from demote and reaches this point to start PostgreSQL again after rewind. In that
                    # case it makes no sense to continue to recover() unless rewind has finished successfully.
                    elif self._rewind.failed or not self._rewind.executed and not \
                            (self._rewind.is_needed and self._rewind.can_rewind_or_reinitialize_allowed):
                        return 'postgres is not running'

                if self.state_handler.state in ('running', 'starting'):
                    self.state_handler.set_state('crashed')
                # try to start dead postgres
                return self.recover()

            if self.cluster.is_unlocked():
                ret = self.process_unhealthy_cluster()
            else:
                msg = self.process_healthy_cluster()
                ret = self.evaluate_scheduled_restart() or msg

            # We might not have a valid PostgreSQL connection here if AsyncExecutor is doing
            # something with PostgreSQL. Therefore we will sync replication slots only if no
            # asynchronous processes are running or we know that this is a standby being promoted.
            # But, we don't want to run pg_rewind checks or copy logical slots from itself,
            # therefore we have a couple additional `not is_promoting` checks.
            is_promoting = self._async_executor.scheduled_action == 'promote'
            if (not self._async_executor.busy or is_promoting) and not self.state_handler.is_starting():
                create_slots = self._sync_replication_slots(False)

                if not self.state_handler.cb_called:
                    if not is_promoting and not self.state_handler.is_primary():
                        self._rewind.trigger_check_diverged_lsn()
                    self.state_handler.call_nowait(CallbackAction.ON_START)

                if not is_promoting and create_slots and self.cluster.leader:
                    err = self._async_executor.try_run_async('copy_logical_slots',
                                                             self.state_handler.slots_handler.copy_logical_slots,
                                                             args=(self.cluster, create_slots))
                    if not err:
                        ret = 'Copying logical slots {0} from the primary'.format(create_slots)
            return ret
        except DCSError:
            dcs_failed = True
            logger.error('Error communicating with DCS')
            return self._handle_dcs_error()
        except (psycopg.Error, PostgresConnectionException):
            return 'Error communicating with PostgreSQL. Will try again later'
        finally:
            if not dcs_failed:
                if self.is_leader():
                    self._failsafe.set_is_active(0)
                self.touch_member()

    def _handle_dcs_error(self) -> str:
        if not self.is_paused() and self.state_handler.is_running():
            if self.state_handler.is_primary():
                if self.is_failsafe_mode() and self.check_failsafe_topology():
                    self.set_is_leader(True)
                    self._failsafe.set_is_active(time.time())
                    self.watchdog.keepalive()
                    return 'continue to run as a leader because failsafe mode is enabled and all members are accessible'
                self._failsafe.set_is_active(0)
                msg = 'demoting self because DCS is not accessible and I was a leader'
                if not self._async_executor.try_run_async(msg, self.demote, ('offline',)):
                    return msg
                logger.warning('AsyncExecutor is busy, demoting from the main thread')
                self.demote('offline')
                return 'demoted self because DCS is not accessible and I was a leader'
            else:
                self._sync_replication_slots(True)
        return 'DCS is not accessible'

    def _sync_replication_slots(self, dcs_failed: bool) -> List[str]:
        """Handles replication slots.

        :param dcs_failed: bool, indicates that communication with DCS failed (get_cluster() or update_leader())

        :returns: list[str], replication slots names that should be copied from the primary
        """

        slots: List[str] = []

        # If dcs_failed we don't want to touch replication slots on a leader or replicas if failsafe_mode isn't enabled.
        if not self.cluster or dcs_failed and (self.is_leader() or not self.is_failsafe_mode()):
            return slots

        # It could be that DCS is read-only, or only the leader can't access it.
        # Only the second one could be handled by `load_cluster_from_dcs()`.
        # The first one affects advancing logical replication slots on replicas, therefore we rely on
        # Failsafe.update_cluster(), that will return "modified" Cluster if failsafe mode is active.
        cluster = self._failsafe.update_cluster(self.cluster)\
            if self.is_failsafe_mode() and not self.is_leader() else self.cluster
        if cluster:
            slots = self.state_handler.slots_handler.sync_replication_slots(cluster,
                                                                            self.patroni.nofailover,
                                                                            self.patroni.replicatefrom,
                                                                            self.is_paused())
        # Don't copy replication slots if failsafe_mode is active
        return [] if self.failsafe_is_active() else slots

    def run_cycle(self) -> str:
        with self._async_executor:
            try:
                info = self._run_cycle()
                return (self.is_paused() and 'PAUSE: ' or '') + info
            except PatroniFatalException:
                raise
            except Exception:
                logger.exception('Unexpected exception')
                return 'Unexpected exception raised, please report it as a BUG'

    def shutdown(self) -> None:
        if self.is_paused():
            logger.info('Leader key is not deleted and Postgresql is not stopped due paused state')
            self.watchdog.disable()
        elif not self._join_aborted:
            # FIXME: If stop doesn't reach safepoint quickly enough keepalive is triggered. If shutdown checkpoint
            # takes longer than ttl, then leader key is lost and replication might not have sent out all WAL.
            # This might not be the desired behavior of users, as a graceful shutdown of the host can mean lost data.
            # We probably need to something smarter here.
            disable_wd = self.watchdog.disable if self.watchdog.is_running else None

            status = {'deleted': False}

            def _on_shutdown(checkpoint_location: int, prev_location: int) -> None:
                if self.is_leader():
                    # Postmaster is still running, but pg_control already reports clean "shut down".
                    # It could happen if Postgres is still archiving the backlog of WAL files.
                    # If we know that there are replicas that received the shutdown checkpoint
                    # location, we can remove the leader key and allow them to start leader race.
                    time.sleep(1)  # give replicas some more time to catch up
                    if self.is_failover_possible(cluster_lsn=checkpoint_location):
                        self.dcs.delete_leader(self.cluster.leader, prev_location)
                        status['deleted'] = True
                    else:
                        self.dcs.write_leader_optime(prev_location)

            def _before_shutdown() -> None:
                self.notify_citus_coordinator('before_demote')

            on_shutdown = _on_shutdown if self.is_leader() else None
            before_shutdown = _before_shutdown if self.is_leader() else None
            self.while_not_sync_standby(lambda: self.state_handler.stop(checkpoint=False, on_safepoint=disable_wd,
                                                                        on_shutdown=on_shutdown,
                                                                        before_shutdown=before_shutdown,
                                                                        stop_timeout=self.primary_stop_timeout()))
            if not self.state_handler.is_running():
                if self.is_leader() and not status['deleted']:
                    checkpoint_location = self.state_handler.latest_checkpoint_location()
                    self.dcs.delete_leader(self.cluster.leader, checkpoint_location)
                self.touch_member()
            else:
                # XXX: what about when Patroni is started as the wrong user that has access to the watchdog device
                # but cannot shut down PostgreSQL. Root would be the obvious example. Would be nice to not kill the
                # system due to a bad config.
                logger.error("PostgreSQL shutdown failed, leader key not removed.%s",
                             (" Leaving watchdog running." if self.watchdog.is_running else ""))

    def watch(self, timeout: float) -> bool:
        # watch on leader key changes if the postgres is running and leader is known and current node is not lock owner
        if self._async_executor.busy or not self.cluster or self.cluster.is_unlocked() or self.has_lock(False):
            leader_version = None
        else:
            leader_version = self.cluster.leader.version if self.cluster.leader else None

        return self.dcs.watch(leader_version, timeout)

    def wakeup(self) -> None:
        """Trigger the next run of HA loop if there is no "active" leader watch request in progress.

        This usually happens on the leader or if the node is running async action"""
        self.dcs.event.set()

    def get_remote_member(self, member: Union[Leader, Member, None] = None) -> RemoteMember:
        """Get remote member node to stream from.

        In case of standby cluster this will tell us from which remote member to stream. Config can be both patroni
        config or cluster.config.data.
        """
        data: Dict[str, Any] = {}
        cluster_params = global_config.get_standby_cluster_config()

        if cluster_params:
            data.update({k: v for k, v in cluster_params.items() if k in RemoteMember.ALLOWED_KEYS})
            data['no_replication_slot'] = 'primary_slot_name' not in cluster_params
            conn_kwargs = member.conn_kwargs() if member else \
                {k: cluster_params[k] for k in ('host', 'port') if k in cluster_params}
            if conn_kwargs:
                data['conn_kwargs'] = conn_kwargs

        name = member.name if member else 'remote_member:{}'.format(uuid.uuid1())
        return RemoteMember(name, data)

    def get_failover_candidates(self, exclude_failover_candidate: bool) -> List[Member]:
        """Return a list of candidates for either manual or automatic failover.

        Exclude non-sync members when in synchronous mode, the current node (its checks are always performed earlier)
        and the candidate if required. If failover candidate exclusion is not requested and a candidate is specified
        in the /failover key, return the candidate only.
        The result is further evaluated in the caller :func:`Ha.is_failover_possible` to check if any member is actually
        healthy enough and is allowed to poromote.

        :param exclude_failover_candidate: if ``True``, exclude :attr:`failover.candidate` from the candidates.

        :returns: a list of :class:`Member` ojects or an empty list if there is no candidate available.
        """
        failover = self.cluster.failover
        exclude = [self.state_handler.name] + ([failover.candidate] if failover and exclude_failover_candidate else [])

        def is_eligible(node: Member) -> bool:
            # If quorum commit is requested we want to check all nodes (even not voters),
            # because they could get enough votes and reach necessary quorum + 1.
            # in synchronous mode we allow failover (not switchover!) to async node
            if self.sync_mode_is_active()\
                    and not (self.is_quorum_commit_mode() or self.cluster.sync.matches(node.name))\
                    and not (failover and not failover.leader):
                return False
            # Don't spend time on "nofailover" nodes checking.
            # We also don't need nodes which we can't query with the api in the list.
            return node.name not in exclude and \
                not node.nofailover and bool(node.api_url) and \
                (not failover or not failover.candidate or node.name == failover.candidate)

        return list(filter(is_eligible, self.cluster.members))<|MERGE_RESOLUTION|>--- conflicted
+++ resolved
@@ -696,13 +696,8 @@
         return global_config.is_synchronous_mode
 
     def is_quorum_commit_mode(self) -> bool:
-<<<<<<< HEAD
-        """:returns: `True` if quorum commit replication is requested and "supported"."""
+        """``True`` if quorum commit replication is requested and "supported"."""
         return global_config.is_quorum_commit_mode and self.state_handler.supports_multiple_sync
-=======
-        """``True`` if quorum commit replication is requested and "supported"."""
-        return self.global_config.is_quorum_commit_mode and self.state_handler.supports_multiple_sync
->>>>>>> ebdc197f
 
     def is_failsafe_mode(self) -> bool:
         """:returns: `True` if failsafe_mode is enabled in global configuration."""
