--- conflicted
+++ resolved
@@ -95,14 +95,6 @@
         ret = self.dcs.update_leader(last_operation)
         if ret:
             self.watchdog.keepalive()
-<<<<<<< HEAD
-=======
-            if write_leader_optime:
-                try:
-                    self.dcs.write_leader_optime(self.state_handler.last_operation())
-                except Exception:
-                    pass
->>>>>>> 4daaf2be
         return ret
 
     def has_lock(self):
