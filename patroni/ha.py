import datetime
import functools
import json
import logging
import psycopg2
import requests
import sys
import time

from collections import namedtuple
from multiprocessing.pool import ThreadPool
from patroni.async_executor import AsyncExecutor
from patroni.exceptions import DCSError, PostgresConnectionException
from patroni.postgresql import ACTION_ON_START
<<<<<<< HEAD
from patroni.utils import polling_loop, sleep, null_context
from threading import RLock, Event, Thread
=======
from patroni.utils import polling_loop, tzutc
from threading import RLock
>>>>>>> fdd2e76b

logger = logging.getLogger(__name__)


class _MemberStatus(namedtuple('_MemberStatus', 'member,reachable,in_recovery,xlog_location,tags')):
    """Node status distilled from API response:

        member - dcs.Member object of the node
        reachable - `!False` if the node is not reachable or is not responding with correct JSON
        in_recovery - `!True` if pg_is_in_recovery() == true
        xlog_location - value of `replayed_location` or `location` from JSON, dependin on its role.
        is_lagging - `True` if node considers itself too far behind to promote
        tags - dictionary with values of different tags (i.e. nofailover)
    """
    @classmethod
    def from_api_response(cls, member, json):
        is_master = json['role'] == 'master'
        xlog_location = None if is_master else json['xlog']['received_location']
        return cls(member, True, not is_master, xlog_location, json.get('tags', {}))

    @classmethod
    def unknown(cls, member):
        return cls(member, False, None, 0, {})

    def failover_limitation(self):
        """Returns reason why this node can't promote or None if everything is ok."""
        if not self.reachable:
            return 'not reachable'
        if self.tags.get('nofailover', False):
            return 'not allowed to promote'
        return None


class BackgroundKeepaliveSender(object):
    """A context manager that sends keepalives every loop_wait seconds in a background thread while the context is
    running, but only after a safepoint has been reached. After the safepoint PostgreSQL must not be allowed to
    transition to master before the context has ended. Intended use is for long operations that run in main HA loop.
    """
    def __init__(self, ha, safe_event=None):
        """
        :param safe_event: None or threading.Event that is cleared when context is entered.
        """
        self.ha = ha
        self.safe_event = safe_event
        self._stop_event = Event()
        self._bg_thread = Thread(target=self.run)
        self.loop_wait = ha.dcs.loop_wait

    def __enter__(self):
        if self.safe_event is not None:
            self.safe_event.clear()
        self._bg_thread.start()

    def __exit__(self, exc_type, exc_value, traceback):
        # FIXME: Do we want to handle the case where the safe event was not set?
        # e.g. stop failed with an exception, looks like witholding keepalives is ok then
        # We do want to avoid it when we don't have keepalives enabled, but maybe we can
        # avoid creating the thread in the first place.
        # if not self.safe_event.is_set():
        #     self.safe_event.set()????
        self._stop_event.set()
        self._bg_thread.join()

    def run(self):
        if self.safe_event is not None:
            self.safe_event.wait()
        while not self._stop_event.is_set():
            self.ha.keepalive()
            if not self._stop_event.wait(self.loop_wait):
                self.ha.keepalive_sent = False


class Ha(object):

    def __init__(self, patroni):
        self.patroni = patroni
        self.state_handler = patroni.postgresql
        self.dcs = patroni.dcs
        self.cluster = None
        self.old_cluster = None
        self.recovering = False
        self._start_timeout = None
<<<<<<< HEAD
        self._async_executor = AsyncExecutor()
        self.watchdog = patroni.watchdog
=======
        self._async_executor = AsyncExecutor(self.wakeup)
>>>>>>> fdd2e76b

        # Each member publishes various pieces of information to the DCS using touch_member. This lock protects
        # the state and publishing procedure to have consistent ordering and avoid publishing stale values.
        self._member_state_lock = RLock()
        # Count of concurrent sync disabling requests. Value above zero means that we don't want to be synchronous
        # standby. Changes protected by _member_state_lock.
        self._disable_sync = 0
        # We need to send keepalives at most once per lock update so it is guaranteed that keepalive expires before
        # lock TTL runs out. However we want to do it as soon as we determine that it is safe to do so. This flag
        # keeps track whether a keepalive has been sent in the current cycle.
        self.keepalive_sent = False

    def is_paused(self):
        return self.cluster and self.cluster.is_paused()

    def load_cluster_from_dcs(self):
        cluster = self.dcs.get_cluster()

        # We want to keep the state of cluster when it was healthy
        if not cluster.is_unlocked() or not self.old_cluster:
            self.old_cluster = cluster
        self.cluster = cluster

    def acquire_lock(self):
        ret = self.dcs.attempt_to_acquire_leader()
        if ret:
            self.keepalive()
        return ret

    def update_lock(self, write_leader_optime=False):
        ret = self.dcs.update_leader()
        if ret:
            self.keepalive()
            if write_leader_optime:
                try:
                    self.dcs.write_leader_optime(self.state_handler.last_operation())
                except:
                    pass
        return ret

    def has_lock(self):
        lock_owner = self.cluster.leader and self.cluster.leader.name
        logger.info('Lock owner: %s; I am %s', lock_owner, self.state_handler.name)
        return lock_owner == self.state_handler.name

    def get_effective_tags(self):
        """Return configuration tags merged with dynamically applied tags."""
        tags = self.patroni.tags.copy()
        # _disable_sync could be modified concurrently, but we don't care as attribute get and set are atomic.
        if self._disable_sync > 0:
            tags['nosync'] = True
        return tags

    def touch_member(self):
        with self._member_state_lock:
            data = {
                'conn_url': self.state_handler.connection_string,
                'api_url': self.patroni.api.connection_string,
                'state': self.state_handler.state,
                'role': self.state_handler.role
            }
            tags = self.get_effective_tags()
            if tags:
                data['tags'] = tags
            if self.state_handler.pending_restart:
                data['pending_restart'] = True
            if not self._async_executor.busy and data['state'] in ['running', 'restarting', 'starting']:
                try:
                    data['xlog_location'] = self.state_handler.xlog_position(retry=False)
                except:
                    pass
            if self.patroni.scheduled_restart:
                scheduled_restart_data = self.patroni.scheduled_restart.copy()
                scheduled_restart_data['schedule'] = scheduled_restart_data['schedule'].isoformat()
                data['scheduled_restart'] = scheduled_restart_data

            return self.dcs.touch_member(json.dumps(data, separators=(',', ':')))

    def clone(self, clone_member=None, msg='(without leader)'):
        if self.state_handler.clone(clone_member):
            logger.info('bootstrapped %s', msg)
            cluster = self.dcs.get_cluster()
            node_to_follow = self._get_node_to_follow(cluster)
<<<<<<< HEAD
            self.state_handler.follow(node_to_follow, cluster.leader)
=======
            return self.state_handler.follow(node_to_follow, cluster.leader, True)
>>>>>>> fdd2e76b
        else:
            logger.error('failed to bootstrap %s', msg)
            self.state_handler.remove_data_directory()

    def bootstrap(self):
        if not self.cluster.is_unlocked():  # cluster already has leader
            clone_member = self.cluster.get_clone_member(self.state_handler.name)
            member_role = 'leader' if clone_member == self.cluster.leader else 'replica'
            msg = "from {0} '{1}'".format(member_role, clone_member.name)
            self._async_executor.schedule('bootstrap {0}'.format(msg))
            self._async_executor.run_async(self.clone, args=(clone_member, msg))
            return 'trying to bootstrap {0}'.format(msg)
        # no initialize key and node is allowed to be master and has 'bootstrap' section in a configuration file
        elif self.cluster.initialize is None and not self.patroni.nofailover and 'bootstrap' in self.patroni.config:
            if self.dcs.initialize(create_new=True):  # race for initialization
                with self._background_keepalive_context(wait_for_safepoint=False):
                    try:
                        self.state_handler.bootstrap(self.patroni.config['bootstrap'])
                        self.dcs.initialize(create_new=False, sysid=self.state_handler.sysid)
                    except:  # initdb or start failed
                        # remove initialization key and give a chance to other members
                        logger.info("removing initialize key after failed attempt to initialize the cluster")
                        self.dcs.cancel_initialization()
                        self.state_handler.stop('immediate')
                        self.state_handler.move_data_directory()
                        raise
                    self.dcs.set_config_value(json.dumps(self.patroni.config.dynamic_configuration,
                                                         separators=(',', ':')))
                    self.dcs.take_leader()
                    self.load_cluster_from_dcs()
                    return 'initialized a new cluster'
            else:
                return 'failed to acquire initialize lock'
        else:
            if self.state_handler.can_create_replica_without_replication_connection():
                self._async_executor.run_async(self.clone)
                return "trying to bootstrap (without leader)"
            return 'waiting for leader to bootstrap'

    def recover(self):
        if self.has_lock() and self.update_lock():
            timeout = self.patroni.config['master_start_timeout']
            if timeout == 0:
                # We are requested to prefer failing over to restarting master. But see first if there
                # is anyone to fail over to.
                if self.is_failover_possible(self.cluster.members):
                    logger.info("Master crashed. Failing over.")
                    self.demote('immediate')
                    return 'stopped PostgreSQL to fail over after a crash'
        else:
            timeout = None

        self.recovering = True
<<<<<<< HEAD
        self.load_cluster_from_dcs()

        if self.has_lock():
            msg = "starting as readonly because i had the session lock"
            node_to_follow = None
        else:
            msg = "starting as a secondary"
            node_to_follow = self._get_node_to_follow(self.cluster)

        self._async_executor.schedule('restarting after failure')
        self._async_executor.run_async(self.state_handler.follow, (node_to_follow, self.cluster.leader))
        return msg
=======
        return self.follow("starting as readonly because i had the session lock",
                           "starting as a secondary", True, True, None, timeout)
>>>>>>> fdd2e76b

    def _get_node_to_follow(self, cluster):
        # determine the node to follow. If replicatefrom tag is set,
        # try to follow the node mentioned there, otherwise, follow the leader.
        if not self.patroni.replicatefrom or self.patroni.replicatefrom == self.state_handler.name:
            node_to_follow = cluster.leader
        else:
            node_to_follow = cluster.get_member(self.patroni.replicatefrom)

        return node_to_follow if node_to_follow and node_to_follow.name != self.state_handler.name else None

<<<<<<< HEAD
    def follow(self, demote_reason, follow_reason, refresh=True):
=======
    def follow(self, demote_reason, follow_reason, refresh=True, recovery=False, need_rewind=None, timeout=None):
>>>>>>> fdd2e76b
        if refresh:
            self.load_cluster_from_dcs()

        is_leader = self.state_handler.is_leader()

        node_to_follow = self._get_node_to_follow(self.cluster)

        if self.is_paused() and (not self.state_handler.need_rewind or self.cluster.is_unlocked()):
            self.state_handler.set_role('master' if is_leader else 'replica')
            if is_leader:
                return 'continue to run as master without lock'
            elif not node_to_follow:
                return 'no action'

<<<<<<< HEAD
        if is_leader and not self.is_paused():
            with self._background_keepalive_context():
                self.demote('immediate-nolock')
                return demote_reason
=======
        self.state_handler.follow(node_to_follow, self.cluster.leader, recovery,
                                  self._async_executor, need_rewind, timeout)
>>>>>>> fdd2e76b

        self.keepalive()

        if not self.state_handler.check_recovery_conf(node_to_follow):
            self._async_executor.schedule('changing primary_conninfo and restarting')
            self._async_executor.run_async(self.state_handler.follow, (node_to_follow, self.cluster.leader))

        return demote_reason if is_leader else follow_reason

    def is_synchronous_mode(self):
        return bool(self.cluster and self.cluster.config and self.cluster.config.data.get('synchronous_mode'))

    def process_sync_replication(self):
        """Process synchronous standby beahvior.

        Synchronous standbys are registered in two places postgresql.conf and DCS. The order of updating them must
        be right. The invariant that should be kept is that if a node is master and sync_standby is set in DCS,
        then that node must have synchronous_standby set to that value. Or more simple, first set in postgresql.conf
        and then in DCS. When removing, first remove in DCS, then in postgresql.conf. This is so we only consider
        promoting standbys that were guaranteed to be replicating synchronously.
        """
        if self.is_synchronous_mode():
            current = self.cluster.sync.leader and self.cluster.sync.sync_standby
            picked, allow_promote = self.state_handler.pick_synchronous_standby(self.cluster)
            if picked != current:
                # We need to revoke privilege from current before replacing it in the config
                if current:
                    logger.info("Removing synchronous privilege from %s", current)
                    if not self.dcs.write_sync_state(self.state_handler.name, None, index=self.cluster.sync.index):
                        logger.info('Synchronous replication key updated by someone else.')
                        return
                logger.info("Assigning synchronous standby status to %s", picked)
                self.state_handler.set_synchronous_standby(picked)

                if picked and not allow_promote:
                    # Wait for PostgreSQL to enable synchronous mode and see if we can immediately set sync_standby
                    time.sleep(2)
                    picked, allow_promote = self.state_handler.pick_synchronous_standby(self.cluster)
                if allow_promote:
                    cluster = self.dcs.get_cluster()
                    if cluster.sync.leader and cluster.sync.leader != self.state_handler.name:
                        logger.info("Synchronous replication key updated by someone else")
                        return
                    if not self.dcs.write_sync_state(self.state_handler.name, picked, index=cluster.sync.index):
                        logger.info("Synchronous replication key updated by someone else")
                        return
                    logger.info("Synchronous standby status assigned to %s", picked)
        else:
            if self.cluster.sync.leader and self.dcs.delete_sync_state(index=self.cluster.sync.index):
                logger.info("Disabled synchronous replication")
            self.state_handler.set_synchronous_standby(None)

    def is_sync_standby(self, cluster):
        return cluster.leader and cluster.sync.leader == cluster.leader.name \
            and cluster.sync.sync_standby == self.state_handler.name

    def while_not_sync_standby(self, func):
        """Runs specified action while trying to make sure that the node is not assigned synchronous standby status.

        Tags us as not allowed to be a sync standby as we are going to go away, if we currently are wait for
        leader to notice and pick an alternative one or if the leader changes or goes away we are also free.

        If the connection to DCS fails we run the action anyway, as this is only a hint.

        There is a small race window where this function runs between a master picking us the sync standby and
        publishing it to the DCS. As the window is rather tiny consequences are holding up commits for one cycle
        period we don't worry about it here."""

        if not self.is_synchronous_mode() or self.patroni.nosync:
            return func()

        with self._member_state_lock:
            self._disable_sync += 1
        try:
            if self.touch_member():
                # Master should notice the updated value during the next cycle. We will wait double that, if master
                # hasn't noticed the value by then not disabling sync replication is not likely to matter.
                for _ in polling_loop(timeout=self.dcs.loop_wait*2, interval=2):
                    try:
                        if not self.is_sync_standby(self.dcs.get_cluster()):
                            break
                    except DCSError:
                        logger.warning("Could not get cluster state, skipping synchronous standby disable")
                        break
                    logger.info("Waiting for master to release us from synchronous standby")
            else:
                logger.warning("Updating member state failed, skipping synchronous standby disable")

            return func()
        finally:
            with self._member_state_lock:
                self._disable_sync -= 1

    def enforce_master_role(self, message, promote_message):
        if self.state_handler.is_leader() or self.state_handler.role == 'master':
            # Inform the state handler about its master role.
            # It may be unaware of it if postgres is promoted manually.
            self.state_handler.set_role('master')
            self.process_sync_replication()
            return message
        else:
            if self.is_synchronous_mode():
                # Just set ourselves as the authoritative source of truth for now. We don't want to wait for standbys
                # to connect. We will try finding a synchronous standby in the next cycle.
                if not self.dcs.write_sync_state(self.state_handler.name, None, index=self.cluster.sync.index):
                    # Somebody else updated sync state, it may be due to us losing the lock. To be safe, postpone
                    # promotion until next cycle. TODO: trigger immediate retry of run_cycle
                    return 'Postponing promotion because synchronous replication state was updated by somebody else'
                self.state_handler.set_synchronous_standby(None)
            self.state_handler.promote()
            return promote_message

    @staticmethod
    def fetch_node_status(member):
        """This function perform http get request on member.api_url and fetches its status
        :returns: `_MemberStatus` object
        """

        try:
            response = requests.get(member.api_url, timeout=2, verify=False)
            logger.info('Got response from %s %s: %s', member.name, member.api_url, response.content)
            return _MemberStatus.from_api_response(member, response.json())
        except Exception as e:
            logger.warning("request failed: GET %s (%s)", member.api_url, e)
        return _MemberStatus.unknown(member)

    def fetch_nodes_statuses(self, members):
        pool = ThreadPool(len(members))
        results = pool.map(self.fetch_node_status, members)  # Run API calls on members in parallel
        pool.close()
        pool.join()
        return results

    def is_lagging(self, xlog_location):
        """Returns if instance with an xlog should consider itself unhealthy to be promoted due to replication lag.

        :param xlog_location: Current xlog location.
        :returns True when node is lagging
        """
        lag = (self.cluster.last_leader_operation or 0) - xlog_location
        return lag > self.state_handler.config.get('maximum_lag_on_failover', 0)

    def _is_healthiest_node(self, members, check_replication_lag=True):
        """This method tries to determine whether I am healthy enough to became a new leader candidate or not."""

        my_xlog_location = self.state_handler.xlog_position()
        if check_replication_lag and self.is_lagging(my_xlog_location):
            return False  # Too far behind last reported xlog location on master

        # Prepare list of nodes to run check against
        members = [m for m in members if m.name != self.state_handler.name and not m.nofailover and m.api_url]

        if members:
            for st in self.fetch_nodes_statuses(members):
                if st.failover_limitation() is None:
                    if not st.in_recovery:
                        logger.warning('Master (%s) is still alive', st.member.name)
                        return False
                    if my_xlog_location < st.xlog_location:
                        return False
        return True

    def is_failover_possible(self, members):
        ret = False
        members = [m for m in members if m.name != self.state_handler.name and not m.nofailover and m.api_url]
        if members:
            for st in self.fetch_nodes_statuses(members):
                not_allowed_reason = st.failover_limitation()
                if not_allowed_reason:
                    logger.info('Member %s is %s', st.member.name, not_allowed_reason)
                elif self.is_lagging(st.xlog_location):
                    logger.info('Member %s exceeds maximum replication lag', st.member.name)
                else:
                    ret = True
        else:
            logger.warning('manual failover: members list is empty')
        return ret

    def manual_failover_process_no_leader(self):
        failover = self.cluster.failover
        if failover.candidate:  # manual failover to specific member
            if failover.candidate == self.state_handler.name:  # manual failover to me
                return True
            elif self.is_paused():
                # Remove failover key if the node to failover has terminated to avoid waiting for it indefinitely
                # In order to avoid attempts to delete this key from all nodes only the master is allowed to do it.
                if (not self.cluster.get_member(failover.candidate, fallback_to_leader=False) and
                   self.state_handler.is_leader()):
                    logger.warning("manual failover: removing failover key because failover candidate is not running")
                    self.dcs.manual_failover('', '', index=self.cluster.failover.index)
                    return None
                return False

            # find specific node and check that it is healthy
            member = self.cluster.get_member(failover.candidate, fallback_to_leader=False)
            if member:
                st = self.fetch_node_status(member)
                not_allowed_reason = st.failover_limitation()
                if not_allowed_reason is None:  # node is healthy
                    logger.info('manual failover: to %s, i am %s', st.member.name, self.state_handler.name)
                    return False
                # we wanted to failover to specific member but it is not healthy
                logger.warning('manual failover: member %s is %s', st.member.name, not_allowed_reason)

            # at this point we should consider all members as a candidates for failover
            # i.e. we assume that failover.candidate is None
        elif self.is_paused():
            return False

        # try to pick some other members to failover and check that they are healthy
        if failover.leader:
            if self.state_handler.name == failover.leader:  # I was the leader
                # exclude me and desired member which is unhealthy (failover.candidate can be None)
                members = [m for m in self.cluster.members if m.name not in (failover.candidate, failover.leader)]
                if self.is_failover_possible(members):  # check that there are healthy members
                    return False
                else:  # I was the leader and it looks like currently I am the only healthy member
                    return True

            # at this point we assume that our node is a candidate for a failover among all nodes except former leader

        # exclude former leader from the list (failover.leader can be None)
        members = [m for m in self.cluster.members if m.name != failover.leader]
        return self._is_healthiest_node(members, check_replication_lag=False)

    def is_healthiest_node(self):
        if self.is_paused() and not self.patroni.nofailover and \
                self.cluster.failover and not self.cluster.failover.scheduled_at:
            ret = self.manual_failover_process_no_leader()
            if ret is not None:  # continue if we just deleted the stale failover key as a master
                return ret

        if self.state_handler.is_starting():  # postgresql still starting up is unhealthy
            return False

        if self.state_handler.is_leader():  # leader is always the healthiest
            return True

        if self.is_paused():
            return False

        if self.patroni.nofailover:  # nofailover tag makes node always unhealthy
            return False

        if self.cluster.failover:
            return self.manual_failover_process_no_leader()

        # When in sync mode, only last known master and sync standby are allowed to promote automatically.
        all_known_members = self.cluster.members + self.old_cluster.members
        if self.is_synchronous_mode() and self.cluster.sync.leader:
            if not self.cluster.sync.matches(self.state_handler.name):
                return False
            # pick between synchronous candidates so we minimize unnecessary failovers/demotions
            members = {m.name: m for m in all_known_members if self.cluster.sync.matches(m.name)}
        else:
            # run usual health check
            members = {m.name: m for m in all_known_members}

        return self._is_healthiest_node(members.values())

    def release_leader_key_voluntarily(self):
        self.dcs.delete_leader()
        self.touch_member()
        self.dcs.reset_cluster()
        logger.info("Leader key released")

    def demote(self, mode):
        """Demote PostgreSQL running as master.

        :param mode: One of offline, graceful or immediate.
            offline is used when connection to DCS is not available.
            graceful is used when failing over to another node due to user request. May only be called running async.
            immediate is used when we determine that we are not suitable for master and want to failover quickly
                without regard for data durability. May only be called synchronously.
            immediate-nolock is used when find out that we have lost the lock to be master. Need to bring down
                PostgreSQL as quickly as possible without regard for data durability. May only be called synchronously.
        """
<<<<<<< HEAD
        mode_control = {
            'offline':          dict(stop='fast', checkpoint=False, release=False, offline=True, async=False),
            'graceful':         dict(stop='fast', checkpoint=True, release=True, offline=False, async=False),
            'immediate':        dict(stop='immediate', checkpoint=False, release=True, offline=False, async=True),
            'immediate-nolock': dict(stop='immediate', checkpoint=False, release=False, offline=False, async=True),
        }[mode]

        self.state_handler.stop(mode_control['stop'], checkpoint=mode_control['checkpoint'])
        self.state_handler.set_role('demoted')
        if mode_control['release']:
                self.release_leader_key_voluntarily()
                sleep(2)  # Give a time to somebody to take the leader lock
        if mode_control['offline']:
            node_to_follow, leader = None, None
        else:
            cluster = self.dcs.get_cluster()
            node_to_follow, leader = self._get_node_to_follow(cluster), cluster.leader

        if mode_control['async']:
            self._async_executor.schedule('restarting after demotion')
            self._async_executor.run_async(self.state_handler.follow, (node_to_follow, leader))
=======
        assert mode in ['offline', 'graceful', 'immediate']
        if mode != 'offline':
            if mode == 'immediate':
                self.state_handler.stop('immediate', checkpoint=False)
            else:
                self.state_handler.stop()
            self.state_handler.set_role('demoted')
            self.release_leader_key_voluntarily()
            time.sleep(2)  # Give a time to somebody to take the leader lock
            cluster = self.dcs.get_cluster()
            node_to_follow = self._get_node_to_follow(cluster)
            if mode == 'immediate':
                # We will try to start up as a standby now. If no one takes the leader lock before we finish
                # recovery we will try to promote ourselves.
                self._async_executor.schedule('waiting for failover to complete')
                self._async_executor.run_async(self.state_handler.follow,
                                               (node_to_follow, cluster.leader, True, None, True))
            else:
                return self.state_handler.follow(node_to_follow, cluster.leader, recovery=True, need_rewind=True)
>>>>>>> fdd2e76b
        else:
            self.state_handler.follow(node_to_follow, leader)

    def _background_keepalive_context(self, wait_for_safepoint=True):
        if self.watchdog.is_running:
            safe_event = self.state_handler.stop_safepoint_reached if wait_for_safepoint else None
            return BackgroundKeepaliveSender(self, safe_event)
        else:
            return null_context()

    def should_run_scheduled_action(self, action_name, scheduled_at, cleanup_fn):
        if scheduled_at and not self.is_paused():
            # If the scheduled action is in the far future, we shouldn't do anything and just return.
            # If the scheduled action is in the past, we consider the value to be stale and we remove
            # the value.
            # If the value is close to now, we initiate the scheduled action
            # Additionally, if the scheduled action cannot be executed altogether, i.e. there is an error
            # or the action is in the past - we take care of cleaning it up.
            now = datetime.datetime.now(tzutc)
            try:
                delta = (scheduled_at - now).total_seconds()

                if delta > self.dcs.loop_wait:
                    logger.info('Awaiting %s at %s (in %.0f seconds)',
                                action_name, scheduled_at.isoformat(), delta)
                    return False
                elif delta < - int(self.dcs.loop_wait * 1.5):
                    # This means that if run_cycle gets delayed for 2.5x loop_wait we skip the
                    # scheduled action. Probably not a problem, if things are that bad we don't
                    # want to be restarting or failing over anyway.
                    logger.warning('Found a stale %s value, cleaning up: %s',
                                   action_name, scheduled_at.isoformat())
                    cleanup_fn()
                    return False

                # The value is very close to now
                time.sleep(max(delta, 0))
                logger.info('Manual scheduled {0} at %s'.format(action_name), scheduled_at.isoformat())
                return True
            except TypeError:
                logger.warning('Incorrect value of scheduled_at: %s', scheduled_at)
                cleanup_fn()
        return False

    def process_manual_failover_from_leader(self):
        """Checks if manual failover is requested and takes action if appropriate.

        Cleans up failover key if failover conditions are not matched.

        :returns: action message if demote was initiated, None if no action was taken"""
        failover = self.cluster.failover
        if not failover or (self.is_paused() and not self.state_handler.is_leader()):
            return

        if (failover.scheduled_at and not
            self.should_run_scheduled_action("failover", failover.scheduled_at, lambda:
                                             self.dcs.manual_failover('', '', index=failover.index))):
            return

        if not failover.leader or failover.leader == self.state_handler.name:
            if not failover.candidate or failover.candidate != self.state_handler.name:
                if not failover.candidate and self.is_paused():
                    logger.warning('Failover is possible only to a specific candidate in a paused state')
                else:
                    members = [m for m in self.cluster.members
                               if not failover.candidate or m.name == failover.candidate]
                    if self.is_failover_possible(members):  # check that there are healthy members
                        self._async_executor.schedule('manual failover: demote')
                        self._async_executor.run_async(self.demote, ('graceful',))
                        return 'manual failover: demoting myself'
                    else:
                        logger.warning('manual failover: no healthy members found, failover is not possible')
            else:
                logger.warning('manual failover: I am already the leader, no need to failover')
        else:
            logger.warning('manual failover: leader name does not match: %s != %s',
                           failover.leader, self.state_handler.name)

        logger.info('Cleaning up failover key')
        self.dcs.manual_failover('', '', index=failover.index)

    def process_unhealthy_cluster(self):
        """Cluster has no leader key"""

        if self.is_healthiest_node():
            if self.acquire_lock():
                failover = self.cluster.failover
                if failover:
                    if self.is_paused() and failover.leader and failover.candidate:
                        logger.info('Updating failover key after acquiring leader lock...')
                        self.dcs.manual_failover('', failover.candidate, failover.scheduled_at, failover.index)
                    else:
                        logger.info('Cleaning up failover key after acquiring leader lock...')
                        self.dcs.manual_failover('', '')
                self.load_cluster_from_dcs()
                return self.enforce_master_role('acquired session lock as a leader',
                                                'promoted self to leader by acquiring session lock')
            else:
                return self.follow('demoted self after trying and failing to obtain lock',
                                   'following new leader after trying and failing to obtain lock')
        else:
            # when we are doing manual failover there is no guaranty that new leader is ahead of any other node
            # node tagged as nofailover can be ahead of the new leader either, but it is always excluded from elections
<<<<<<< HEAD
            if bool(self.cluster.failover) or self.patroni.nofailover:
                self.state_handler.trigger_rewind()
                sleep(2)  # Give a time to somebody to take the leader lock
=======
            need_rewind = bool(self.cluster.failover) or self.patroni.nofailover
            if need_rewind:
                time.sleep(2)  # Give a time to somebody to take the leader lock
>>>>>>> fdd2e76b

            if self.patroni.nofailover:
                return self.follow('demoting self because I am not allowed to become master',
                                   'following a different leader because I am not allowed to promote')
            return self.follow('demoting self because i am not the healthiest node',
                               'following a different leader because i am not the healthiest node')

    def process_healthy_cluster(self):
        if self.has_lock():
            if self.is_paused() and not self.state_handler.is_leader():
                # Not a master
                self.keepalive()
                if self.cluster.failover and self.cluster.failover.candidate == self.state_handler.name:
                    return 'waiting to become master after promote...'

                self.dcs.delete_leader()
                self.dcs.reset_cluster()
                return 'removed leader lock because postgres is not running as master'

            if self.update_lock(True):
                msg = self.process_manual_failover_from_leader()
                if msg is not None:
                    return msg

                return self.enforce_master_role('no action.  i am the leader with the lock',
                                                'promoted self to leader because i had the session lock')
            else:
                # Either there is no connection to DCS or someone else acquired the lock
                logger.error('failed to update leader lock')
                self.demote('immediate-nolock')
                return 'demoted self because failed to update leader lock in DCS'
        else:
            logger.info('does not have lock')
        return self.follow('demoting self because i do not have the lock and i was a leader',
                           'no action.  i am a secondary and i am following a leader', refresh=False)

    def evaluate_scheduled_restart(self):
        if self._async_executor.busy:  # Restart already in progress
            return None

        # restart if we need to
        restart_data = self.future_restart_scheduled()
        if restart_data:
            recent_time = self.state_handler.postmaster_start_time()
            request_time = restart_data['postmaster_start_time']
            # check if postmaster start time has changed since the last restart
            if recent_time and request_time and recent_time != request_time:
                logger.info("Cancelling scheduled restart: postgres restart has already happened at %s", recent_time)
                self.delete_future_restart()
                return None

        if (restart_data and
           self.should_run_scheduled_action('restart', restart_data['schedule'], self.delete_future_restart)):
            try:
                ret, message = self.restart(restart_data, run_async=True)
                if not ret:
                    logger.warning("Scheduled restart: %s", message)
                    return None
                return message
            finally:
                self.delete_future_restart()

    def restart_matches(self, role, postgres_version, pending_restart):
        reason_to_cancel = ""
        # checking the restart filters here seem to be less ugly than moving them into the
        # run_scheduled_action.
        if role and role != self.state_handler.role:
            reason_to_cancel = "host role mismatch"

        if (postgres_version and
           self.state_handler.postgres_version_to_int(postgres_version) <= int(self.state_handler.server_version)):
            reason_to_cancel = "postgres version mismatch"

        if pending_restart and not self.state_handler.pending_restart:
            reason_to_cancel = "pending restart flag is not set"

        if not reason_to_cancel:
            return True
        else:
            logger.info("not proceeding with the restart: %s", reason_to_cancel)
        return False

    def schedule_future_restart(self, restart_data):
        with self._async_executor:
            restart_data['postmaster_start_time'] = self.state_handler.postmaster_start_time()
            if not self.patroni.scheduled_restart:
                self.patroni.scheduled_restart = restart_data
                self.touch_member()
                return True
        return False

    def delete_future_restart(self):
        ret = False
        with self._async_executor:
            if self.patroni.scheduled_restart:
                self.patroni.scheduled_restart = {}
                self.touch_member()
                ret = True
        return ret

    def future_restart_scheduled(self):
        return self.patroni.scheduled_restart.copy() if (self.patroni.scheduled_restart and
                                                         isinstance(self.patroni.scheduled_restart, dict)) else None

    def restart_scheduled(self):
        return self._async_executor.scheduled_action == 'restart'

    def restart(self, restart_data, run_async=False):
        """ conditional and unconditional restart """
        assert isinstance(restart_data, dict)

        if (not self.restart_matches(restart_data.get('role'),
                                     restart_data.get('postgres_version'),
                                     ('restart_pending' in restart_data))):
            return (False, "restart conditions are not satisfied")

        with self._async_executor:
            prev = self._async_executor.schedule('restart')
            if prev is not None:
                return (False, prev + ' already in progress')

<<<<<<< HEAD
        # Now that restart is scheduled we can set timeout for startup, it will get reset once async executor runs and
        # main loop notices PostgreSQL as up.
=======
            # Make the main loop to think that we were recovering dead postgres. If we fail
            # to start postgres after a specified timeout (see below), we need to remove
            # leader key (if it belong to us) rather than trying to start postgres once again.
            self.recovering = True

        # No that restart is scheduled we can set timeout for startup, it will get reset
        # once async executor runs and main loop notices PostgreSQL as up.
>>>>>>> fdd2e76b
        timeout = restart_data.get('timeout', self.patroni.config['master_start_timeout'])
        self.set_start_timeout(timeout)

        # For non async cases we want to wait for restart to complete or timeout before returning.
        do_restart = functools.partial(self.state_handler.restart, timeout, self._async_executor.critical_task)
        if self.is_synchronous_mode() and not self.has_lock():
            do_restart = functools.partial(self.while_not_sync_standby, do_restart)

        if run_async:
            self._async_executor.run_async(do_restart)
            return (True, 'restart initiated')
        else:
            res = self._async_executor.run(do_restart)
            if res:
                return (True, 'restarted successfully')
            elif res is None:
                return (False, 'postgres is still starting')
            else:
                return (False, 'restart failed')

    def _do_reinitialize(self, cluster):
        self.state_handler.stop('immediate')
        self.state_handler.remove_data_directory()

        clone_member = self.cluster.get_clone_member(self.state_handler.name)
        member_role = 'leader' if clone_member == self.cluster.leader else 'replica'
        return self.clone(clone_member, "from {0} '{1}'".format(member_role, clone_member.name))

    def reinitialize(self):
        with self._async_executor:
            self.load_cluster_from_dcs()

            if self.cluster.is_unlocked():
                return 'Cluster has no leader, can not reinitialize'

            if self.cluster.leader.name == self.state_handler.name:
                return 'I am the leader, can not reinitialize'

            action = self._async_executor.schedule('reinitialize', immediately=True)
            if action is not None:
                return '{0} already in progress'.format(action)

        self._async_executor.run_async(self._do_reinitialize, args=(self.cluster, ))

    def handle_long_action_in_progress(self):
        try:
            if self.has_lock() and self.update_lock():
                return 'updated leader lock during ' + self._async_executor.scheduled_action
            else:
                # Don't have lock, make sure we are not starting up a master in the background
                if self.state_handler.role == 'master':
                    logger.info("Demoting master during " + self._async_executor.scheduled_action)
                    if self._async_executor.scheduled_action == 'restart':
                        # Restart needs a special interlocking cancel because postmaster may be just started in a
                        # background thread and has not even written a pid file yet.
                        with self._async_executor.critical_task as task:
                            if not task.cancel():
                                self.state_handler.terminate_starting_postmaster(pid=task.result)
                    self.demote('offline')
                    return 'lost leader lock during ' + self._async_executor.scheduled_action
        finally:
            self.keepalive()

        if self.cluster.is_unlocked():
            logger.info('not healthy enough for leader race')

        return self._async_executor.scheduled_action + ' in progress'

    @staticmethod
    def sysid_valid(sysid):
        # sysid does tv_sec << 32, where tv_sec is the number of seconds sine 1970,
        # so even 1 << 32 would have 10 digits.
        sysid = str(sysid)
        return len(sysid) >= 10 and sysid.isdigit()

    def post_recover(self):
        if not self.state_handler.is_running():
            self.keepalive()
            if self.has_lock():
                self.dcs.delete_leader()
                self.dcs.reset_cluster()
                return 'removed leader key after trying and failing to start postgres'
            return 'failed to start postgres'
        return None

    def handle_starting_instance(self):
        """Starting up PostgreSQL may take a long time. In case we are the leader we may want to
        fail over to."""

        # Check if we are in startup, when paused defer to main loop for manual failovers.
        if not self.state_handler.check_for_startup() or self.is_paused():
            self.set_start_timeout(None)
            return None

        # state_handler.state == 'starting' here
        if self.has_lock():
            if not self.update_lock():
                logger.info("Lost lock while starting up. Demoting self.")
                with self._background_keepalive_context():
                    self.demote('immediate-nolock')
                return 'stopped PostgreSQL while starting up because leader key was lost'

            timeout = self._start_timeout or self.patroni.config['master_start_timeout']
            time_left = timeout - self.state_handler.time_in_state()

            if time_left <= 0:
                if self.is_failover_possible(self.cluster.members):
                    logger.info("Demoting self because master startup is taking too long")
                    self.demote('immediate')
                    return 'stopped PostgreSQL because of startup timeout'
                else:
                    return 'master start has timed out, but continuing to wait because failover is not possible'
            else:
                msg = self.process_manual_failover_from_leader()
                if msg is not None:
                    return msg

                return 'PostgreSQL is still starting up, {0:.0f} seconds until timeout'.format(time_left)
        else:
            # Use normal processing for standbys
            logger.info("Still starting up as a standby.")
            return None

    def set_start_timeout(self, value):
        """Sets timeout for starting as master before eligible for failover.

        Must be called when async_executor is busy or in the main thread."""
        self._start_timeout = value

    def keepalive(self):
        if not self.keepalive_sent:
            self.watchdog.keepalive()
        self.keepalive_sent = True

    def _run_cycle(self):
        dcs_failed = False
        self.keepalive_sent = False
        try:
            self.load_cluster_from_dcs()

            if not self.cluster.has_member(self.state_handler.name):
                self.touch_member()

            # cluster has leader key but not initialize key
            if not (self.cluster.is_unlocked() or self.sysid_valid(self.cluster.initialize)) and self.has_lock():
                self.dcs.initialize(create_new=(self.cluster.initialize is None), sysid=self.state_handler.sysid)

            if not (self.cluster.is_unlocked() or self.cluster.config and self.cluster.config.data) and self.has_lock():
                self.dcs.set_config_value(json.dumps(self.patroni.config.dynamic_configuration, separators=(',', ':')))
                self.cluster = self.dcs.get_cluster()

            if self._async_executor.busy:
                return self.handle_long_action_in_progress()

            msg = self.handle_starting_instance()
            if msg is not None:
                return msg

            # we've got here, so any async action has finished.
            if self.recovering and not self.state_handler.need_rewind:
                self.recovering = False
                # Check if we tried to recover and failed
                msg = self.post_recover()
                if msg is not None:
                    return msg

            # is data directory empty?
            if self.state_handler.data_directory_empty():
                # PostgreSQL is assumed to not be running if data dir is empty.
                # TODO: detect the datadir going away (e.g. unmounted ) while PostgreSQL is running
                self.keepalive()
                return self.bootstrap()  # new node
            # "bootstrap", but data directory is not empty
            elif not self.sysid_valid(self.cluster.initialize) and self.cluster.is_unlocked() and not self.is_paused():
                self.dcs.initialize(create_new=(self.cluster.initialize is None), sysid=self.state_handler.sysid)
            else:
                # check if we are allowed to join
                if self.sysid_valid(self.cluster.initialize) and self.cluster.initialize != self.state_handler.sysid:
                    logger.fatal("system ID mismatch, node %s belongs to a different cluster: %s != %s",
                                 self.state_handler.name, self.cluster.initialize, self.state_handler.sysid)
                    sys.exit(1)

            if not self.state_handler.is_healthy():
                # We are not running, so it's safe to send the keepalive
                self.keepalive()
                if self.is_paused():
                    if self.has_lock():
                        self.dcs.delete_leader()
                        self.dcs.reset_cluster()
                        return 'removed leader lock because postgres is not running'
                    elif not self.state_handler.need_rewind:
                        return 'postgres is not running'

                # try to start dead postgres
                return self.recover()

            try:
                if self.cluster.is_unlocked():
                    return self.process_unhealthy_cluster()
                else:
                    msg = self.process_healthy_cluster()
                    return self.evaluate_scheduled_restart() or msg
            finally:
                # we might not have a valid PostgreSQL connection here if another thread
                # stops PostgreSQL, therefore, we only reload replication slots if no
                # asynchronous processes are running (should be always the case for the master)
                if not self._async_executor.busy and not self.state_handler.is_starting():
                    if not self.state_handler.cb_called:
                        self.state_handler.call_nowait(ACTION_ON_START)
                    self.state_handler.sync_replication_slots(self.cluster)
        except DCSError:
            dcs_failed = True
            logger.error('Error communicating with DCS')
            if not self.is_paused() and self.state_handler.is_running() and self.state_handler.is_leader():
                self.demote('offline')
                return 'demoted self because DCS is not accessible and i was a leader'
            return 'DCS is not accessible'
        except (psycopg2.Error, PostgresConnectionException):
            return 'Error communicating with PostgreSQL. Will try again later'
        finally:
            if not dcs_failed:
                self.touch_member()
            if not self.keepalive_sent:
                logger.error("End of HA loop reached without sending keepalive")

    def run_cycle(self):
        with self._async_executor:
            info = self._run_cycle()
            return (self.is_paused() and 'PAUSE: ' or '') + info

<<<<<<< HEAD
    def start(self):
        self.watchdog.activate()

    def shutdown(self):
        if self.is_paused():
            logger.info('Leader key is not deleted and Postgresql is not stopped due paused state')
            self.watchdog.disable()
        else:
            self.while_not_sync_standby(lambda: self.state_handler.stop(checkpoint=False))
            if not self.state_handler.is_running():
                self.dcs.delete_leader()
                self.watchdog.disable()
            else:
                # XXX: what about when Patroni is started as the wrong user that has access to the watchdog device
                # but cannot shut down PostgreSQL. Root would be the obvious example. Would be nice to not kill the
                # system due to a bad config.
                logger.error("PostgreSQL shutdown failed, leader key not removed."
                             + (" Leaving watchdog running." if self.watchdog.is_running else "")
                             )
=======
    def watch(self, timeout):
        cluster = self.cluster
        # watch on leader key changes if the postgres is running and leader is known and current node is not lock owner
        if not self._async_executor.busy and cluster and cluster.leader \
                and cluster.leader.name != self.state_handler.name:
            leader_index = cluster.leader.index
        else:
            leader_index = None

        return self.dcs.watch(leader_index, timeout)

    def wakeup(self):
        """Call of this method will trigger the next run of HA loop if there is
        no "active" leader watch request in progress.
        This usually happens on the master or if the node is running async action"""
        self.dcs.event.set()
>>>>>>> fdd2e76b
<|MERGE_RESOLUTION|>--- conflicted
+++ resolved
@@ -12,13 +12,8 @@
 from patroni.async_executor import AsyncExecutor
 from patroni.exceptions import DCSError, PostgresConnectionException
 from patroni.postgresql import ACTION_ON_START
-<<<<<<< HEAD
-from patroni.utils import polling_loop, sleep, null_context
+from patroni.utils import polling_loop, null_context, tzutc
 from threading import RLock, Event, Thread
-=======
-from patroni.utils import polling_loop, tzutc
-from threading import RLock
->>>>>>> fdd2e76b
 
 logger = logging.getLogger(__name__)
 
@@ -101,12 +96,8 @@
         self.old_cluster = None
         self.recovering = False
         self._start_timeout = None
-<<<<<<< HEAD
-        self._async_executor = AsyncExecutor()
+        self._async_executor = AsyncExecutor(self.wakeup)
         self.watchdog = patroni.watchdog
-=======
-        self._async_executor = AsyncExecutor(self.wakeup)
->>>>>>> fdd2e76b
 
         # Each member publishes various pieces of information to the DCS using touch_member. This lock protects
         # the state and publishing procedure to have consistent ordering and avoid publishing stale values.
@@ -190,11 +181,7 @@
             logger.info('bootstrapped %s', msg)
             cluster = self.dcs.get_cluster()
             node_to_follow = self._get_node_to_follow(cluster)
-<<<<<<< HEAD
-            self.state_handler.follow(node_to_follow, cluster.leader)
-=======
-            return self.state_handler.follow(node_to_follow, cluster.leader, True)
->>>>>>> fdd2e76b
+            return self.state_handler.follow(node_to_follow, cluster.leader)
         else:
             logger.error('failed to bootstrap %s', msg)
             self.state_handler.remove_data_directory()
@@ -248,7 +235,6 @@
             timeout = None
 
         self.recovering = True
-<<<<<<< HEAD
         self.load_cluster_from_dcs()
 
         if self.has_lock():
@@ -259,12 +245,8 @@
             node_to_follow = self._get_node_to_follow(self.cluster)
 
         self._async_executor.schedule('restarting after failure')
-        self._async_executor.run_async(self.state_handler.follow, (node_to_follow, self.cluster.leader))
+        self._async_executor.run_async(self.state_handler.follow, (node_to_follow, self.cluster.leader, timeout))
         return msg
-=======
-        return self.follow("starting as readonly because i had the session lock",
-                           "starting as a secondary", True, True, None, timeout)
->>>>>>> fdd2e76b
 
     def _get_node_to_follow(self, cluster):
         # determine the node to follow. If replicatefrom tag is set,
@@ -276,11 +258,7 @@
 
         return node_to_follow if node_to_follow and node_to_follow.name != self.state_handler.name else None
 
-<<<<<<< HEAD
     def follow(self, demote_reason, follow_reason, refresh=True):
-=======
-    def follow(self, demote_reason, follow_reason, refresh=True, recovery=False, need_rewind=None, timeout=None):
->>>>>>> fdd2e76b
         if refresh:
             self.load_cluster_from_dcs()
 
@@ -295,15 +273,10 @@
             elif not node_to_follow:
                 return 'no action'
 
-<<<<<<< HEAD
         if is_leader and not self.is_paused():
             with self._background_keepalive_context():
                 self.demote('immediate-nolock')
                 return demote_reason
-=======
-        self.state_handler.follow(node_to_follow, self.cluster.leader, recovery,
-                                  self._async_executor, need_rewind, timeout)
->>>>>>> fdd2e76b
 
         self.keepalive()
 
@@ -581,7 +554,6 @@
             immediate-nolock is used when find out that we have lost the lock to be master. Need to bring down
                 PostgreSQL as quickly as possible without regard for data durability. May only be called synchronously.
         """
-<<<<<<< HEAD
         mode_control = {
             'offline':          dict(stop='fast', checkpoint=False, release=False, offline=True, async=False),
             'graceful':         dict(stop='fast', checkpoint=True, release=True, offline=False, async=False),
@@ -593,7 +565,7 @@
         self.state_handler.set_role('demoted')
         if mode_control['release']:
                 self.release_leader_key_voluntarily()
-                sleep(2)  # Give a time to somebody to take the leader lock
+                time.sleep(2)  # Give a time to somebody to take the leader lock
         if mode_control['offline']:
             node_to_follow, leader = None, None
         else:
@@ -603,27 +575,6 @@
         if mode_control['async']:
             self._async_executor.schedule('restarting after demotion')
             self._async_executor.run_async(self.state_handler.follow, (node_to_follow, leader))
-=======
-        assert mode in ['offline', 'graceful', 'immediate']
-        if mode != 'offline':
-            if mode == 'immediate':
-                self.state_handler.stop('immediate', checkpoint=False)
-            else:
-                self.state_handler.stop()
-            self.state_handler.set_role('demoted')
-            self.release_leader_key_voluntarily()
-            time.sleep(2)  # Give a time to somebody to take the leader lock
-            cluster = self.dcs.get_cluster()
-            node_to_follow = self._get_node_to_follow(cluster)
-            if mode == 'immediate':
-                # We will try to start up as a standby now. If no one takes the leader lock before we finish
-                # recovery we will try to promote ourselves.
-                self._async_executor.schedule('waiting for failover to complete')
-                self._async_executor.run_async(self.state_handler.follow,
-                                               (node_to_follow, cluster.leader, True, None, True))
-            else:
-                return self.state_handler.follow(node_to_follow, cluster.leader, recovery=True, need_rewind=True)
->>>>>>> fdd2e76b
         else:
             self.state_handler.follow(node_to_follow, leader)
 
@@ -727,15 +678,9 @@
         else:
             # when we are doing manual failover there is no guaranty that new leader is ahead of any other node
             # node tagged as nofailover can be ahead of the new leader either, but it is always excluded from elections
-<<<<<<< HEAD
             if bool(self.cluster.failover) or self.patroni.nofailover:
                 self.state_handler.trigger_rewind()
-                sleep(2)  # Give a time to somebody to take the leader lock
-=======
-            need_rewind = bool(self.cluster.failover) or self.patroni.nofailover
-            if need_rewind:
                 time.sleep(2)  # Give a time to somebody to take the leader lock
->>>>>>> fdd2e76b
 
             if self.patroni.nofailover:
                 return self.follow('demoting self because I am not allowed to become master',
@@ -857,18 +802,13 @@
             if prev is not None:
                 return (False, prev + ' already in progress')
 
-<<<<<<< HEAD
-        # Now that restart is scheduled we can set timeout for startup, it will get reset once async executor runs and
-        # main loop notices PostgreSQL as up.
-=======
             # Make the main loop to think that we were recovering dead postgres. If we fail
             # to start postgres after a specified timeout (see below), we need to remove
             # leader key (if it belong to us) rather than trying to start postgres once again.
             self.recovering = True
 
-        # No that restart is scheduled we can set timeout for startup, it will get reset
+        # Now that restart is scheduled we can set timeout for startup, it will get reset
         # once async executor runs and main loop notices PostgreSQL as up.
->>>>>>> fdd2e76b
         timeout = restart_data.get('timeout', self.patroni.config['master_start_timeout'])
         self.set_start_timeout(timeout)
 
@@ -1099,7 +1039,6 @@
             info = self._run_cycle()
             return (self.is_paused() and 'PAUSE: ' or '') + info
 
-<<<<<<< HEAD
     def start(self):
         self.watchdog.activate()
 
@@ -1119,7 +1058,7 @@
                 logger.error("PostgreSQL shutdown failed, leader key not removed."
                              + (" Leaving watchdog running." if self.watchdog.is_running else "")
                              )
-=======
+
     def watch(self, timeout):
         cluster = self.cluster
         # watch on leader key changes if the postgres is running and leader is known and current node is not lock owner
@@ -1135,5 +1074,4 @@
         """Call of this method will trigger the next run of HA loop if there is
         no "active" leader watch request in progress.
         This usually happens on the master or if the node is running async action"""
-        self.dcs.event.set()
->>>>>>> fdd2e76b
+        self.dcs.event.set()