--- conflicted
+++ resolved
@@ -784,30 +784,18 @@
         if not sync:
             return
 
-<<<<<<< HEAD
         current_state = self.state_handler.sync_handler.current_state(self.cluster)
         picked = current_state.active
         allow_promote = current_state.sync
         voters = CaseInsensitiveSet(sync.voters)
-=======
-            if picked == current and current != allow_promote:
-                logger.warning('Inconsistent state between synchronous_standby_names = %s and /sync = %s key '
-                               'detected, updating synchronous replication key...', list(allow_promote), list(current))
-                sync = self.dcs.write_sync_state(self.state_handler.name, allow_promote, version=sync.version)
-                if not sync:
-                    return logger.warning("Updating sync state failed")
-                current = CaseInsensitiveSet(sync.members)
-
-            if picked != current:
-                # update synchronous standby list in dcs temporarily to point to common nodes in current and picked
-                sync_common = current & allow_promote
-                if sync_common != current:
-                    logger.info("Updating synchronous privilege temporarily from %s to %s",
-                                list(current), list(sync_common))
-                    sync = self.dcs.write_sync_state(self.state_handler.name, sync_common, version=sync.version)
-                    if not sync:
-                        return logger.info('Synchronous replication key updated by someone else.')
->>>>>>> c855b0bf
+
+        if picked == voters and voters != allow_promote:
+            logger.warning('Inconsistent state between synchronous_standby_names = %s and /sync = %s key '
+                           'detected, updating synchronous replication key...', list(allow_promote), list(voters))
+            sync = self.dcs.write_sync_state(self.state_handler.name, allow_promote, 0, version=sync.version)
+            if not sync:
+                return logger.warning("Updating sync state failed")
+            voters = CaseInsensitiveSet(sync.voters)
 
         if picked == voters:
             return
