import datetime
import functools
import json
import logging
import psycopg2
import requests
import sys
<<<<<<< HEAD
import datetime
=======
import time
>>>>>>> 28b00dea

from collections import namedtuple
from multiprocessing.pool import ThreadPool
from patroni.async_executor import AsyncExecutor
from patroni.exceptions import DCSError, PostgresConnectionException
from patroni.postgresql import ACTION_ON_START
<<<<<<< HEAD
from patroni.utils import polling_loop, sleep, tzutc
=======
from patroni.utils import polling_loop, tzutc
>>>>>>> 28b00dea
from threading import RLock

logger = logging.getLogger(__name__)


class _MemberStatus(namedtuple('_MemberStatus', 'member,reachable,in_recovery,xlog_location,tags')):
    """Node status distilled from API response:

        member - dcs.Member object of the node
        reachable - `!False` if the node is not reachable or is not responding with correct JSON
        in_recovery - `!True` if pg_is_in_recovery() == true
        xlog_location - value of `replayed_location` or `location` from JSON, dependin on its role.
        is_lagging - `True` if node considers itself too far behind to promote
        tags - dictionary with values of different tags (i.e. nofailover)
    """
    @classmethod
    def from_api_response(cls, member, json):
        is_master = json['role'] == 'master'
        xlog_location = None if is_master else json['xlog']['received_location']
        return cls(member, True, not is_master, xlog_location, json.get('tags', {}))

    @classmethod
    def unknown(cls, member):
        return cls(member, False, None, 0, {})

    def failover_limitation(self):
        """Returns reason why this node can't promote or None if everything is ok."""
        if not self.reachable:
            return 'not reachable'
        if self.tags.get('nofailover', False):
            return 'not allowed to promote'
        return None


class Ha(object):

    def __init__(self, patroni):
        self.patroni = patroni
        self.state_handler = patroni.postgresql
        self.dcs = patroni.dcs
        self.cluster = None
        self.old_cluster = None
        self.recovering = False
<<<<<<< HEAD
        self._start_timeout = None
        self._async_executor = AsyncExecutor()
=======
        self._async_executor = AsyncExecutor(self.wakeup)
>>>>>>> 28b00dea

        # Each member publishes various pieces of information to the DCS using touch_member. This lock protects
        # the state and publishing procedure to have consistent ordering and avoid publishing stale values.
        self._member_state_lock = RLock()
        # Count of concurrent sync disabling requests. Value above zero means that we don't want to be synchronous
        # standby. Changes protected by _member_state_lock.
        self._disable_sync = 0

    def is_paused(self):
        return self.cluster and self.cluster.is_paused()

    def load_cluster_from_dcs(self):
        cluster = self.dcs.get_cluster()

        # We want to keep the state of cluster when it was healthy
        if not cluster.is_unlocked() or not self.old_cluster:
            self.old_cluster = cluster
        self.cluster = cluster

    def acquire_lock(self):
        return self.dcs.attempt_to_acquire_leader()

    def update_lock(self, write_leader_optime=False):
        ret = self.dcs.update_leader()
        if ret and write_leader_optime:
            try:
                self.dcs.write_leader_optime(self.state_handler.last_operation())
            except:
                pass
        return ret

    def has_lock(self):
        lock_owner = self.cluster.leader and self.cluster.leader.name
        logger.info('Lock owner: %s; I am %s', lock_owner, self.state_handler.name)
        return lock_owner == self.state_handler.name

    def get_effective_tags(self):
        """Return configuration tags merged with dynamically applied tags."""
        tags = self.patroni.tags.copy()
        # _disable_sync could be modified concurrently, but we don't care as attribute get and set are atomic.
        if self._disable_sync > 0:
            tags['nosync'] = True
        return tags

    def touch_member(self):
        with self._member_state_lock:
            data = {
                'conn_url': self.state_handler.connection_string,
                'api_url': self.patroni.api.connection_string,
                'state': self.state_handler.state,
                'role': self.state_handler.role
            }
            tags = self.get_effective_tags()
            if tags:
                data['tags'] = tags
            if self.state_handler.pending_restart:
                data['pending_restart'] = True
            if not self._async_executor.busy and data['state'] in ['running', 'restarting', 'starting']:
                try:
                    data['xlog_location'] = self.state_handler.xlog_position(retry=False)
                except:
                    pass
            if self.patroni.scheduled_restart:
                scheduled_restart_data = self.patroni.scheduled_restart.copy()
                scheduled_restart_data['schedule'] = scheduled_restart_data['schedule'].isoformat()
                data['scheduled_restart'] = scheduled_restart_data

            return self.dcs.touch_member(json.dumps(data, separators=(',', ':')))

    def clone(self, clone_member=None, msg='(without leader)'):
        if self.state_handler.clone(clone_member):
            logger.info('bootstrapped %s', msg)
            cluster = self.dcs.get_cluster()
            node_to_follow = self._get_node_to_follow(cluster)
            return self.state_handler.follow(node_to_follow, cluster.leader, True)
        else:
            logger.error('failed to bootstrap %s', msg)
            self.state_handler.remove_data_directory()

    def bootstrap(self):
        if not self.cluster.is_unlocked():  # cluster already has leader
            clone_member = self.cluster.get_clone_member(self.state_handler.name)
            member_role = 'leader' if clone_member == self.cluster.leader else 'replica'
            msg = "from {0} '{1}'".format(member_role, clone_member.name)
            self._async_executor.schedule('bootstrap {0}'.format(msg))
            self._async_executor.run_async(self.clone, args=(clone_member, msg))
            return 'trying to bootstrap {0}'.format(msg)
        # no initialize key and node is allowed to be master and has 'bootstrap' section in a configuration file
        elif self.cluster.initialize is None and not self.patroni.nofailover and 'bootstrap' in self.patroni.config:
            if self.dcs.initialize(create_new=True):  # race for initialization
                try:
                    self.state_handler.bootstrap(self.patroni.config['bootstrap'])
                    self.dcs.initialize(create_new=False, sysid=self.state_handler.sysid)
                except:  # initdb or start failed
                    # remove initialization key and give a chance to other members
                    logger.info("removing initialize key after failed attempt to initialize the cluster")
                    self.dcs.cancel_initialization()
                    self.state_handler.stop('immediate')
                    self.state_handler.move_data_directory()
                    raise
                self.dcs.set_config_value(json.dumps(self.patroni.config.dynamic_configuration, separators=(',', ':')))
                self.dcs.take_leader()
                self.load_cluster_from_dcs()
                return 'initialized a new cluster'
            else:
                return 'failed to acquire initialize lock'
        else:
            if self.state_handler.can_create_replica_without_replication_connection():
                self._async_executor.run_async(self.clone)
                return "trying to bootstrap (without leader)"
            return 'waiting for leader to bootstrap'

    def recover(self):
        if self.has_lock() and self.update_lock():
            if self.patroni.config['master_start_timeout'] == 0:
                # We are requested to prefer failing over to restarting master. But see first if there
                # is anyone to fail over to.
                if self.is_failover_possible(self.cluster.members):
                    logger.info("Master crashed. Failing over.")
                    self.demote('immediate')
                    return 'stopped PostgreSQL to fail over after a crash'

        self.recovering = True
        return self.follow("starting as readonly because i had the session lock", "starting as a secondary", True, True)

    def _get_node_to_follow(self, cluster):
        # determine the node to follow. If replicatefrom tag is set,
        # try to follow the node mentioned there, otherwise, follow the leader.
        if not self.patroni.replicatefrom or self.patroni.replicatefrom == self.state_handler.name:
            node_to_follow = cluster.leader
        else:
            node_to_follow = cluster.get_member(self.patroni.replicatefrom)

        return node_to_follow if node_to_follow and node_to_follow.name != self.state_handler.name else None

    def follow(self, demote_reason, follow_reason, refresh=True, recovery=False, need_rewind=None):
        if refresh:
            self.load_cluster_from_dcs()

        if recovery:
            ret = demote_reason if self.has_lock() else follow_reason
        else:
            is_leader = self.state_handler.is_leader()
            ret = demote_reason if is_leader else follow_reason

        node_to_follow = self._get_node_to_follow(self.cluster)

        if self.is_paused() and not self.state_handler.need_rewind:
            self.state_handler.set_role('master' if is_leader else 'replica')
            if is_leader:
                return 'continue to run as master without lock'
            elif not node_to_follow:
                return 'no action'

        self.state_handler.follow(node_to_follow, self.cluster.leader, recovery, self._async_executor, need_rewind)

        return ret

    def is_synchronous_mode(self):
        return bool(self.cluster and self.cluster.config and self.cluster.config.data.get('synchronous_mode'))

    def process_sync_replication(self):
        """Process synchronous standby beahvior.

        Synchronous standbys are registered in two places postgresql.conf and DCS. The order of updating them must
        be right. The invariant that should be kept is that if a node is master and sync_standby is set in DCS,
        then that node must have synchronous_standby set to that value. Or more simple, first set in postgresql.conf
        and then in DCS. When removing, first remove in DCS, then in postgresql.conf. This is so we only consider
        promoting standbys that were guaranteed to be replicating synchronously.
        """
        if self.is_synchronous_mode():
            current = self.cluster.sync.leader and self.cluster.sync.sync_standby
            picked, allow_promote = self.state_handler.pick_synchronous_standby(self.cluster)
            if picked != current:
                # We need to revoke privilege from current before replacing it in the config
                if current:
                    logger.info("Removing synchronous privilege from %s", current)
                    if not self.dcs.write_sync_state(self.state_handler.name, None, index=self.cluster.sync.index):
                        logger.info('Synchronous replication key updated by someone else.')
                        return
                logger.info("Assigning synchronous standby status to %s", picked)
                self.state_handler.set_synchronous_standby(picked)

                if picked and not allow_promote:
                    # Wait for PostgreSQL to enable synchronous mode and see if we can immediately set sync_standby
                    time.sleep(2)
                    picked, allow_promote = self.state_handler.pick_synchronous_standby(self.cluster)
                if allow_promote:
                    cluster = self.dcs.get_cluster()
                    if cluster.sync.leader and cluster.sync.leader != self.state_handler.name:
                        logger.info("Synchronous replication key updated by someone else")
                        return
                    if not self.dcs.write_sync_state(self.state_handler.name, picked, index=cluster.sync.index):
                        logger.info("Synchronous replication key updated by someone else")
                        return
                    logger.info("Synchronous standby status assigned to %s", picked)
        else:
            if self.cluster.sync.leader and self.dcs.delete_sync_state(index=self.cluster.sync.index):
                logger.info("Disabled synchronous replication")
            self.state_handler.set_synchronous_standby(None)

    def is_sync_standby(self, cluster):
        return cluster.leader and cluster.sync.leader == cluster.leader.name \
            and cluster.sync.sync_standby == self.state_handler.name

    def while_not_sync_standby(self, func):
        """Runs specified action while trying to make sure that the node is not assigned synchronous standby status.

        Tags us as not allowed to be a sync standby as we are going to go away, if we currently are wait for
        leader to notice and pick an alternative one or if the leader changes or goes away we are also free.

        If the connection to DCS fails we run the action anyway, as this is only a hint.

        There is a small race window where this function runs between a master picking us the sync standby and
        publishing it to the DCS. As the window is rather tiny consequences are holding up commits for one cycle
        period we don't worry about it here."""

        if not self.is_synchronous_mode() or self.patroni.nosync:
            return func()

        with self._member_state_lock:
            self._disable_sync += 1
        try:
            if self.touch_member():
                # Master should notice the updated value during the next cycle. We will wait double that, if master
                # hasn't noticed the value by then not disabling sync replication is not likely to matter.
                for _ in polling_loop(timeout=self.dcs.loop_wait*2, interval=2):
                    try:
                        if not self.is_sync_standby(self.dcs.get_cluster()):
                            break
                    except DCSError:
                        logger.warning("Could not get cluster state, skipping synchronous standby disable")
                        break
                    logger.info("Waiting for master to release us from synchronous standby")
            else:
                logger.warning("Updating member state failed, skipping synchronous standby disable")

            return func()
        finally:
            with self._member_state_lock:
                self._disable_sync -= 1

    def enforce_master_role(self, message, promote_message):
        if self.state_handler.is_leader() or self.state_handler.role == 'master':
            # Inform the state handler about its master role.
            # It may be unaware of it if postgres is promoted manually.
            self.state_handler.set_role('master')
            self.process_sync_replication()
            return message
        else:
            if self.is_synchronous_mode():
                # Just set ourselves as the authoritative source of truth for now. We don't want to wait for standbys
                # to connect. We will try finding a synchronous standby in the next cycle.
                if not self.dcs.write_sync_state(self.state_handler.name, None, index=self.cluster.sync.index):
                    # Somebody else updated sync state, it may be due to us losing the lock. To be safe, postpone
                    # promotion until next cycle. TODO: trigger immediate retry of run_cycle
                    return 'Postponing promotion because synchronous replication state was updated by somebody else'
                self.state_handler.set_synchronous_standby(None)
            self.state_handler.promote()
            return promote_message

    @staticmethod
    def fetch_node_status(member):
        """This function perform http get request on member.api_url and fetches its status
        :returns: `_MemberStatus` object
        """

        try:
            response = requests.get(member.api_url, timeout=2, verify=False)
            logger.info('Got response from %s %s: %s', member.name, member.api_url, response.content)
            return _MemberStatus.from_api_response(member, response.json())
        except Exception as e:
            logger.warning("request failed: GET %s (%s)", member.api_url, e)
        return _MemberStatus.unknown(member)

    def fetch_nodes_statuses(self, members):
        pool = ThreadPool(len(members))
        results = pool.map(self.fetch_node_status, members)  # Run API calls on members in parallel
        pool.close()
        pool.join()
        return results

    def is_lagging(self, xlog_location):
        """Returns if instance with an xlog should consider itself unhealthy to be promoted due to replication lag.

        :param xlog_location: Current xlog location.
        :returns True when node is lagging
        """
        lag = (self.cluster.last_leader_operation or 0) - xlog_location
        return lag > self.state_handler.config.get('maximum_lag_on_failover', 0)

    def _is_healthiest_node(self, members, check_replication_lag=True):
        """This method tries to determine whether I am healthy enough to became a new leader candidate or not."""

        my_xlog_location = self.state_handler.xlog_position()
        if check_replication_lag and self.is_lagging(my_xlog_location):
            return False  # Too far behind last reported xlog location on master

        # Prepare list of nodes to run check against
        members = [m for m in members if m.name != self.state_handler.name and not m.nofailover and m.api_url]

        if members:
            for st in self.fetch_nodes_statuses(members):
                if st.failover_limitation() is None:
                    if not st.in_recovery:
                        logger.warning('Master (%s) is still alive', st.member.name)
                        return False
                    if my_xlog_location < st.xlog_location:
                        return False
        return True

    def is_failover_possible(self, members):
        ret = False
        members = [m for m in members if m.name != self.state_handler.name and not m.nofailover and m.api_url]
        if members:
            for st in self.fetch_nodes_statuses(members):
                not_allowed_reason = st.failover_limitation()
                if not_allowed_reason:
                    logger.info('Member %s is %s', st.member.name, not_allowed_reason)
                elif self.is_lagging(st.xlog_location):
                    logger.info('Member %s exceeds maximum replication lag', st.member.name)
                else:
                    ret = True
        else:
            logger.warning('manual failover: members list is empty')
        return ret

    def manual_failover_process_no_leader(self):
        failover = self.cluster.failover
        if failover.candidate:  # manual failover to specific member
            if failover.candidate == self.state_handler.name:  # manual failover to me
                return True
            elif self.is_paused():
                # Remove failover key if the node to failover has terminated to avoid waiting for it indefinitely
                # In order to avoid attempts to delete this key from all nodes only the master is allowed to do it.
                if (not self.cluster.get_member(failover.candidate, fallback_to_leader=False) and
                   self.state_handler.is_leader()):
                    logger.warning("manual failover: removing failover key because failover candidate is not running")
                    self.dcs.manual_failover('', '', index=self.cluster.failover.index)
                    return None
                return False

            # find specific node and check that it is healthy
            member = self.cluster.get_member(failover.candidate, fallback_to_leader=False)
            if member:
                st = self.fetch_node_status(member)
                not_allowed_reason = st.failover_limitation()
                if not_allowed_reason is None:  # node is healthy
                    logger.info('manual failover: to %s, i am %s', st.member.name, self.state_handler.name)
                    return False
                # we wanted to failover to specific member but it is not healthy
                logger.warning('manual failover: member %s is %s', st.member.name, not_allowed_reason)

            # at this point we should consider all members as a candidates for failover
            # i.e. we assume that failover.candidate is None
        elif self.is_paused():
            return False

        # try to pick some other members to failover and check that they are healthy
        if failover.leader:
            if self.state_handler.name == failover.leader:  # I was the leader
                # exclude me and desired member which is unhealthy (failover.candidate can be None)
                members = [m for m in self.cluster.members if m.name not in (failover.candidate, failover.leader)]
                if self.is_failover_possible(members):  # check that there are healthy members
                    return False
                else:  # I was the leader and it looks like currently I am the only healthy member
                    return True

            # at this point we assume that our node is a candidate for a failover among all nodes except former leader

        # exclude former leader from the list (failover.leader can be None)
        members = [m for m in self.cluster.members if m.name != failover.leader]
        return self._is_healthiest_node(members, check_replication_lag=False)

    def is_healthiest_node(self):
        if self.is_paused() and not self.patroni.nofailover and \
                self.cluster.failover and not self.cluster.failover.scheduled_at:
            ret = self.manual_failover_process_no_leader()
            if ret is not None:  # continue if we just deleted the stale failover key as a master
                return ret

        if self.state_handler.is_starting():  # postgresql still starting up is unhealthy
            return False

        if self.state_handler.is_leader():  # leader is always the healthiest
            return True

        if self.is_paused():
            return False

        if self.patroni.nofailover:  # nofailover tag makes node always unhealthy
            return False

        if self.cluster.failover:
            return self.manual_failover_process_no_leader()

        # When in sync mode, only last known master and sync standby are allowed to promote automatically.
        all_known_members = self.cluster.members + self.old_cluster.members
        if self.is_synchronous_mode() and self.cluster.sync.leader:
            if not self.cluster.sync.matches(self.state_handler.name):
                return False
            # pick between synchronous candidates so we minimize unnecessary failovers/demotions
            members = {m.name: m for m in all_known_members if self.cluster.sync.matches(m.name)}
        else:
            # run usual health check
            members = {m.name: m for m in all_known_members}

        return self._is_healthiest_node(members.values())

    def release_leader_key_voluntarily(self):
        self.dcs.delete_leader()
        self.touch_member()
        self.dcs.reset_cluster()
        logger.info("Leader key released")

    def demote(self, mode):
        """Demote PostgreSQL running as master.

        :param mode: One of offline, graceful or immediate.
            offline is used when connection to DCS is not available.
            graceful is used when failing over to another node due to user request. May only be called running async.
            immediate is used when we determine that we are not suitable for master and want to failover quickly
                without regard for data durability. May only be called synchronously.
        """
        assert mode in ['offline', 'graceful', 'immediate']
        if mode != 'offline':
            if mode == 'immediate':
                self.state_handler.stop('immediate', checkpoint=False)
            else:
                self.state_handler.stop()
            self.state_handler.set_role('demoted')
<<<<<<< HEAD
            self.release_leader_key_voluntarily()
            sleep(2)  # Give a time to somebody to take the leader lock
            cluster = self.dcs.get_cluster()
            node_to_follow = self._get_node_to_follow(cluster)
            if mode == 'immediate':
                # We will try to start up as a standby now. If no one takes the leader lock before we finish
                # recovery we will try to promote ourselves.
                self._async_executor.schedule('waiting for failover to complete')
                self._async_executor.run_async(self.state_handler.follow,
                                               (node_to_follow, cluster.leader, True, None, True))
            else:
                self.state_handler.follow(node_to_follow, cluster.leader, recovery=True, need_rewind=True)
=======
            self.dcs.delete_leader()
            self.dcs.reset_cluster()
            time.sleep(2)  # Give a time to somebody to take the leader lock
            cluster = self.dcs.get_cluster()
            node_to_follow = self._get_node_to_follow(cluster)
            return self.state_handler.follow(node_to_follow, cluster.leader, recovery=True, need_rewind=True)
>>>>>>> 28b00dea
        else:
            # Need to become unavailable as soon as possible, so initiate a stop here. However as we can't release
            # the leader key we don't care about confirming the shutdown quickly and can use a regular stop.
            self.state_handler.stop(checkpoint=False)
            self.state_handler.follow(None, None, recovery=True)

    def should_run_scheduled_action(self, action_name, scheduled_at, cleanup_fn):
        if scheduled_at and not self.is_paused():
            # If the scheduled action is in the far future, we shouldn't do anything and just return.
            # If the scheduled action is in the past, we consider the value to be stale and we remove
            # the value.
            # If the value is close to now, we initiate the scheduled action
            # Additionally, if the scheduled action cannot be executed altogether, i.e. there is an error
            # or the action is in the past - we take care of cleaning it up.
            now = datetime.datetime.now(tzutc)
            try:
                delta = (scheduled_at - now).total_seconds()

                if delta > self.dcs.loop_wait:
                    logger.info('Awaiting %s at %s (in %.0f seconds)',
                                action_name, scheduled_at.isoformat(), delta)
                    return False
                elif delta < - int(self.dcs.loop_wait * 1.5):
                    # This means that if run_cycle gets delayed for 2.5x loop_wait we skip the
                    # scheduled action. Probably not a problem, if things are that bad we don't
                    # want to be restarting or failing over anyway.
                    logger.warning('Found a stale %s value, cleaning up: %s',
                                   action_name, scheduled_at.isoformat())
                    cleanup_fn()
                    return False

                # The value is very close to now
                time.sleep(max(delta, 0))
                logger.info('Manual scheduled {0} at %s'.format(action_name), scheduled_at.isoformat())
                return True
            except TypeError:
                logger.warning('Incorrect value of scheduled_at: %s', scheduled_at)
                cleanup_fn()
        return False

    def process_manual_failover_from_leader(self):
        """Checks if manual failover is requested and takes action if appropriate.

        Cleans up failover key if failover conditions are not matched.

        :returns: action message if demote was initiated, None if no action was taken"""
        failover = self.cluster.failover
        if not failover or (self.is_paused() and not self.state_handler.is_leader()):
            return

        if (failover.scheduled_at and not
            self.should_run_scheduled_action("failover", failover.scheduled_at, lambda:
                                             self.dcs.manual_failover('', '', index=failover.index))):
            return

        if not failover.leader or failover.leader == self.state_handler.name:
            if not failover.candidate or failover.candidate != self.state_handler.name:
                if not failover.candidate and self.is_paused():
                    logger.warning('Failover is possible only to a specific candidate in a paused state')
                else:
                    members = [m for m in self.cluster.members
                               if not failover.candidate or m.name == failover.candidate]
                    if self.is_failover_possible(members):  # check that there are healthy members
                        self._async_executor.schedule('manual failover: demote')
                        self._async_executor.run_async(self.demote, ('graceful',))
                        return 'manual failover: demoting myself'
                    else:
                        logger.warning('manual failover: no healthy members found, failover is not possible')
            else:
                logger.warning('manual failover: I am already the leader, no need to failover')
        else:
            logger.warning('manual failover: leader name does not match: %s != %s',
                           failover.leader, self.state_handler.name)

        logger.info('Cleaning up failover key')
        self.dcs.manual_failover('', '', index=failover.index)

    def process_unhealthy_cluster(self):
        """Cluster has no leader key"""

        if self.is_healthiest_node():
            if self.acquire_lock():
                failover = self.cluster.failover
                if failover:
                    if self.is_paused() and failover.leader and failover.candidate:
                        logger.info('Updating failover key after acquiring leader lock...')
                        self.dcs.manual_failover('', failover.candidate, failover.scheduled_at, failover.index)
                    else:
                        logger.info('Cleaning up failover key after acquiring leader lock...')
                        self.dcs.manual_failover('', '')
                self.load_cluster_from_dcs()
                return self.enforce_master_role('acquired session lock as a leader',
                                                'promoted self to leader by acquiring session lock')
            else:
                return self.follow('demoted self after trying and failing to obtain lock',
                                   'following new leader after trying and failing to obtain lock')
        else:
            # when we are doing manual failover there is no guaranty that new leader is ahead of any other node
            # node tagged as nofailover can be ahead of the new leader either, but it is always excluded from elections
            need_rewind = bool(self.cluster.failover) or self.patroni.nofailover
            if need_rewind:
                time.sleep(2)  # Give a time to somebody to take the leader lock

            if self.patroni.nofailover:
                return self.follow('demoting self because I am not allowed to become master',
                                   'following a different leader because I am not allowed to promote',
                                   need_rewind=need_rewind)
            return self.follow('demoting self because i am not the healthiest node',
                               'following a different leader because i am not the healthiest node',
                               need_rewind=need_rewind)

    def process_healthy_cluster(self):
        if self.has_lock():
            if self.is_paused() and not self.state_handler.is_leader():
                if self.cluster.failover and self.cluster.failover.candidate == self.state_handler.name:
                    return 'waiting to become master after promote...'

                self.dcs.delete_leader()
                self.dcs.reset_cluster()
                return 'removed leader lock because postgres is not running as master'

            if self.update_lock(True):
                msg = self.process_manual_failover_from_leader()
                if msg is not None:
                    return msg

                return self.enforce_master_role('no action.  i am the leader with the lock',
                                                'promoted self to leader because i had the session lock')
            else:
                # Either there is no connection to DCS or someone else acquired the lock
                logger.error('failed to update leader lock')
                self.demote('offline')
                return 'demoted self because failed to update leader lock in DCS'
        else:
            logger.info('does not have lock')
        return self.follow('demoting self because i do not have the lock and i was a leader',
                           'no action.  i am a secondary and i am following a leader', False)

    def evaluate_scheduled_restart(self):
        if self._async_executor.busy:  # Restart already in progress
            return None

        # restart if we need to
        restart_data = self.future_restart_scheduled()
        if restart_data:
            recent_time = self.state_handler.postmaster_start_time()
            request_time = restart_data['postmaster_start_time']
            # check if postmaster start time has changed since the last restart
            if recent_time and request_time and recent_time != request_time:
                logger.info("Cancelling scheduled restart: postgres restart has already happened at %s", recent_time)
                self.delete_future_restart()
                return None

        if (restart_data and
           self.should_run_scheduled_action('restart', restart_data['schedule'], self.delete_future_restart)):
            try:
                ret, message = self.restart(restart_data, run_async=True)
                if not ret:
                    logger.warning("Scheduled restart: %s", message)
                    return None
                return message
            finally:
                self.delete_future_restart()

    def restart_matches(self, role, postgres_version, pending_restart):
        reason_to_cancel = ""
        # checking the restart filters here seem to be less ugly than moving them into the
        # run_scheduled_action.
        if role and role != self.state_handler.role:
            reason_to_cancel = "host role mismatch"

        if (postgres_version and
           self.state_handler.postgres_version_to_int(postgres_version) <= int(self.state_handler.server_version)):
            reason_to_cancel = "postgres version mismatch"

        if pending_restart and not self.state_handler.pending_restart:
            reason_to_cancel = "pending restart flag is not set"

        if not reason_to_cancel:
            return True
        else:
            logger.info("not proceeding with the restart: %s", reason_to_cancel)
        return False

    def schedule_future_restart(self, restart_data):
        with self._async_executor:
            restart_data['postmaster_start_time'] = self.state_handler.postmaster_start_time()
            if not self.patroni.scheduled_restart:
                self.patroni.scheduled_restart = restart_data
                self.touch_member()
                return True
        return False

    def delete_future_restart(self):
        ret = False
        with self._async_executor:
            if self.patroni.scheduled_restart:
                self.patroni.scheduled_restart = {}
                self.touch_member()
                ret = True
        return ret

    def future_restart_scheduled(self):
        return self.patroni.scheduled_restart.copy() if (self.patroni.scheduled_restart and
                                                         isinstance(self.patroni.scheduled_restart, dict)) else None

    def restart_scheduled(self):
        return self._async_executor.scheduled_action == 'restart'

    def restart(self, restart_data, run_async=False):
        """ conditional and unconditional restart """
        assert isinstance(restart_data, dict)

        if (not self.restart_matches(restart_data.get('role'),
                                     restart_data.get('postgres_version'),
                                     ('restart_pending' in restart_data))):
            return (False, "restart conditions are not satisfied")

        with self._async_executor:
            prev = self._async_executor.schedule('restart')
            if prev is not None:
                return (False, prev + ' already in progress')

        # No that restart is scheduled we can set timeout for startup, it will get reset once async executor runs and
        # main loop notices PostgreSQL as up.
        timeout = restart_data.get('timeout', self.patroni.config['master_start_timeout'])
        self.set_start_timeout(timeout)

        # For non async cases we want to wait for restart to complete or timeout before returning.
        do_restart = functools.partial(self.state_handler.restart, timeout)
        if self.is_synchronous_mode() and not self.has_lock():
            do_restart = functools.partial(self.while_not_sync_standby, do_restart)

        if run_async:
            self._async_executor.run_async(do_restart)
            return (True, 'restart initiated')
        elif self._async_executor.run(do_restart):
            return (True, 'restarted successfully')
        else:
            return (False, 'restart failed')

    def _do_reinitialize(self, cluster):
        self.state_handler.stop('immediate')
        self.state_handler.remove_data_directory()

        clone_member = self.cluster.get_clone_member(self.state_handler.name)
        member_role = 'leader' if clone_member == self.cluster.leader else 'replica'
        return self.clone(clone_member, "from {0} '{1}'".format(member_role, clone_member.name))

    def reinitialize(self):
        with self._async_executor:
            self.load_cluster_from_dcs()

            if self.cluster.is_unlocked():
                return 'Cluster has no leader, can not reinitialize'

            if self.cluster.leader.name == self.state_handler.name:
                return 'I am the leader, can not reinitialize'

            action = self._async_executor.schedule('reinitialize', immediately=True)
            if action is not None:
                return '{0} already in progress'.format(action)

        self._async_executor.run_async(self._do_reinitialize, args=(self.cluster, ))

    def handle_long_action_in_progress(self):
        if self.has_lock():
            if self.update_lock():
                return 'updated leader lock during ' + self._async_executor.scheduled_action
            else:
                return 'failed to update leader lock during ' + self._async_executor.scheduled_action
        elif self.cluster.is_unlocked():
            return 'not healthy enough for leader race'
        else:
            return self._async_executor.scheduled_action + ' in progress'

    @staticmethod
    def sysid_valid(sysid):
        # sysid does tv_sec << 32, where tv_sec is the number of seconds sine 1970,
        # so even 1 << 32 would have 10 digits.
        sysid = str(sysid)
        return len(sysid) >= 10 and sysid.isdigit()

    def post_recover(self):
        if not self.state_handler.is_running():
            if self.has_lock():
                self.dcs.delete_leader()
                self.dcs.reset_cluster()
                return 'removed leader key after trying and failing to start postgres'
            return 'failed to start postgres'
        return None

    def handle_starting_instance(self):
        """Starting up PostgreSQL may take a long time. In case we are the leader we may want to
        fail over to."""

        # Check if we are in startup, when paused defer to main loop for manual failovers.
        if not self.state_handler.check_for_startup() or self.is_paused():
            self.set_start_timeout(None)
            return None

        # state_handler.state == 'starting' here
        if self.has_lock():
            if not self.update_lock():
                logger.info("Lost lock while starting up. Demoting self.")
                self.demote('immediate')
                return 'stopped PostgreSQL while starting up because leader key was lost'

            timeout = self._start_timeout or self.patroni.config['master_start_timeout']
            time_left = timeout - self.state_handler.time_in_state()

            if time_left <= 0:
                if self.is_failover_possible(self.cluster.members):
                    logger.info("Demoting self because master startup is taking too long")
                    self.demote('immediate')
                    return 'stopped PostgreSQL because of startup timeout'
                else:
                    return 'master start has timed out, but continuing to wait because failover is not possible'
            else:
                msg = self.process_manual_failover_from_leader()
                if msg is not None:
                    return msg

                return 'PostgreSQL is still starting up, {0:.0f} seconds until timeout'.format(time_left)
        else:
            # Use normal processing for standbys
            logger.info("Still starting up as a standby.")
            return None

    def set_start_timeout(self, value):
        """Sets timeout for starting as master before eligible for failover.

        Must be called when async_executor is busy or in the main thread."""
        self._start_timeout = value

    def _run_cycle(self):
        dcs_failed = False
        try:
            self.load_cluster_from_dcs()

            if not self.cluster.has_member(self.state_handler.name):
                self.touch_member()

            # cluster has leader key but not initialize key
            if not (self.cluster.is_unlocked() or self.sysid_valid(self.cluster.initialize)) and self.has_lock():
                self.dcs.initialize(create_new=(self.cluster.initialize is None), sysid=self.state_handler.sysid)

            if not (self.cluster.is_unlocked() or self.cluster.config and self.cluster.config.data) and self.has_lock():
                self.dcs.set_config_value(json.dumps(self.patroni.config.dynamic_configuration, separators=(',', ':')))
                self.cluster = self.dcs.get_cluster()

            if self._async_executor.busy:
                return self.handle_long_action_in_progress()

<<<<<<< HEAD
            msg = self.handle_starting_instance()
            if msg is not None:
                return msg

            # we've got here, so any async action has finished. Check if we tried to recover and failed
=======
            # we've got here, so any async action has finished.
>>>>>>> 28b00dea
            if self.recovering and not self.state_handler.need_rewind:
                self.recovering = False
                # Check if we tried to recover and failed
                msg = self.post_recover()
                if msg is not None:
                    return msg

            # is data directory empty?
            if self.state_handler.data_directory_empty():
                return self.bootstrap()  # new node
            # "bootstrap", but data directory is not empty
            elif not self.sysid_valid(self.cluster.initialize) and self.cluster.is_unlocked() and not self.is_paused():
                self.dcs.initialize(create_new=(self.cluster.initialize is None), sysid=self.state_handler.sysid)
            else:
                # check if we are allowed to join
                if self.sysid_valid(self.cluster.initialize) and self.cluster.initialize != self.state_handler.sysid:
                    logger.fatal("system ID mismatch, node %s belongs to a different cluster: %s != %s",
                                 self.state_handler.name, self.cluster.initialize, self.state_handler.sysid)
                    sys.exit(1)

            if not self.state_handler.is_healthy():
                if self.is_paused():
                    if self.has_lock():
                        self.dcs.delete_leader()
                        self.dcs.reset_cluster()
                        return 'removed leader lock because postgres is not running'
                    elif not self.state_handler.need_rewind:
                        return 'postgres is not running'

                # try to start dead postgres
                return self.recover()

            try:
                if self.cluster.is_unlocked():
                    return self.process_unhealthy_cluster()
                else:
                    msg = self.process_healthy_cluster()
                    return self.evaluate_scheduled_restart() or msg
            finally:
                # we might not have a valid PostgreSQL connection here if another thread
                # stops PostgreSQL, therefore, we only reload replication slots if no
                # asynchronous processes are running (should be always the case for the master)
                if not self._async_executor.busy and not self.state_handler.is_starting():
                    if not self.state_handler.cb_called:
                        self.state_handler.call_nowait(ACTION_ON_START)
                    self.state_handler.sync_replication_slots(self.cluster)
        except DCSError:
            dcs_failed = True
            logger.error('Error communicating with DCS')
            if not self.is_paused() and self.state_handler.is_running() and self.state_handler.is_leader():
                self.demote('offline')
                return 'demoted self because DCS is not accessible and i was a leader'
            return 'DCS is not accessible'
        except (psycopg2.Error, PostgresConnectionException):
            return 'Error communicating with PostgreSQL. Will try again later'
        finally:
            if not dcs_failed:
                self.touch_member()

    def run_cycle(self):
        with self._async_executor:
            info = self._run_cycle()
            return (self.is_paused() and 'PAUSE: ' or '') + info

    def watch(self, timeout):
        cluster = self.cluster
        # watch on leader key changes if the postgres is running and leader is known and current node is not lock owner
        if not self._async_executor.busy and cluster and cluster.leader \
                and cluster.leader.name != self.state_handler.name:
            leader_index = cluster.leader.index
        else:
            leader_index = None

        return self.dcs.watch(leader_index, timeout)

    def wakeup(self):
        """Call of this method will trigger the next run of HA loop if there is
        no "active" leader watch request in progress.
        This usually happens on the master or if the node is running async action"""
        self.dcs.event.set()<|MERGE_RESOLUTION|>--- conflicted
+++ resolved
@@ -5,22 +5,14 @@
 import psycopg2
 import requests
 import sys
-<<<<<<< HEAD
-import datetime
-=======
 import time
->>>>>>> 28b00dea
 
 from collections import namedtuple
 from multiprocessing.pool import ThreadPool
 from patroni.async_executor import AsyncExecutor
 from patroni.exceptions import DCSError, PostgresConnectionException
 from patroni.postgresql import ACTION_ON_START
-<<<<<<< HEAD
-from patroni.utils import polling_loop, sleep, tzutc
-=======
 from patroni.utils import polling_loop, tzutc
->>>>>>> 28b00dea
 from threading import RLock
 
 logger = logging.getLogger(__name__)
@@ -64,12 +56,8 @@
         self.cluster = None
         self.old_cluster = None
         self.recovering = False
-<<<<<<< HEAD
         self._start_timeout = None
-        self._async_executor = AsyncExecutor()
-=======
         self._async_executor = AsyncExecutor(self.wakeup)
->>>>>>> 28b00dea
 
         # Each member publishes various pieces of information to the DCS using touch_member. This lock protects
         # the state and publishing procedure to have consistent ordering and avoid publishing stale values.
@@ -501,9 +489,8 @@
             else:
                 self.state_handler.stop()
             self.state_handler.set_role('demoted')
-<<<<<<< HEAD
             self.release_leader_key_voluntarily()
-            sleep(2)  # Give a time to somebody to take the leader lock
+            time.sleep(2)  # Give a time to somebody to take the leader lock
             cluster = self.dcs.get_cluster()
             node_to_follow = self._get_node_to_follow(cluster)
             if mode == 'immediate':
@@ -513,15 +500,7 @@
                 self._async_executor.run_async(self.state_handler.follow,
                                                (node_to_follow, cluster.leader, True, None, True))
             else:
-                self.state_handler.follow(node_to_follow, cluster.leader, recovery=True, need_rewind=True)
-=======
-            self.dcs.delete_leader()
-            self.dcs.reset_cluster()
-            time.sleep(2)  # Give a time to somebody to take the leader lock
-            cluster = self.dcs.get_cluster()
-            node_to_follow = self._get_node_to_follow(cluster)
-            return self.state_handler.follow(node_to_follow, cluster.leader, recovery=True, need_rewind=True)
->>>>>>> 28b00dea
+                return self.state_handler.follow(node_to_follow, cluster.leader, recovery=True, need_rewind=True)
         else:
             # Need to become unavailable as soon as possible, so initiate a stop here. However as we can't release
             # the leader key we don't care about confirming the shutdown quickly and can use a regular stop.
@@ -876,15 +855,11 @@
             if self._async_executor.busy:
                 return self.handle_long_action_in_progress()
 
-<<<<<<< HEAD
             msg = self.handle_starting_instance()
             if msg is not None:
                 return msg
 
-            # we've got here, so any async action has finished. Check if we tried to recover and failed
-=======
             # we've got here, so any async action has finished.
->>>>>>> 28b00dea
             if self.recovering and not self.state_handler.need_rewind:
                 self.recovering = False
                 # Check if we tried to recover and failed
