--- conflicted
+++ resolved
@@ -12,14 +12,10 @@
 from patroni.async_executor import AsyncExecutor, CriticalTask
 from patroni.exceptions import DCSError, PostgresConnectionException, PatroniException
 from patroni.postgresql import ACTION_ON_START, ACTION_ON_ROLE_CHANGE
-<<<<<<< HEAD
-from patroni.quorum import QuorumStateResolver
-from patroni.utils import polling_loop, tzutc
-=======
 from patroni.postgresql.misc import postgres_version_to_int
 from patroni.postgresql.rewind import Rewind
+from patroni.quorum import QuorumStateResolver
 from patroni.utils import polling_loop, tzutc, is_standby_cluster as _is_standby_cluster
->>>>>>> dc1966e3
 from patroni.dcs import RemoteMember
 from threading import RLock
 
@@ -427,7 +423,7 @@
     def disable_synchronous_replication(self):
         if not self.cluster.sync.is_empty and self.dcs.delete_sync_state(index=self.cluster.sync.index):
             logger.info("Disabled synchronous replication")
-        self.state_handler.set_synchronous_state(None)
+        self.state_handler.config.set_synchronous_state(None)
 
     def process_sync_replication(self):
         """Process synchronous standby behavior.
@@ -482,11 +478,10 @@
                                        " Commits will be delayed.",
                                        min_sync, num - 1)
                         num = min_sync
-                    self.state_handler.set_synchronous_state(num, nodes)
+                    self.state_handler.config.set_synchronous_state(num, nodes)
         else:
             self.disable_synchronous_replication()
 
-<<<<<<< HEAD
     def process_sync_replication_prepromote(self):
         """If we can keep syncing to enough nodes satisfying the quorum invariant we can promote immediately and let
         normal quorum resolver process handle any membership changes later. If we can't do that, we will just reset
@@ -512,50 +507,21 @@
 
         if not self.state_handler.use_multiple_sync and numsync > 2:
             numsync = 2 if self.patroni.config['minimum_replication_factor'] > 1 else 1
-            self.state_handler.set_synchronous_state(numsync, set([self.state_handler.name]))
+            self.state_handler.config.set_synchronous_state(numsync, set([self.state_handler.name]))
 
             if self.dcs.write_sync_state(leader=self.state_handler.name,
                                          quorum=1, members=[self.state_handler.name],
                                          index=self.cluster.sync.index):
                 # TODO: would be nice if we could get the new sync state while writing and update the state locally.
-                self.load_cluster_from_dcs()
+                self.load_cluster_from_dcs()  # FIXME: catch DCS error?
                 return True
             return False
 
         numsync = max(numsync, self.patroni.config['minimum_replication_factor'])
 
-        self.state_handler.set_synchronous_state(numsync, sync)
+        self.state_handler.config.set_synchronous_state(numsync, sync)
 
         return True
-=======
-                if self.is_synchronous_mode_strict() and picked is None:
-                    picked = '*'
-                    logger.warning("No standbys available!")
-
-                logger.info("Assigning synchronous standby status to %s", picked)
-                self.state_handler.config.set_synchronous_standby(picked)
-
-                if picked and picked != '*' and not allow_promote:
-                    # Wait for PostgreSQL to enable synchronous mode and see if we can immediately set sync_standby
-                    time.sleep(2)
-                    picked, allow_promote = self.state_handler.pick_synchronous_standby(self.cluster)
-                if allow_promote:
-                    try:
-                        cluster = self.dcs.get_cluster()
-                    except DCSError:
-                        return logger.warning("Could not get cluster state from DCS during process_sync_replication()")
-                    if cluster.sync.leader and cluster.sync.leader != self.state_handler.name:
-                        logger.info("Synchronous replication key updated by someone else")
-                        return
-                    if not self.dcs.write_sync_state(self.state_handler.name, picked, index=cluster.sync.index):
-                        logger.info("Synchronous replication key updated by someone else")
-                        return
-                    logger.info("Synchronous standby status assigned to %s", picked)
-        else:
-            if self.cluster.sync.leader and self.dcs.delete_sync_state(index=self.cluster.sync.index):
-                logger.info("Disabled synchronous replication")
-            self.state_handler.config.set_synchronous_standby(None)
->>>>>>> dc1966e3
 
     def is_sync_standby(self, cluster):
         return cluster.leader and cluster.sync.leader == cluster.leader.name \
@@ -640,29 +606,12 @@
             self.process_sync_replication()
             return message
         else:
-<<<<<<< HEAD
             if not self.process_sync_replication_prepromote():
                 # Somebody else updated sync state, it may be due to us losing the lock. To be safe, postpone
                 # promotion until next cycle. TODO: trigger immediate retry of run_cycle
                 return 'Postponing promotion because synchronous replication state was updated by somebody else'
             if self.state_handler.role != 'master':
                 self.set_leader_access_is_restricted(self.cluster.has_permanent_logical_slots(self.state_handler.name))
-                self._async_executor.schedule('promote')
-                self._async_executor.run_async(self.state_handler.promote,
-                                               args=(self.dcs.loop_wait, self._leader_access_is_restricted))
-            # TODO: enable passing in active set from DCS information
-            # self.process_sync_replication()
-=======
-            if self.is_synchronous_mode():
-                # Just set ourselves as the authoritative source of truth for now. We don't want to wait for standbys
-                # to connect. We will try finding a synchronous standby in the next cycle.
-                if not self.dcs.write_sync_state(self.state_handler.name, None, index=self.cluster.sync.index):
-                    # Somebody else updated sync state, it may be due to us losing the lock. To be safe, postpone
-                    # promotion until next cycle. TODO: trigger immediate retry of run_cycle
-                    return 'Postponing promotion because synchronous replication state was updated by somebody else'
-                self.state_handler.config.set_synchronous_standby('*' if self.is_synchronous_mode_strict() else None)
-            if self.state_handler.role != 'master':
-                self.set_leader_access_is_restricted(self.cluster.has_permanent_logical_slots(self.state_handler.name))
 
                 def on_success():
                     self._rewind.reset_state()
@@ -671,7 +620,6 @@
                 self._async_executor.try_run_async('promote', self.state_handler.promote,
                                                    args=(self.dcs.loop_wait, on_success,
                                                          self._leader_access_is_restricted))
->>>>>>> dc1966e3
             return promote_message
 
     def fetch_node_status(self, member):
@@ -742,19 +690,13 @@
                         logger.warning('Master (%s) is still alive', st.member.name)
                         return False
                     if my_wal_position < st.wal_position:
-<<<<<<< HEAD
-                        return False
-
-        return quorum_votes >= quorum
-=======
                         logger.info('Wal position of %s is ahead of my wal position', st.member.name)
                         # In synchronous mode the former leader might be still accessible and even be ahead of us.
                         # We should not disqualify himself from the leader race in such a situation.
                         if not self.is_synchronous_mode() or st.member.name != self.cluster.sync.leader:
                             return False
                         logger.info('Ignoring the former leader being ahead of us')
-        return True
->>>>>>> dc1966e3
+        return quorum_votes >= quorum
 
     def is_failover_possible(self, members):
         ret = False
@@ -913,13 +855,8 @@
             self._async_executor.try_run_async('starting after demotion', self.state_handler.follow, (node_to_follow,))
         else:
             if self.is_synchronous_mode():
-<<<<<<< HEAD
-                self.state_handler.set_synchronous_state(None)
-            if self.state_handler.rewind_needed_and_possible(leader):
-=======
-                self.state_handler.config.set_synchronous_standby(None)
+                self.state_handler.config.set_synchronous_state(None)
             if self._rewind.rewind_or_reinitialize_needed_and_possible(leader):
->>>>>>> dc1966e3
                 return False  # do not start postgres, but run pg_rewind on the next iteration
             self.state_handler.follow(node_to_follow)
 
