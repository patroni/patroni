--- conflicted
+++ resolved
@@ -154,30 +154,11 @@
         # no initialize key and node is allowed to be master and has 'bootstrap' section in a configuration file
         elif self.cluster.initialize is None and not self.patroni.nofailover and 'bootstrap' in self.patroni.config:
             if self.dcs.initialize(create_new=True):  # race for initialization
-<<<<<<< HEAD
-                try:
-                    self.state_handler.bootstrap(self.patroni.config['bootstrap'])
-                    self.dcs.initialize(create_new=False, sysid=self.state_handler.sysid)
-                except:  # initdb or start failed
-                    # remove initialization key and give a chance to other members
-                    logger.info("removing initialize key after failed attempt to initialize the cluster")
-                    self.dcs.cancel_initialization()
-                    self.state_handler.stop('immediate')
-                    self.state_handler.move_data_directory()
-                    raise
-                self.dcs.set_config_value(json.dumps(self.patroni.config.dynamic_configuration,
-                                                     separators=(',', ':')))
-                self.watchdog.activate()
-                self.dcs.take_leader()
-                self.load_cluster_from_dcs()
-                return 'initialized a new cluster'
-=======
                 self._bootstrapping = True
                 self._post_bootstrap_task = CriticalTask()
                 self._async_executor.schedule('bootstrap')
                 self._async_executor.run_async(self.state_handler.bootstrap, args=(self.patroni.config['bootstrap'],))
                 return 'trying to bootstrap a new cluster'
->>>>>>> 895eefaa
             else:
                 return 'failed to acquire initialize lock'
         else:
@@ -857,10 +838,9 @@
         self._async_executor.run_async(self._do_reinitialize, args=(self.cluster, ))
 
     def handle_long_action_in_progress(self):
-<<<<<<< HEAD
         if self.has_lock() and self.update_lock():
             return 'updated leader lock during ' + self._async_executor.scheduled_action
-        else:
+        elif not self._bootstrapping:
             # Don't have lock, make sure we are not starting up a master in the background
             if self.state_handler.role == 'master':
                 logger.info("Demoting master during " + self._async_executor.scheduled_action)
@@ -872,25 +852,6 @@
                             self.state_handler.terminate_starting_postmaster(pid=task.result)
                 self.demote('immediate-nolock')
                 return 'lost leader lock during ' + self._async_executor.scheduled_action
-=======
-        try:
-            if self.has_lock() and self.update_lock():
-                return 'updated leader lock during ' + self._async_executor.scheduled_action
-            elif not self._bootstrapping:
-                # Don't have lock, make sure we are not starting up a master in the background
-                if self.state_handler.role == 'master':
-                    logger.info("Demoting master during " + self._async_executor.scheduled_action)
-                    if self._async_executor.scheduled_action == 'restart':
-                        # Restart needs a special interlocking cancel because postmaster may be just started in a
-                        # background thread and has not even written a pid file yet.
-                        with self._async_executor.critical_task as task:
-                            if not task.cancel():
-                                self.state_handler.terminate_starting_postmaster(pid=task.result)
-                    self.demote('immediate-nolock')
-                    return 'lost leader lock during ' + self._async_executor.scheduled_action
-        finally:
-            self.keepalive()
->>>>>>> 895eefaa
 
         if self.cluster.is_unlocked():
             logger.info('not healthy enough for leader race')
@@ -927,8 +888,6 @@
         if not self.state_handler.is_running() or self._post_bootstrap_task.result is False:
             self.cancel_initialization()
 
-        self.keepalive()
-
         if self._post_bootstrap_task.result is None:
             if not self.state_handler.is_leader():
                 return 'waiting for end of recovery after bootstrap'
@@ -941,6 +900,7 @@
         self._bootstrapping = False
         self.dcs.set_config_value(json.dumps(self.patroni.config.dynamic_configuration, separators=(',', ':')))
         self.dcs.take_leader()
+        self.watchdog.activate()
         self.load_cluster_from_dcs()
         return 'initialized a new cluster'
 
