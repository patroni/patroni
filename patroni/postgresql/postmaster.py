--- conflicted
+++ resolved
@@ -8,7 +8,6 @@
 
 logger = logging.getLogger(__name__)
 
-<<<<<<< HEAD
 if os.name != 'nt':
     STOP_SIGNALS = {
         'smart': signal.SIGTERM,
@@ -21,13 +20,6 @@
         'fast': 'INT',
         'immediate': 'QUIT',
     }
-=======
-STOP_SIGNALS = {
-    'smart': signal.SIGTERM,
-    'fast': signal.SIGINT if os.name != 'nt' else signal.SIGTERM,
-    'immediate': signal.SIGQUIT if os.name != 'nt' else signal.SIGTERM,
-}
->>>>>>> c775207a
 
 
 def pg_ctl_start(conn, cmdline, env):
@@ -117,7 +109,7 @@
         if self.is_single_user:
             logger.warning("Cannot stop server; single-user server is running with PID %s)", self.pid)
             return False
-<<<<<<< HEAD
+
         if os.name != "nt":
             try:
                 self.send_signal(STOP_SIGNALS[mode])
@@ -135,18 +127,7 @@
             else:
                 logger.warning("Could not send stop signal to PostgreSQL with PID %s", self.pid)
                 return False
-=======
-        try:
-            logger.warning("Sending signal {0} for server with PID {1}".format(STOP_SIGNALS[mode], self.pid))
-            self.send_signal(STOP_SIGNALS[mode])
-        except psutil.NoSuchProcess:
-            return True
-        except psutil.AccessDenied as e:
-            logger.warning("Could not send stop signal to PostgreSQL (error: {0})".format(e))
-            return False
-
-        return None
->>>>>>> c775207a
+
 
     def wait_for_user_backends_to_close(self):
         # These regexps are cross checked against versions PostgreSQL 9.1 .. 11
