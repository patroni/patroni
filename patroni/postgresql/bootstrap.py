import logging
import os
import shlex
import tempfile
import time

from typing import Any, Callable, Dict, List, Optional, Union, Tuple, TYPE_CHECKING

from ..async_executor import CriticalTask
from ..collections import EMPTY_DICT
from ..dcs import Leader, Member, RemoteMember
from ..psycopg import quote_ident, quote_literal
from ..utils import deep_compare, unquote

if TYPE_CHECKING:  # pragma: no cover
    from . import Postgresql

logger = logging.getLogger(__name__)


class Bootstrap(object):

    def __init__(self, postgresql: 'Postgresql') -> None:
        self._postgresql = postgresql
        self._running_custom_bootstrap = False

    @property
    def running_custom_bootstrap(self) -> bool:
        return self._running_custom_bootstrap

    @property
    def keep_existing_recovery_conf(self) -> bool:
        return self._running_custom_bootstrap and self._keep_existing_recovery_conf

    @staticmethod
    def process_user_options(tool: str,
                             options: Union[Any, Dict[str, str], List[Union[str, Dict[str, Any]]]],
                             not_allowed_options: Tuple[str, ...],
                             error_handler: Callable[[str], None]) -> List[str]:
        """Format *options* in a list or dictionary format into command line long form arguments.

        .. note::
            The format of the output of this method is to prepare arguments for use in the ``initdb``
            method of `self._postgres`.

        :Example:

            The *options* can be defined as a dictionary of key, values to be converted into arguments:
            >>> Bootstrap.process_user_options('foo', {'foo': 'bar'}, (), print)
            ['--foo=bar']

            Or as a list of single string arguments
            >>> Bootstrap.process_user_options('foo', ['yes'], (), print)
            ['--yes']

            Or as a list of key, value options
            >>> Bootstrap.process_user_options('foo', [{'foo': 'bar'}], (), print)
            ['--foo=bar']

            Or a combination of single and key, values
            >>> Bootstrap.process_user_options('foo', ['yes', {'foo': 'bar'}], (), print)
            ['--yes', '--foo=bar']

            Options that contain spaces are passed as is to ``subprocess.call``
            >>> Bootstrap.process_user_options('foo', [{'foo': 'bar baz'}], (), print)
            ['--foo=bar baz']

            Options that are quoted will be unquoted, so the quotes aren't interpreted
            literally by the postgres command
            >>> Bootstrap.process_user_options('foo', [{'foo': '"bar baz"'}], (), print)
            ['--foo=bar baz']

        .. note::
            The *error_handler* is called when any of these conditions are met:

            * Key, value dictionaries in the list form contains multiple keys.
            * If a key is listed in *not_allowed_options*.
            * If the options list is not in the required structure.

        :param tool: The name of the tool used in error reports to *error_handler*
        :param options: Options to parse as a list of key, values or single values, or a dictionary
        :param not_allowed_options: List of keys that cannot be used in the list of key, value formatted options
        :param error_handler: A function which will be called when an error condition is encountered
        :returns: List of long form arguments to pass to the named tool
        """
        user_options: List[str] = []

        def option_is_allowed(name: str) -> bool:
            ret = name not in not_allowed_options
            if not ret:
                error_handler('{0} option for {1} is not allowed'.format(name, tool))
            return ret

        if isinstance(options, dict):
            for key, val in options.items():
                if key and val:
                    user_options.append('--{0}={1}'.format(key, unquote(val)))
        elif isinstance(options, list):
            for opt in options:
                if isinstance(opt, str) and option_is_allowed(opt):
                    user_options.append('--{0}'.format(opt))
                elif isinstance(opt, dict):
                    keys = list(opt.keys())
                    if len(keys) == 1 and isinstance(opt[keys[0]], str) and option_is_allowed(keys[0]):
                        user_options.append('--{0}={1}'.format(keys[0], unquote(opt[keys[0]])))
                    else:
                        error_handler('Error when parsing {0} key-value option {1}: only one key-value is allowed'
                                      ' and value should be a string'.format(tool, opt[keys[0]]))
                else:
                    error_handler('Error when parsing {0} option {1}: value should be string value'
                                  ' or a single key-value pair'.format(tool, opt))
        else:
            error_handler('{0} options must be list or dict'.format(tool))
        return user_options

    def _initdb(self, config: Any) -> bool:
        self._postgresql.set_state('initializing new cluster')
        not_allowed_options = ('pgdata', 'nosync', 'pwfile', 'sync-only', 'version')

        def error_handler(e: str) -> None:
            raise Exception(e)

        options = self.process_user_options('initdb', config or [], not_allowed_options, error_handler)
        pwfile = None

        if self._postgresql.config.superuser:
            if 'username' in self._postgresql.config.superuser:
                options.append('--username={0}'.format(self._postgresql.config.superuser['username']))
            if 'password' in self._postgresql.config.superuser:
                (fd, pwfile) = tempfile.mkstemp()
                os.write(fd, self._postgresql.config.superuser['password'].encode('utf-8'))
                os.close(fd)
                options.append('--pwfile={0}'.format(pwfile))

        ret = self._postgresql.initdb(*options)
        if pwfile:
            os.remove(pwfile)
        if ret:
            self._postgresql.configure_server_parameters()
        else:
            self._postgresql.set_state('initdb failed')
        return ret

    def _post_restore(self) -> None:
        self._postgresql.config.restore_configuration_files()
        self._postgresql.configure_server_parameters()

        # make sure there is no trigger file or postgres will be automatically promoted
        trigger_file = self._postgresql.config.triggerfile_good_name
        trigger_file = (self._postgresql.config.get('recovery_conf') or EMPTY_DICT).get(trigger_file) or 'promote'
        trigger_file = os.path.abspath(os.path.join(self._postgresql.data_dir, trigger_file))
        if os.path.exists(trigger_file):
            os.unlink(trigger_file)

    def _custom_bootstrap(self, config: Any) -> bool:
        """Bootstrap a fresh Patroni cluster using a custom method provided by the user.

        :param config: configuration used for running a custom bootstrap method. It comes from the Patroni YAML file,
            so it is expected to be a :class:`dict`.

        .. note::
            *config* must contain a ``command`` key, which value is the command or script to perform the custom
            bootstrap procedure. The exit code of the ``command`` dictates if the bootstrap succeeded or failed.

            When calling ``command``, Patroni will pass the following arguments to the ``command`` call:

                * ``--scope``: contains the value of ``scope`` configuration;
                * ``--data_dir``: contains the value of the ``postgresql.data_dir`` configuration.

            You can avoid that behavior by filling the optional key ``no_params`` with the value ``False`` in the
            configuration file, which will instruct Patroni to not pass these parameters to the ``command`` call.

            Besides that, a couple more keys are supported in *config*, but optional:

                * ``keep_existing_recovery_conf``: if ``True``, instruct Patroni to not remove the existing
                  ``recovery.conf`` (PostgreSQL <= 11), to not discard recovery parameters from the configuration
                  (PostgreSQL >= 12), and to not remove the files ``recovery.signal`` or ``standby.signal``
                  (PostgreSQL >= 12). This is specially useful when you are restoring backups through tools like
                  pgBackRest and Barman, in which case they generated the appropriate recovery settings for you;
                * ``recovery_conf``: a section containing a map, where each key is the name of a recovery related
                  setting, and the value is the value of the corresponding setting.

            Any key/value other than the ones that were described above will be interpreted as additional arguments for
            the ``command`` call. They will all be added to the call in the format ``--key=value``.

        :returns: ``True`` if the bootstrap was successful, i.e. the execution of the custom ``command`` from *config*
            exited with code ``0``, ``False`` otherwise.
        """
        self._postgresql.set_state('running custom bootstrap script')
        params = [] if config.get('no_params') else ['--scope=' + self._postgresql.scope,
                                                     '--datadir=' + self._postgresql.data_dir]
        # Add custom parameters specified by the user
        reserved_args = {'command', 'no_params', 'keep_existing_recovery_conf', 'recovery_conf', 'scope', 'datadir'}
        params += [f"--{arg}={val}" for arg, val in config.items() if arg not in reserved_args]

        try:
            logger.info('Running custom bootstrap script: %s', config['command'])
            if self._postgresql.cancellable.call(shlex.split(config['command']) + params) != 0:
                self._postgresql.set_state('custom bootstrap failed')
                return False
        except Exception:
            logger.exception('Exception during custom bootstrap')
            return False
        self._post_restore()

        if 'recovery_conf' in config:
            self._postgresql.config.write_recovery_conf(config['recovery_conf'])
        elif not self.keep_existing_recovery_conf:
            self._postgresql.config.remove_recovery_conf()
        return True

    def call_post_bootstrap(self, config: Dict[str, Any]) -> bool:
        """
        runs a script after initdb or custom bootstrap script is called and waits until completion.
        """
        cmd = config.get('post_bootstrap') or config.get('post_init')
        if cmd:
            r = self._postgresql.connection_pool.conn_kwargs

            # https://www.postgresql.org/docs/current/static/libpq-pgpass.html
            # A host name of localhost matches both TCP (host name localhost) and Unix domain socket
            # (pghost empty or the default socket directory) connections coming from the local machine.
            env = self._postgresql.config.write_pgpass({'host': 'localhost', **r})
            env['PGOPTIONS'] = '-c synchronous_commit=local -c statement_timeout=0'
            connstring = self._postgresql.config.format_dsn({**r, 'password': None})

            try:
                ret = self._postgresql.cancellable.call(shlex.split(cmd) + [connstring], env=env)
            except OSError:
                logger.error('post_init script %s failed', cmd)
                return False
            if ret != 0:
                logger.error('post_init script %s returned non-zero code %d', cmd, ret)
                return False
        return True

    def create_replica(self, clone_member: Union[Leader, Member, None]) -> Optional[int]:
        """
            create the replica according to the replica_method
            defined by the user.  this is a list, so we need to
            loop through all methods the user supplies
        """

        self._postgresql.set_state('creating replica')
        self._postgresql.schedule_sanity_checks_after_pause()

        is_remote_member = isinstance(clone_member, RemoteMember)

        # get list of replica methods either from clone member or from
        # the config. If there is no configuration key, or no value is
        # specified, use basebackup
        replica_methods = (clone_member.create_replica_methods if is_remote_member
                           else self._postgresql.create_replica_methods) or ['basebackup']

        if clone_member and clone_member.conn_url:
            r = clone_member.conn_kwargs(self._postgresql.config.replication)
            # add the credentials to connect to the replica origin to pgpass.
            env = self._postgresql.config.write_pgpass(r)
            connstring = self._postgresql.config.format_dsn({**r, 'password': None})
        else:
            connstring = ''
            env = os.environ.copy()
            # if we don't have any source, leave only replica methods that work without it
            replica_methods = [r for r in replica_methods
                               if self._postgresql.replica_method_can_work_without_replication_connection(r)]

        # go through them in priority order
        ret = 1
        for replica_method in replica_methods:
            if self._postgresql.cancellable.is_cancelled:
                break

            method_config = self._postgresql.replica_method_options(replica_method)

            # if the method is basebackup, then use the built-in
            if replica_method == "basebackup":
                ret = self.basebackup(connstring, env, method_config)
                if ret == 0:
                    logger.info("replica has been created using basebackup")
                    # if basebackup succeeds, exit with success
                    break
            else:
                if not self._postgresql.data_directory_empty():
                    if method_config.get('keep_data', False):
                        logger.info('Leaving data directory uncleaned')
                    else:
                        self._postgresql.remove_data_directory()

                cmd = replica_method
                # user-defined method; check for configuration
                # not required, actually
                if method_config:
                    # look to see if the user has supplied a full command path
                    # if not, use the method name as the command
                    cmd = method_config.pop('command', cmd)

                # add the default parameters
                if not method_config.get('no_params', False):
                    method_config.update({"scope": self._postgresql.scope,
                                          "role": "replica",
                                          "datadir": self._postgresql.data_dir,
                                          "connstring": connstring})
                else:
                    for param in ('no_params', 'no_master', 'no_leader', 'keep_data'):
                        method_config.pop(param, None)
                params = ["--{0}={1}".format(arg, val) for arg, val in method_config.items()]
                try:
                    # call script with the full set of parameters
                    ret = self._postgresql.cancellable.call(shlex.split(cmd) + params, env=env)
                    # if we succeeded, stop
                    if ret == 0:
                        logger.info('replica has been created using %s', replica_method)
                        break
                    else:
                        logger.error('Error creating replica using method %s: %s exited with code=%s',
                                     replica_method, cmd, ret)
                except Exception:
                    logger.exception('Error creating replica using method %s', replica_method)
                    ret = 1

        self._postgresql.set_state('stopped')
        return ret

    def basebackup(self, conn_url: str, env: Dict[str, str], options: Dict[str, Any]) -> Optional[int]:
        # creates a replica data dir using pg_basebackup.
        # this is the default, built-in create_replica_methods
        # tries twice, then returns failure (as 1)
        # uses "stream" as the xlog-method to avoid sync issues
        # supports additional user-supplied options, those are not validated
        maxfailures = 2
        ret = 1
        not_allowed_options = ('pgdata', 'format', 'wal-method', 'xlog-method', 'gzip',
                               'version', 'compress', 'dbname', 'host', 'port', 'username', 'password')
        user_options = self.process_user_options('basebackup', options, not_allowed_options, logger.error)
        cmd = [
            self._postgresql.pgcommand("pg_basebackup"),
            "--pgdata=" + self._postgresql.data_dir,
            "-X",
            "stream",
            "--dbname=" + conn_url,
        ] + user_options

        for bbfailures in range(0, maxfailures):
            if self._postgresql.cancellable.is_cancelled:
                break
            if not self._postgresql.data_directory_empty():
                self._postgresql.remove_data_directory()
            try:
                logger.debug('calling: %r', cmd)
                ret = self._postgresql.cancellable.call(cmd, env=env)
                if ret == 0:
                    break
                else:
                    logger.error('Error when fetching backup: pg_basebackup exited with code=%s', ret)

            except Exception as e:
                logger.error('Error when fetching backup with pg_basebackup: %s', e)

            if bbfailures < maxfailures - 1:
                logger.warning('Trying again in 5 seconds')
                time.sleep(5)

        return ret

    def clone(self, clone_member: Union[Leader, Member, None]) -> bool:
        """
             - initialize the replica from an existing member (primary or replica)
             - initialize the replica using the replica creation method that
               works without the replication connection (i.e. restore from on-disk
               base backup)
        """

        ret = self.create_replica(clone_member) == 0
        if ret:
            self._post_restore()
        return ret

    def bootstrap(self, config: Dict[str, Any]) -> bool:
        """ Initialize a new node from scratch and start it. """
        pg_hba = config.get('pg_hba', [])
        method = config.get('method') or 'initdb'
        if method != 'initdb' and method in config and 'command' in config[method]:
            self._keep_existing_recovery_conf = config[method].get('keep_existing_recovery_conf')
            self._running_custom_bootstrap = True
            do_initialize = self._custom_bootstrap
        else:
            method = 'initdb'
            do_initialize = self._initdb
        return do_initialize(config.get(method)) and self._postgresql.config.append_pg_hba(pg_hba) \
            and self._postgresql.config.save_configuration_files() and bool(self._postgresql.start())

    def create_or_update_role(self, name: str, password: Optional[str], options: List[str]) -> None:
        options = list(map(str.upper, options))
        if 'NOLOGIN' not in options and 'LOGIN' not in options:
            options.append('LOGIN')

        if password:
            options.extend(['PASSWORD', quote_literal(password)])

        sql = """DO $$
BEGIN
    SET local synchronous_commit = 'local';
    PERFORM * FROM pg_catalog.pg_authid WHERE rolname = {0};
    IF FOUND THEN
        ALTER ROLE {1} WITH {2};
    ELSE
        CREATE ROLE {1} WITH {2};
    END IF;
END;$$""".format(quote_literal(name), quote_ident(name, self._postgresql.connection()), ' '.join(options))
        self._postgresql.query('SET log_statement TO none')
        self._postgresql.query('SET log_min_duration_statement TO -1')
        self._postgresql.query("SET log_min_error_statement TO 'log'")
        self._postgresql.query("SET pg_stat_statements.track_utility to 'off'")
        try:
            self._postgresql.query(sql)
        finally:
            self._postgresql.query('RESET log_min_error_statement')
            self._postgresql.query('RESET log_min_duration_statement')
            self._postgresql.query('RESET log_statement')
            self._postgresql.query('RESET pg_stat_statements.track_utility')

    def post_bootstrap(self, config: Dict[str, Any], task: CriticalTask) -> Optional[bool]:
        try:
            postgresql = self._postgresql
            superuser = postgresql.config.superuser
            if 'username' in superuser and 'password' in superuser:
                self.create_or_update_role(superuser['username'], superuser['password'], ['SUPERUSER'])

            task.complete(self.call_post_bootstrap(config))
            if task.result:
                replication = postgresql.config.replication
                self.create_or_update_role(replication['username'], replication.get('password'), ['REPLICATION'])

                rewind = postgresql.config.rewind_credentials
                if not deep_compare(rewind, superuser):
                    self.create_or_update_role(rewind['username'], rewind.get('password'), [])
                    for f in ('pg_ls_dir(text, boolean, boolean)', 'pg_stat_file(text, boolean)',
                              'pg_read_binary_file(text)', 'pg_read_binary_file(text, bigint, bigint, boolean)'):
                        sql = """DO $$
BEGIN
    SET local synchronous_commit = 'local';
    GRANT EXECUTE ON function pg_catalog.{0} TO {1};
END;$$""".format(f, quote_ident(rewind['username'], postgresql.connection()))
                        postgresql.query(sql)

                if config.get('users'):
<<<<<<< HEAD
                    logger.error('User creation is not be supported after v4.0.0. '
                                 'Please use "boostrap.post_bootstrap" script to create users.')
=======
                    logger.warning('User creation via "bootstrap.users" will be removed in v4.0.0')

                for name, value in (config.get('users') or EMPTY_DICT).items():
                    if all(name != a.get('username') for a in (superuser, replication, rewind)):
                        self.create_or_update_role(name, value.get('password'), value.get('options', []))
>>>>>>> 2a003a36

                # We were doing a custom bootstrap instead of running initdb, therefore we opened trust
                # access from certain addresses to be able to reach cluster and change password
                if self._running_custom_bootstrap:
                    self._running_custom_bootstrap = False
                    # If we don't have custom configuration for pg_hba.conf we need to restore original file
                    if not postgresql.config.get('pg_hba'):
                        if os.path.exists(postgresql.config.pg_hba_conf):
                            os.unlink(postgresql.config.pg_hba_conf)
                        postgresql.config.restore_configuration_files()
                    postgresql.config.write_postgresql_conf()
                    postgresql.config.replace_pg_ident()

                    # at this point there should be no recovery.conf
                    postgresql.config.remove_recovery_conf()

                    if postgresql.config.hba_file:
                        postgresql.restart()
                    else:
                        postgresql.config.replace_pg_hba()
                        if postgresql.pending_restart_reason:
                            postgresql.restart()
                        else:
                            postgresql.reload()
                            time.sleep(1)  # give a time to postgres to "reload" configuration files
                            postgresql.connection().close()  # close connection to reconnect with a new password
                else:  # initdb
                    # We may want create database and extension for some MPP clusters
                    self._postgresql.mpp_handler.bootstrap()
        except Exception:
            logger.exception('post_bootstrap')
            task.complete(False)
        return task.result<|MERGE_RESOLUTION|>--- conflicted
+++ resolved
@@ -444,16 +444,8 @@
                         postgresql.query(sql)
 
                 if config.get('users'):
-<<<<<<< HEAD
-                    logger.error('User creation is not be supported after v4.0.0. '
+                    logger.error('User creation is not be supported starting from v4.0.0. '
                                  'Please use "boostrap.post_bootstrap" script to create users.')
-=======
-                    logger.warning('User creation via "bootstrap.users" will be removed in v4.0.0')
-
-                for name, value in (config.get('users') or EMPTY_DICT).items():
-                    if all(name != a.get('username') for a in (superuser, replication, rewind)):
-                        self.create_or_update_role(name, value.get('password'), value.get('options', []))
->>>>>>> 2a003a36
 
                 # We were doing a custom bootstrap instead of running initdb, therefore we opened trust
                 # access from certain addresses to be able to reach cluster and change password
