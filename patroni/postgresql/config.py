import logging
import os
import re
import shutil
import socket
import stat
import time

from contextlib import contextmanager
from urllib.parse import urlparse, parse_qsl, unquote
from types import TracebackType
from typing import Any, Callable, Collection, Dict, Iterator, List, Optional, Union, Tuple, Type, TYPE_CHECKING

from .validator import recovery_parameters, transform_postgresql_parameter_value, transform_recovery_parameter_value
from .. import global_config
from ..collections import CaseInsensitiveDict, CaseInsensitiveSet
from ..dcs import Leader, Member, RemoteMember, slot_name_from_member_name
from ..exceptions import PatroniFatalException, PostgresConnectionException
from ..file_perm import pg_perm
from ..utils import (compare_values, maybe_convert_from_base_unit, parse_bool, parse_int,
                     split_host_port, uri, validate_directory, is_subpath)
from ..validator import IntValidator, EnumValidator

if TYPE_CHECKING:  # pragma: no cover
    from . import Postgresql

logger = logging.getLogger(__name__)

PARAMETER_RE = re.compile(r'([a-z_]+)\s*=\s*')


def conninfo_uri_parse(dsn: str) -> Dict[str, str]:
    ret: Dict[str, str] = {}
    r = urlparse(dsn)
    if r.username:
        ret['user'] = r.username
    if r.password:
        ret['password'] = r.password
    if r.path[1:]:
        ret['dbname'] = r.path[1:]
    hosts: List[str] = []
    ports: List[str] = []
    for netloc in r.netloc.split('@')[-1].split(','):
        host = None
        if '[' in netloc and ']' in netloc:
            tmp = netloc.split(']') + ['']
            host = tmp[0][1:]
            netloc = ':'.join(tmp[:2])
        tmp = netloc.rsplit(':', 1)
        if host is None:
            host = tmp[0]
        hosts.append(host)
        ports.append(tmp[1] if len(tmp) == 2 else '')
    if hosts:
        ret['host'] = ','.join(hosts)
    if ports:
        ret['port'] = ','.join(ports)
    ret = {name: unquote(value) for name, value in ret.items()}
    ret.update({name: value for name, value in parse_qsl(r.query)})
    if ret.get('ssl') == 'true':
        del ret['ssl']
        ret['sslmode'] = 'require'
    return ret


def read_param_value(value: str) -> Union[Tuple[None, None], Tuple[str, int]]:
    length = len(value)
    ret = ''
    is_quoted = value[0] == "'"
    i = int(is_quoted)
    while i < length:
        if is_quoted:
            if value[i] == "'":
                return ret, i + 1
        elif value[i].isspace():
            break
        if value[i] == '\\':
            i += 1
            if i >= length:
                break
        ret += value[i]
        i += 1
    return (None, None) if is_quoted else (ret, i)


def conninfo_parse(dsn: str) -> Optional[Dict[str, str]]:
    ret: Dict[str, str] = {}
    length = len(dsn)
    i = 0
    while i < length:
        if dsn[i].isspace():
            i += 1
            continue

        param_match = PARAMETER_RE.match(dsn[i:])
        if not param_match:
            return

        param = param_match.group(1)
        i += param_match.end()

        if i >= length:
            return

        value, end = read_param_value(dsn[i:])
        if value is None or end is None:
            return
        i += end
        ret[param] = value
    return ret


def parse_dsn(value: str) -> Optional[Dict[str, str]]:
    """
    Very simple equivalent of `psycopg2.extensions.parse_dsn` introduced in 2.7.0.
    We are not using psycopg2 function in order to remain compatible with 2.5.4+.
    There is one minor difference though, this function removes `dbname` from the result
    and sets the `sslmode`, 'gssencmode', and `channel_binding` to `prefer` if it is not present in
    the connection string. This is necessary to simplify comparison of the old and the new values.

    >>> r = parse_dsn('postgresql://u%2Fse:pass@:%2f123,[::1]/db%2Fsdf?application_name=mya%2Fpp&ssl=true')
    >>> r == {'application_name': 'mya/pp', 'host': ',::1', 'sslmode': 'require',\
              'password': 'pass', 'port': '/123,', 'user': 'u/se', 'gssencmode': 'prefer', 'channel_binding': 'prefer'}
    True
    >>> r = parse_dsn(" host = 'host' dbname = db\\\\ name requiressl=1 ")
    >>> r == {'host': 'host', 'sslmode': 'require', 'gssencmode': 'prefer', 'channel_binding': 'prefer'}
    True
    >>> parse_dsn('requiressl = 0\\\\') == {'sslmode': 'prefer', 'gssencmode': 'prefer', 'channel_binding': 'prefer'}
    True
    >>> parse_dsn("host=a foo = '") is None
    True
    >>> parse_dsn("host=a foo = ") is None
    True
    >>> parse_dsn("1") is None
    True
    """
    if value.startswith('postgres://') or value.startswith('postgresql://'):
        ret = conninfo_uri_parse(value)
    else:
        ret = conninfo_parse(value)

    if ret:
        if 'sslmode' not in ret:  # allow sslmode to take precedence over requiressl
            requiressl = ret.pop('requiressl', None)
            if requiressl == '1':
                ret['sslmode'] = 'require'
            elif requiressl is not None:
                ret['sslmode'] = 'prefer'
            ret.setdefault('sslmode', 'prefer')
        if 'dbname' in ret:
            del ret['dbname']
        ret.setdefault('gssencmode', 'prefer')
        ret.setdefault('channel_binding', 'prefer')
    return ret


def strip_comment(value: str) -> str:
    i = value.find('#')
    if i > -1:
        value = value[:i].strip()
    return value


def read_recovery_param_value(value: str) -> Optional[str]:
    """
    >>> read_recovery_param_value('') is None
    True
    >>> read_recovery_param_value("'") is None
    True
    >>> read_recovery_param_value("''a") is None
    True
    >>> read_recovery_param_value('a b') is None
    True
    >>> read_recovery_param_value("'''") is None
    True
    >>> read_recovery_param_value("'\\\\") is None
    True
    >>> read_recovery_param_value("'a' s#") is None
    True
    >>> read_recovery_param_value("'\\\\'''' #a")
    "''"
    >>> read_recovery_param_value('asd')
    'asd'
    """
    value = value.strip()
    length = len(value)
    if length == 0:
        return None
    elif value[0] == "'":
        if length == 1:
            return None
        ret = ''
        i = 1
        while i < length:
            if value[i] == '\\':
                i += 1
                if i >= length:
                    return None
            elif value[i] == "'":
                i += 1
                if i >= length:
                    break
                if value[i] in ('#', ' '):
                    if strip_comment(value[i:]):
                        return None
                    break
                if value[i] != "'":
                    return None
            ret += value[i]
            i += 1
        else:
            return None
        return ret
    else:
        value = strip_comment(value)
        if not value or ' ' in value or '\\' in value:
            return None
    return value


def mtime(filename: str) -> Optional[float]:
    try:
        return os.stat(filename).st_mtime
    except OSError:
        return None


class ConfigWriter(object):

    def __init__(self, filename: str) -> None:
        self._filename = filename
        self._fd = None

    def __enter__(self) -> 'ConfigWriter':
        self._fd = open(self._filename, 'w')
        self.writeline('# Do not edit this file manually!\n# It will be overwritten by Patroni!')
        return self

    def __exit__(self, exc_type: Optional[Type[BaseException]],
                 exc_val: Optional[BaseException], exc_tb: Optional[TracebackType]) -> None:
        if self._fd:
            self._fd.close()

    def writeline(self, line: str) -> None:
        if self._fd:
            self._fd.write(line)
            self._fd.write('\n')

    def writelines(self, lines: List[Optional[str]]) -> None:
        for line in lines:
            if isinstance(line, str):
                self.writeline(line)

    @staticmethod
    def escape(value: Any) -> str:  # Escape (by doubling) any single quotes or backslashes in given string
        return re.sub(r'([\'\\])', r'\1\1', str(value))

    def write_param(self, param: str, value: Any) -> None:
        self.writeline("{0} = '{1}'".format(param, self.escape(value)))


def _false_validator(value: Any) -> bool:
    return False


def _bool_validator(value: Any) -> bool:
    return parse_bool(value) is not None


def _bool_is_true_validator(value: Any) -> bool:
    return parse_bool(value) is True


class ParamDiff(Dict[str, str]):
    """Single PG parameter's value diff to be stored in :attr:`~patroni.postgresql.Postgresql._pending_restart_reason`.

    Extends :class:`dict` to only have the two specific attributes: ``old_value`` and ``new_value`` and their values
    casted to :class:`str` and converted from base units (if possible).
    """

    def __init__(self, old_value: Any, new_value: Any, vartype: Optional[str] = None, unit: Optional[str] = None):
        """Create a new instance of :class:`ParamDiff` with the given *old_value* and *new_value*.

        :param old_value: current :class:`str` parameter value.
        :param new_value: :class:`str` value of the paramater after a restart.
        :param vartype: the target type to parse old/new_value. See ``vartype`` argument of
            :func:`~patroni.utils.maybe_convert_from_base_unit`.
        :param unit: unit of *old/new_value*. See ``base_unit`` argument of
            :func:`~patroni.utils.maybe_convert_from_base_unit`.
        """
        super().__init__()
        str_value: Callable[[Any], str] = lambda x: '' if x is None else str(x)
        self['old_value'] = (maybe_convert_from_base_unit(str_value(old_value), vartype, unit)
                             if vartype else str_value(old_value))
        self['new_value'] = (maybe_convert_from_base_unit(str_value(new_value), vartype, unit)
                             if vartype else str_value(new_value))


class ConfigHandler(object):

    # List of parameters which must be always passed to postmaster as command line options
    # to make it not possible to change them with 'ALTER SYSTEM'.
    # Some of these parameters have sane default value assigned and Patroni doesn't allow
    # to decrease this value. E.g. 'wal_level' can't be lower then 'hot_standby' and so on.
    # These parameters could be changed only globally, i.e. via DCS.
    # P.S. 'listen_addresses' and 'port' are added here just for convenience, to mark them
    # as a parameters which should always be passed through command line.
    #
    # Format:
    #  key - parameter name
    #  value - tuple(default_value, check_function, min_version)
    #    default_value -- some sane default value
    #    check_function -- if the new value is not correct must return `!False`
    #    min_version -- major version of PostgreSQL when parameter was introduced
    CMDLINE_OPTIONS = CaseInsensitiveDict({
        'listen_addresses': (None, _false_validator, 90100),
        'port': (None, _false_validator, 90100),
        'cluster_name': (None, _false_validator, 90500),
        'wal_level': ('hot_standby', EnumValidator(('hot_standby', 'replica', 'logical')), 90100),
        'hot_standby': ('on', _bool_is_true_validator, 90100),
        'max_connections': (100, IntValidator(min=25), 90100),
        'max_wal_senders': (10, IntValidator(min=3), 90100),
        'wal_keep_segments': (8, IntValidator(min=1), 90100),
        'wal_keep_size': ('128MB', IntValidator(min=16, base_unit='MB'), 130000),
        'max_prepared_transactions': (0, IntValidator(min=0), 90100),
        'max_locks_per_transaction': (64, IntValidator(min=32), 90100),
        'track_commit_timestamp': ('off', _bool_validator, 90500),
        'max_replication_slots': (10, IntValidator(min=4), 90400),
        'max_worker_processes': (8, IntValidator(min=2), 90400),
        'wal_log_hints': ('on', _bool_is_true_validator, 90400)
    })

    _RECOVERY_PARAMETERS = CaseInsensitiveSet(recovery_parameters.keys())

    def __init__(self, postgresql: 'Postgresql', config: Dict[str, Any]) -> None:
        self._postgresql = postgresql
        self._config_dir = os.path.abspath(config.get('config_dir', '') or postgresql.data_dir)
        config_base_name = config.get('config_base_name', 'postgresql')
        self._postgresql_conf = os.path.join(self._config_dir, config_base_name + '.conf')
        self._postgresql_conf_mtime = None
        self._postgresql_base_conf_name = config_base_name + '.base.conf'
        self._postgresql_base_conf = os.path.join(self._config_dir, self._postgresql_base_conf_name)
        self._pg_hba_conf = os.path.join(self._config_dir, 'pg_hba.conf')
        self._pg_ident_conf = os.path.join(self._config_dir, 'pg_ident.conf')
        self._recovery_conf = os.path.join(postgresql.data_dir, 'recovery.conf')
        self._recovery_conf_mtime = None
        self._recovery_signal = os.path.join(postgresql.data_dir, 'recovery.signal')
        self._standby_signal = os.path.join(postgresql.data_dir, 'standby.signal')
        self._auto_conf = os.path.join(postgresql.data_dir, 'postgresql.auto.conf')
        self._auto_conf_mtime = None
        self._pgpass = os.path.abspath(config.get('pgpass') or os.path.join(os.path.expanduser('~'), 'pgpass'))
        if os.path.exists(self._pgpass) and not os.path.isfile(self._pgpass):
            raise PatroniFatalException("'{0}' exists and it's not a file, check your `postgresql.pgpass` configuration"
                                        .format(self._pgpass))
        self._passfile = None
        self._passfile_mtime = None
        self._postmaster_ctime = None
        self._current_recovery_params: Optional[CaseInsensitiveDict] = None
        self._config = {}
        self._recovery_params = CaseInsensitiveDict()
        self._server_parameters: CaseInsensitiveDict = CaseInsensitiveDict()
        self.reload_config(config)

    def load_current_server_parameters(self) -> None:
        """Read GUC's values from ``pg_settings`` when Patroni is joining the the postgres that is already running."""
        exclude = [name.lower() for name, value in self.CMDLINE_OPTIONS.items() if value[1] == _false_validator]
        keep_values = {k: self._server_parameters[k] for k in exclude}
        server_parameters = CaseInsensitiveDict({r[0]: r[1] for r in self._postgresql.query(
            "SELECT name, pg_catalog.current_setting(name) FROM pg_catalog.pg_settings"
            " WHERE (source IN ('command line', 'environment variable') OR sourcefile = %s)"
            " AND pg_catalog.lower(name) != ALL(%s)", self._postgresql_conf, exclude)})
        recovery_params = CaseInsensitiveDict({k: server_parameters.pop(k) for k in self._RECOVERY_PARAMETERS
                                               if k in server_parameters})
        # We also want to load current settings of recovery parameters, including primary_conninfo
        # and primary_slot_name, otherwise patronictl restart will update postgresql.conf
        # and remove them, what in the worst case will cause another restart.
        # We are doing it only for PostgresSQL v12 onwards, because older version still have recovery.conf
        if not self._postgresql.is_primary() and self._postgresql.major_version >= 120000:
            # primary_conninfo is expected to be a dict, therefore we need to parse it
            recovery_params['primary_conninfo'] = parse_dsn(recovery_params.pop('primary_conninfo', '')) or {}
            self._recovery_params = recovery_params

        self._server_parameters = CaseInsensitiveDict({**server_parameters, **keep_values})

    def setup_server_parameters(self) -> None:
        self._server_parameters = self.get_server_parameters(self._config)
        self._adjust_recovery_parameters()

    def try_to_create_dir(self, d: str, msg: str) -> None:
        d = os.path.join(self._postgresql.data_dir, d)
        if (not is_subpath(self._postgresql.data_dir, d) or not self._postgresql.data_directory_empty()):
            validate_directory(d, msg)

    def check_directories(self) -> None:
        if "unix_socket_directories" in self._server_parameters:
            for d in self._server_parameters["unix_socket_directories"].split(","):
                self.try_to_create_dir(d.strip(), "'{}' is defined in unix_socket_directories, {}")
        if "stats_temp_directory" in self._server_parameters:
            self.try_to_create_dir(self._server_parameters["stats_temp_directory"],
                                   "'{}' is defined in stats_temp_directory, {}")
        if not self._krbsrvname:
            self.try_to_create_dir(os.path.dirname(self._pgpass),
                                   "'{}' is defined in `postgresql.pgpass`, {}")

    @property
    def config_dir(self) -> str:
        return self._config_dir

    @property
    def _configuration_to_save(self) -> List[str]:
        configuration = [os.path.basename(self._postgresql_conf)]
        if 'custom_conf' not in self._config:
            configuration.append(os.path.basename(self._postgresql_base_conf_name))
        if not self.hba_file:
            configuration.append('pg_hba.conf')
        if not self.ident_file:
            configuration.append('pg_ident.conf')
        return configuration

    def set_file_permissions(self, filename: str) -> None:
        """Set permissions of file *filename* according to the expected permissions if it resides under PGDATA.

        .. note::
            Do nothing if the file is not under PGDATA.

        :param filename: path to a file which permissions might need to be adjusted.
        """
        if is_subpath(self._postgresql.data_dir, filename):
            pg_perm.set_permissions_from_data_directory(self._postgresql.data_dir)
            os.chmod(filename, pg_perm.file_create_mode)

    @contextmanager
    def config_writer(self, filename: str) -> Iterator[ConfigWriter]:
        """Create :class:`ConfigWriter` object and set permissions on a *filename*.

        :param filename: path to a config file.

        :yields: :class:`ConfigWriter` object.
        """
        with ConfigWriter(filename) as writer:
            yield writer
        self.set_file_permissions(filename)

    def save_configuration_files(self, check_custom_bootstrap: bool = False) -> bool:
        """
            copy postgresql.conf to postgresql.conf.backup to be able to retrieve configuration files
            - originally stored as symlinks, those are normally skipped by pg_basebackup
            - in case of WAL-E basebackup (see http://comments.gmane.org/gmane.comp.db.postgresql.wal-e/239)
        """
        if not (check_custom_bootstrap and self._postgresql.bootstrap.running_custom_bootstrap):
            try:
                for f in self._configuration_to_save:
                    config_file = os.path.join(self._config_dir, f)
                    backup_file = os.path.join(self._postgresql.data_dir, f + '.backup')
                    if os.path.isfile(config_file):
                        shutil.copy(config_file, backup_file)
                        self.set_file_permissions(backup_file)
            except IOError:
                logger.exception('unable to create backup copies of configuration files')
        return True

    def restore_configuration_files(self) -> None:
        """ restore a previously saved postgresql.conf """
        try:
            for f in self._configuration_to_save:
                config_file = os.path.join(self._config_dir, f)
                backup_file = os.path.join(self._postgresql.data_dir, f + '.backup')
                if not os.path.isfile(config_file):
                    if os.path.isfile(backup_file):
                        shutil.copy(backup_file, config_file)
                        self.set_file_permissions(config_file)
                    # Previously we didn't backup pg_ident.conf, if file is missing just create empty
                    elif f == 'pg_ident.conf':
                        open(config_file, 'w').close()
                        self.set_file_permissions(config_file)
        except IOError:
            logger.exception('unable to restore configuration files from backup')

    def write_postgresql_conf(self, configuration: Optional[CaseInsensitiveDict] = None) -> None:
        # rename the original configuration if it is necessary
        if 'custom_conf' not in self._config and not os.path.exists(self._postgresql_base_conf):
            os.rename(self._postgresql_conf, self._postgresql_base_conf)

        configuration = configuration or self._server_parameters.copy()
        # Due to the permanent logical replication slots configured we have to enable hot_standby_feedback
        if self._postgresql.enforce_hot_standby_feedback:
            configuration['hot_standby_feedback'] = 'on'

        with self.config_writer(self._postgresql_conf) as f:
            include = self._config.get('custom_conf') or self._postgresql_base_conf_name
            f.writeline("include '{0}'\n".format(ConfigWriter.escape(include)))
            for name, value in sorted((configuration).items()):
                value = transform_postgresql_parameter_value(self._postgresql.major_version, name, value,
                                                             self._postgresql.available_gucs)
                if value is not None and\
                        (name != 'hba_file' or not self._postgresql.bootstrap.running_custom_bootstrap):
                    f.write_param(name, value)
            # when we are doing custom bootstrap we assume that we don't know superuser password
            # and in order to be able to change it, we are opening trust access from a certain address
            # therefore we need to make sure that hba_file is not overridden
            # after changing superuser password we will "revert" all these "changes"
            if self._postgresql.bootstrap.running_custom_bootstrap or 'hba_file' not in self._server_parameters:
                f.write_param('hba_file', self._pg_hba_conf)
            if 'ident_file' not in self._server_parameters:
                f.write_param('ident_file', self._pg_ident_conf)

            if self._postgresql.major_version >= 120000:
                if self._recovery_params:
                    f.writeline('\n# recovery.conf')
                    self._write_recovery_params(f, self._recovery_params)

                if not self._postgresql.bootstrap.keep_existing_recovery_conf:
                    self._sanitize_auto_conf()

    def append_pg_hba(self, config: List[str]) -> bool:
        if not self.hba_file and not self._config.get('pg_hba'):
            with open(self._pg_hba_conf, 'a') as f:
                f.write('\n{}\n'.format('\n'.join(config)))
            self.set_file_permissions(self._pg_hba_conf)
        return True

    def replace_pg_hba(self) -> Optional[bool]:
        """
        Replace pg_hba.conf content in the PGDATA if hba_file is not defined in the
        `postgresql.parameters` and pg_hba is defined in `postgresql` configuration section.

        :returns: True if pg_hba.conf was rewritten.
        """

        # when we are doing custom bootstrap we assume that we don't know superuser password
        # and in order to be able to change it, we are opening trust access from a certain address
        if self._postgresql.bootstrap.running_custom_bootstrap:
            addresses = {} if os.name == 'nt' else {'': 'local'}  # windows doesn't yet support unix-domain sockets
            if 'host' in self.local_replication_address and not self.local_replication_address['host'].startswith('/'):
                addresses.update({sa[0] + '/32': 'host' for _, _, _, _, sa in socket.getaddrinfo(
                                  self.local_replication_address['host'], self.local_replication_address['port'],
                                  0, socket.SOCK_STREAM, socket.IPPROTO_TCP)})

            with self.config_writer(self._pg_hba_conf) as f:
                for address, t in addresses.items():
                    f.writeline((
                        '{0}\treplication\t{1}\t{3}\ttrust\n'
                        '{0}\tall\t{2}\t{3}\ttrust'
                    ).format(t, self.replication['username'], self._superuser.get('username') or 'all', address))
        elif not self.hba_file and self._config.get('pg_hba'):
            with self.config_writer(self._pg_hba_conf) as f:
                f.writelines(self._config['pg_hba'])
            return True

    def replace_pg_ident(self) -> Optional[bool]:
        """
        Replace pg_ident.conf content in the PGDATA if ident_file is not defined in the
        `postgresql.parameters` and pg_ident is defined in the `postgresql` section.

        :returns: True if pg_ident.conf was rewritten.
        """

        if not self.ident_file and self._config.get('pg_ident'):
            with self.config_writer(self._pg_ident_conf) as f:
                f.writelines(self._config['pg_ident'])
            return True

    def primary_conninfo_params(self, member: Union[Leader, Member, None]) -> Optional[Dict[str, Any]]:
        if not member or not member.conn_url or member.name == self._postgresql.name:
            return None
        ret = member.conn_kwargs(self.replication)
        ret['application_name'] = self._postgresql.name
        ret.setdefault('sslmode', 'prefer')
        if self._postgresql.major_version >= 120000:
            ret.setdefault('gssencmode', 'prefer')
        if self._postgresql.major_version >= 130000:
            ret.setdefault('channel_binding', 'prefer')
        if self._krbsrvname:
            ret['krbsrvname'] = self._krbsrvname
        if 'dbname' in ret:
            del ret['dbname']
        return ret

    def format_dsn(self, params: Dict[str, Any], include_dbname: bool = False) -> str:
        # A list of keywords that can be found in a conninfo string. Follows what is acceptable by libpq
        keywords = ('dbname', 'user', 'passfile' if params.get('passfile') else 'password', 'host', 'port',
                    'sslmode', 'sslcompression', 'sslcert', 'sslkey', 'sslpassword', 'sslrootcert', 'sslcrl',
                    'sslcrldir', 'application_name', 'krbsrvname', 'gssencmode', 'channel_binding',
                    'target_session_attrs')
        if include_dbname:
            params = params.copy()
            if 'dbname' not in params:
                params['dbname'] = self._postgresql.database
            # we are abusing information about the necessity of dbname
            # dsn should contain passfile or password only if there is no dbname in it (it is used in recovery.conf)
            skip = {'passfile', 'password'}
        else:
            skip = {'dbname'}

        def escape(value: Any) -> str:
            return re.sub(r'([\'\\ ])', r'\\\1', str(value))

        return ' '.join('{0}={1}'.format(kw, escape(params[kw])) for kw in keywords
                        if kw not in skip and params.get(kw) is not None)

    def _write_recovery_params(self, fd: ConfigWriter, recovery_params: CaseInsensitiveDict) -> None:
        if self._postgresql.major_version >= 90500:
            pause_at_recovery_target = parse_bool(recovery_params.pop('pause_at_recovery_target', None))
            if pause_at_recovery_target is not None:
                recovery_params.setdefault('recovery_target_action', 'pause' if pause_at_recovery_target else 'promote')
        else:
            if str(recovery_params.pop('recovery_target_action', None)).lower() == 'promote':
                recovery_params.setdefault('pause_at_recovery_target', 'false')
        for name, value in sorted(recovery_params.items()):
            if name == 'primary_conninfo':
                if 'password' in value and self._postgresql.major_version >= 100000:
                    self.write_pgpass(value)
                    value['passfile'] = self._passfile = self._pgpass
                    self._passfile_mtime = mtime(self._pgpass)
                value = self.format_dsn(value)
            else:
                value = transform_recovery_parameter_value(self._postgresql.major_version, name, value,
                                                           self._postgresql.available_gucs)
                if value is None:
                    continue
            fd.write_param(name, value)

    def build_recovery_params(self, member: Union[Leader, Member, None]) -> CaseInsensitiveDict:
        recovery_params = CaseInsensitiveDict({p: v for p, v in (self.get('recovery_conf') or {}).items()
                                               if not p.lower().startswith('recovery_target')
                                               and p.lower() not in ('primary_conninfo', 'primary_slot_name')})
        recovery_params.update({'standby_mode': 'on', 'recovery_target_timeline': 'latest'})
        if self._postgresql.major_version >= 120000:
            # on pg12 we want to protect from following params being set in one of included files
            # not doing so might result in a standby being paused, promoted or shutted down.
            recovery_params.update({'recovery_target': '', 'recovery_target_name': '', 'recovery_target_time': '',
                                    'recovery_target_xid': '', 'recovery_target_lsn': ''})

        is_remote_member = isinstance(member, RemoteMember)
        primary_conninfo = self.primary_conninfo_params(member)
        if primary_conninfo:
            use_slots = global_config.use_slots and self._postgresql.major_version >= 90400
            if use_slots and not (is_remote_member and member.no_replication_slot):
                primary_slot_name = member.primary_slot_name if is_remote_member else self._postgresql.name
                recovery_params['primary_slot_name'] = slot_name_from_member_name(primary_slot_name)
                # We are a standby leader and are using a replication slot. Make sure we connect to
                # the leader of the main cluster (in case more than one host is specified in the
                # connstr) by adding 'target_session_attrs=read-write' to primary_conninfo.
                if is_remote_member and 'target_sesions_attrs' not in primary_conninfo and\
                        self._postgresql.major_version >= 100000:
                    primary_conninfo['target_session_attrs'] = 'read-write'
            recovery_params['primary_conninfo'] = primary_conninfo

        # standby_cluster config might have different parameters, we want to override them
        standby_cluster_params = ['restore_command', 'archive_cleanup_command']\
            + (['recovery_min_apply_delay'] if is_remote_member else [])
        recovery_params.update({p: member.data.get(p) for p in standby_cluster_params if member and member.data.get(p)})
        return recovery_params

    def recovery_conf_exists(self) -> bool:
        if self._postgresql.major_version >= 120000:
            return os.path.exists(self._standby_signal) or os.path.exists(self._recovery_signal)
        return os.path.exists(self._recovery_conf)

    @property
    def triggerfile_good_name(self) -> str:
        return 'trigger_file' if self._postgresql.major_version < 120000 else 'promote_trigger_file'

    @property
    def _triggerfile_wrong_name(self) -> str:
        return 'trigger_file' if self._postgresql.major_version >= 120000 else 'promote_trigger_file'

    @property
    def _recovery_parameters_to_compare(self) -> CaseInsensitiveSet:
        skip_params = CaseInsensitiveSet({'pause_at_recovery_target', 'recovery_target_inclusive',
                                          'recovery_target_action', 'standby_mode', self._triggerfile_wrong_name})
        return CaseInsensitiveSet(self._RECOVERY_PARAMETERS - skip_params)

    def _read_recovery_params(self) -> Tuple[Optional[CaseInsensitiveDict], bool]:
        """Read current recovery parameters values.

        .. note::
            We query Postgres only if we detected that Postgresql was restarted
            or when at least one of the following files was updated:

                * ``postgresql.conf``;
                * ``postgresql.auto.conf``;
                * ``passfile`` that is used in the ``primary_conninfo``.

        :returns: a tuple with two elements:

            * :class:`CaseInsensitiveDict` object with current values of recovery parameters,
              or ``None`` if no configuration files were updated;

            * ``True`` if new values of recovery parameters were queried, ``False`` otherwise.
        """
        if self._postgresql.is_starting():
            return None, False

        pg_conf_mtime = mtime(self._postgresql_conf)
        auto_conf_mtime = mtime(self._auto_conf)
        passfile_mtime = mtime(self._passfile) if self._passfile else False
        postmaster_ctime = self._postgresql.is_running()
        if postmaster_ctime:
            postmaster_ctime = postmaster_ctime.create_time()

        if self._postgresql_conf_mtime == pg_conf_mtime and self._auto_conf_mtime == auto_conf_mtime \
                and self._passfile_mtime == passfile_mtime and self._postmaster_ctime == postmaster_ctime:
            return None, False

        try:
            values = self._get_pg_settings(self._recovery_parameters_to_compare).values()
            values = CaseInsensitiveDict({p[0]: [p[1], p[4] == 'postmaster', p[5]] for p in values})
            self._postgresql_conf_mtime = pg_conf_mtime
            self._auto_conf_mtime = auto_conf_mtime
            self._postmaster_ctime = postmaster_ctime
        except Exception as exc:
            if all((isinstance(exc, PostgresConnectionException),
                    self._postgresql_conf_mtime == pg_conf_mtime,
                    self._auto_conf_mtime == auto_conf_mtime,
                    self._passfile_mtime == passfile_mtime,
                    self._postmaster_ctime != postmaster_ctime)):
                # We detected that the connection to postgres fails, but the process creation time of the postmaster
                # doesn't match the old value. It is an indicator that Postgres crashed and either doing crash
                # recovery or down. In this case we return values like nothing changed in the config.
                return None, False
            values = None
        return values, True

    def _read_recovery_params_pre_v12(self) -> Tuple[Optional[CaseInsensitiveDict], bool]:
        recovery_conf_mtime = mtime(self._recovery_conf)
        passfile_mtime = mtime(self._passfile) if self._passfile else False
        if recovery_conf_mtime == self._recovery_conf_mtime and passfile_mtime == self._passfile_mtime:
            return None, False

        values = CaseInsensitiveDict()
        with open(self._recovery_conf, 'r') as f:
            for line in f:
                line = line.strip()
                if not line or line.startswith('#'):
                    continue
                value = None
                match = PARAMETER_RE.match(line)
                if match:
                    value = read_recovery_param_value(line[match.end():])
                if match is None or value is None:
                    return None, True
                values[match.group(1)] = [value, True]
            self._recovery_conf_mtime = recovery_conf_mtime
        values.setdefault('recovery_min_apply_delay', ['0', True])
        values['recovery_min_apply_delay'][0] = parse_int(values['recovery_min_apply_delay'][0], 'ms')
        values.update({param: ['', True] for param in self._recovery_parameters_to_compare if param not in values})
        return values, True

    def _check_passfile(self, passfile: str, wanted_primary_conninfo: Dict[str, Any]) -> bool:
        # If there is a passfile in the primary_conninfo try to figure out that
        # the passfile contains the line(s) allowing connection to the given node.
        # We assume that the passfile was created by Patroni and therefore doing
        # the full match and not covering cases when host, port or user are set to '*'
        passfile_mtime = mtime(passfile)
        if passfile_mtime:
            try:
                with open(passfile) as f:
                    wanted_lines = (self._pgpass_line(wanted_primary_conninfo) or '').splitlines()
                    file_lines = f.read().splitlines()
                    if set(wanted_lines) == set(file_lines):
                        self._passfile = passfile
                        self._passfile_mtime = passfile_mtime
                        return True
            except Exception:
                logger.info('Failed to read %s', passfile)
        return False

    def _check_primary_conninfo(self, primary_conninfo: Dict[str, Any],
                                wanted_primary_conninfo: Dict[str, Any]) -> bool:
        # first we will cover corner cases, when we are replicating from somewhere while shouldn't
        # or there is no primary_conninfo but we should replicate from some specific node.
        if not wanted_primary_conninfo:
            return not primary_conninfo
        elif not primary_conninfo:
            return False

        if not self._postgresql.is_starting():
            wal_receiver_primary_conninfo = self._postgresql.primary_conninfo()
            if wal_receiver_primary_conninfo:
                wal_receiver_primary_conninfo = parse_dsn(wal_receiver_primary_conninfo)
                # when wal receiver is alive use primary_conninfo from pg_stat_wal_receiver for comparison
                if wal_receiver_primary_conninfo:
                    primary_conninfo = wal_receiver_primary_conninfo
                    # There could be no password in the primary_conninfo or it is masked.
                    # Just copy the "desired" value in order to make comparison succeed.
                    if 'password' in wanted_primary_conninfo:
                        primary_conninfo['password'] = wanted_primary_conninfo['password']

        if 'passfile' in primary_conninfo and 'password' not in primary_conninfo \
                and 'password' in wanted_primary_conninfo:
            if self._check_passfile(primary_conninfo['passfile'], wanted_primary_conninfo):
                primary_conninfo['password'] = wanted_primary_conninfo['password']
            else:
                return False

        return all(str(primary_conninfo.get(p)) == str(v) for p, v in wanted_primary_conninfo.items() if v is not None)

    def check_recovery_conf(self, member: Union[Leader, Member, None]) -> Tuple[bool, bool]:
        """Returns a tuple. The first boolean element indicates that recovery params don't match
           and the second is set to `True` if the restart is required in order to apply new values"""

        # TODO: recovery.conf could be stale, would be nice to detect that.
        if self._postgresql.major_version >= 120000:
            if not os.path.exists(self._standby_signal):
                return True, True

            _read_recovery_params = self._read_recovery_params
        else:
            if not self.recovery_conf_exists():
                return True, True

            _read_recovery_params = self._read_recovery_params_pre_v12

        params, updated = _read_recovery_params()
        # updated indicates that mtime of postgresql.conf, postgresql.auto.conf, or recovery.conf
        # was changed and params were read either from the config or from the database connection.
        if updated:
            if params is None:  # exception or unparsable config
                return True, True

            # We will cache parsed value until the next config change.
            self._current_recovery_params = params
            primary_conninfo = params['primary_conninfo']
            if primary_conninfo[0]:
                primary_conninfo[0] = parse_dsn(params['primary_conninfo'][0])
                # If we failed to parse non-empty connection string this indicates that config if broken.
                if not primary_conninfo[0]:
                    return True, True
            else:  # empty string, primary_conninfo is not in the config
                primary_conninfo[0] = {}

        if not self._postgresql.is_starting() and self._current_recovery_params:
            # when wal receiver is alive take primary_slot_name from pg_stat_wal_receiver
            wal_receiver_primary_slot_name = self._postgresql.primary_slot_name()
            if not wal_receiver_primary_slot_name and self._postgresql.primary_conninfo():
                wal_receiver_primary_slot_name = ''
            if wal_receiver_primary_slot_name is not None:
                self._current_recovery_params['primary_slot_name'][0] = wal_receiver_primary_slot_name

        # Increment the 'reload' to enforce write of postgresql.conf when joining the running postgres
        required = {'restart': 0,
                    'reload': int(self._postgresql.major_version >= 120000
                                  and not self._postgresql.cb_called
                                  and not self._postgresql.is_starting())}

        def record_missmatch(mtype: bool) -> None:
            required['restart' if mtype else 'reload'] += 1

        wanted_recovery_params = self.build_recovery_params(member)
        for param, value in (self._current_recovery_params or {}).items():
            # Skip certain parameters defined in the included postgres config files
            # if we know that they are not specified in the patroni configuration.
            if len(value) > 2 and value[2] not in (self._postgresql_conf, self._auto_conf) and \
                    param in ('archive_cleanup_command', 'promote_trigger_file', 'recovery_end_command',
                              'recovery_min_apply_delay', 'restore_command') and param not in wanted_recovery_params:
                continue
            if param == 'recovery_min_apply_delay':
                if not compare_values('integer', 'ms', value[0], wanted_recovery_params.get(param, 0)):
                    record_missmatch(value[1])
            elif param == 'standby_mode':
                if not compare_values('bool', None, value[0], wanted_recovery_params.get(param, 'on')):
                    record_missmatch(value[1])
            elif param == 'primary_conninfo':
                if not self._check_primary_conninfo(value[0], wanted_recovery_params.get('primary_conninfo', {})):
                    record_missmatch(value[1])
            elif (param != 'primary_slot_name' or wanted_recovery_params.get('primary_conninfo')) \
                    and str(value[0]) != str(wanted_recovery_params.get(param, '')):
                record_missmatch(value[1])
        return required['restart'] + required['reload'] > 0, required['restart'] > 0

    @staticmethod
    def _remove_file_if_exists(name: str) -> None:
        if os.path.isfile(name) or os.path.islink(name):
            os.unlink(name)

    @staticmethod
    def _pgpass_line(record: Dict[str, Any]) -> Optional[str]:
        if 'password' in record:
            def escape(value: Any) -> str:
                return re.sub(r'([:\\])', r'\\\1', str(value))

            record = {n: escape(record.get(n) or '*') for n in ('host', 'port', 'user', 'password')}
            # 'host' could be several comma-separated hostnames, in this case
            # we need to write on pgpass line per host
            line = ''
            for hostname in record['host'].split(','):
                line += hostname + ':{port}:*:{user}:{password}'.format(**record) + '\n'
            return line.rstrip()

    def write_pgpass(self, record: Dict[str, Any]) -> Dict[str, str]:
        line = self._pgpass_line(record)
        if not line:
            return os.environ.copy()

        with open(self._pgpass, 'w') as f:
            os.chmod(self._pgpass, stat.S_IWRITE | stat.S_IREAD)
            f.write(line)

        return {**os.environ, 'PGPASSFILE': self._pgpass}

    def write_recovery_conf(self, recovery_params: CaseInsensitiveDict) -> None:
        self._recovery_params = recovery_params
        if self._postgresql.major_version >= 120000:
            if parse_bool(recovery_params.pop('standby_mode', None)):
                open(self._standby_signal, 'w').close()
                self.set_file_permissions(self._standby_signal)
            else:
                self._remove_file_if_exists(self._standby_signal)
                open(self._recovery_signal, 'w').close()
                self.set_file_permissions(self._recovery_signal)

            def restart_required(name: str) -> bool:
                if self._postgresql.major_version >= 140000:
                    return False
                return name == 'restore_command' or (self._postgresql.major_version < 130000
                                                     and name in ('primary_conninfo', 'primary_slot_name'))

            self._current_recovery_params = CaseInsensitiveDict({n: [v, restart_required(n), self._postgresql_conf]
                                                                 for n, v in recovery_params.items()})
        else:
            with self.config_writer(self._recovery_conf) as f:
                self._write_recovery_params(f, recovery_params)

    def remove_recovery_conf(self) -> None:
        for name in (self._recovery_conf, self._standby_signal, self._recovery_signal):
            self._remove_file_if_exists(name)
        self._recovery_params = CaseInsensitiveDict()
        self._current_recovery_params = None

    def _sanitize_auto_conf(self) -> None:
        overwrite = False
        lines: List[str] = []

        if os.path.exists(self._auto_conf):
            try:
                with open(self._auto_conf) as f:
                    for raw_line in f:
                        line = raw_line.strip()
                        match = PARAMETER_RE.match(line)
                        if match and match.group(1).lower() in self._RECOVERY_PARAMETERS:
                            overwrite = True
                        else:
                            lines.append(raw_line)
            except Exception:
                logger.info('Failed to read %s', self._auto_conf)

        if overwrite:
            try:
                with open(self._auto_conf, 'w') as f:
                    self.set_file_permissions(self._auto_conf)
                    for raw_line in lines:
                        f.write(raw_line)
            except Exception:
                logger.exception('Failed to remove some unwanted parameters from %s', self._auto_conf)

    def _adjust_recovery_parameters(self) -> None:
        # It is not strictly necessary, but we can make patroni configs crossi-compatible with all postgres versions.
        recovery_conf = {n: v for n, v in self._server_parameters.items() if n.lower() in self._RECOVERY_PARAMETERS}
        if recovery_conf:
            self._config['recovery_conf'] = recovery_conf

        if self.get('recovery_conf'):
            value = self._config['recovery_conf'].pop(self._triggerfile_wrong_name, None)
            if self.triggerfile_good_name not in self._config['recovery_conf'] and value:
                self._config['recovery_conf'][self.triggerfile_good_name] = value

    def get_server_parameters(self, config: Dict[str, Any]) -> CaseInsensitiveDict:
        parameters = config['parameters'].copy()
        listen_addresses, port = split_host_port(config['listen'], 5432)
        parameters.update(cluster_name=self._postgresql.scope, listen_addresses=listen_addresses, port=str(port))
        if global_config.is_synchronous_mode:
            synchronous_standby_names = self._server_parameters.get('synchronous_standby_names')
            if synchronous_standby_names is None:
                if global_config.is_synchronous_mode_strict\
                        and self._postgresql.role in ('master', 'primary', 'promoted'):
                    parameters['synchronous_standby_names'] = '*'
                else:
                    parameters.pop('synchronous_standby_names', None)
            else:
                parameters['synchronous_standby_names'] = synchronous_standby_names

        # Handle hot_standby <-> replica rename
        if parameters.get('wal_level') == ('hot_standby' if self._postgresql.major_version >= 90600 else 'replica'):
            parameters['wal_level'] = 'replica' if self._postgresql.major_version >= 90600 else 'hot_standby'

        # Try to recalcualte wal_keep_segments <-> wal_keep_size assuming that typical wal_segment_size is 16MB.
        # The real segment size could be estimated from pg_control, but we don't really care, because the only goal of
        # this exercise is improving cross version compatibility and user must set the correct parameter in the config.
        if self._postgresql.major_version >= 130000:
            wal_keep_segments = parameters.pop('wal_keep_segments', self.CMDLINE_OPTIONS['wal_keep_segments'][0])
            parameters.setdefault('wal_keep_size', str(int(wal_keep_segments) * 16) + 'MB')
        elif self._postgresql.major_version:
            wal_keep_size = parse_int(parameters.pop('wal_keep_size', self.CMDLINE_OPTIONS['wal_keep_size'][0]), 'MB')
            parameters.setdefault('wal_keep_segments', int(((wal_keep_size or 0) + 8) / 16))

        self._postgresql.citus_handler.adjust_postgres_gucs(parameters)

        ret = CaseInsensitiveDict({k: v for k, v in parameters.items() if not self._postgresql.major_version
                                   or self._postgresql.major_version >= self.CMDLINE_OPTIONS.get(k, (0, 1, 90100))[2]})
        ret.update({k: os.path.join(self._config_dir, ret[k]) for k in ('hba_file', 'ident_file') if k in ret})
        return ret

    @staticmethod
    def _get_unix_local_address(unix_socket_directories: str) -> str:
        for d in unix_socket_directories.split(','):
            d = d.strip()
            if d.startswith('/'):  # Only absolute path can be used to connect via unix-socket
                return d
        return ''

    def _get_tcp_local_address(self) -> str:
        listen_addresses = self._server_parameters['listen_addresses'].split(',')

        for la in listen_addresses:
            if la.strip().lower() in ('*', '0.0.0.0', '127.0.0.1', 'localhost'):  # we are listening on '*' or localhost
                return 'localhost'  # connection via localhost is preferred
        return listen_addresses[0].strip()  # can't use localhost, take first address from listen_addresses

    def resolve_connection_addresses(self) -> None:
        """Calculates and sets local and remote connection urls and options.

        This method sets:
            * :attr:`Postgresql.connection_string <patroni.postgresql.Postgresql.connection_string>` attribute, which
              is later written to the member key in DCS as ``conn_url``.
            * :attr:`ConfigHandler.local_replication_address` attribute, which is used for replication connections to
              local postgres.
            * :attr:`ConnectionPool.conn_kwargs <patroni.postgresql.connection.ConnectionPool.conn_kwargs>` attribute,
              which is used for superuser connections to local postgres.

        .. note::
            If there is a valid directory in ``postgresql.parameters.unix_socket_directories`` in the Patroni
            configuration and ``postgresql.use_unix_socket`` and/or ``postgresql.use_unix_socket_repl``
            are set to ``True``, we respectively use unix sockets for superuser and replication connections
            to local postgres.

            If there is a requirement to use unix sockets, but nothing is set in the
            ``postgresql.parameters.unix_socket_directories``, we omit a ``host`` in connection parameters relying
            on the ability of ``libpq`` to connect via some default unix socket directory.

            If unix sockets are not requested we "switch" to TCP, prefering to use ``localhost`` if it is possible
            to deduce that Postgres is listening on a local interface address.

            Otherwise we just used the first address specified in the ``listen_addresses`` GUC.
        """
        port = self._server_parameters['port']
        tcp_local_address = self._get_tcp_local_address()
        netloc = self._config.get('connect_address') or tcp_local_address + ':' + port

        unix_local_address = {'port': port}
        unix_socket_directories = self._server_parameters.get('unix_socket_directories')
        if unix_socket_directories is not None:
            # fallback to tcp if unix_socket_directories is set, but there are no suitable values
            unix_local_address['host'] = self._get_unix_local_address(unix_socket_directories) or tcp_local_address

        tcp_local_address = {'host': tcp_local_address, 'port': port}

        self.local_replication_address = unix_local_address\
            if self._config.get('use_unix_socket_repl') else tcp_local_address

        self._postgresql.connection_string = uri('postgres', netloc, self._postgresql.database)

        local_address = unix_local_address if self._config.get('use_unix_socket') else tcp_local_address
        local_conn_kwargs = {
            **local_address,
            **self._superuser,
            'dbname': self._postgresql.database,
            'fallback_application_name': 'Patroni',
            'connect_timeout': 3,
            'options': '-c statement_timeout=2000'
        }
        # if the "username" parameter is present, it actually needs to be "user" for connecting to PostgreSQL
        if 'username' in local_conn_kwargs:
            local_conn_kwargs['user'] = local_conn_kwargs.pop('username')
        # "notify" connection_pool about the "new" local connection address
        self._postgresql.connection_pool.conn_kwargs = local_conn_kwargs

    def _get_pg_settings(self, names: Collection[str]) -> Dict[Any, Tuple[Any, ...]]:
        return {r[0]: r for r in self._postgresql.query(('SELECT name, setting, unit, vartype, context, sourcefile'
                                                         + ' FROM pg_catalog.pg_settings '
                                                         + ' WHERE pg_catalog.lower(name) = ANY(%s)'),
                                                        [n.lower() for n in names])}

    @staticmethod
    def _handle_wal_buffers(old_values: Dict[Any, Tuple[Any, ...]], changes: CaseInsensitiveDict) -> None:
        wal_block_size = parse_int(old_values['wal_block_size'][1]) or 8192
        wal_segment_size = old_values['wal_segment_size']
        wal_segment_unit = parse_int(wal_segment_size[2], 'B') or 8192 \
            if wal_segment_size[2] is not None and wal_segment_size[2][0].isdigit() else 1
        wal_segment_size = parse_int(wal_segment_size[1]) or (16777216 if wal_segment_size[2] is None else 2048)
        wal_segment_size *= wal_segment_unit / wal_block_size
        default_wal_buffers = min(max((parse_int(old_values['shared_buffers'][1]) or 16384) / 32, 8), wal_segment_size)

        wal_buffers = old_values['wal_buffers']
        new_value = str(changes['wal_buffers'] or -1)

        new_value = default_wal_buffers if new_value == '-1' else parse_int(new_value, wal_buffers[2])
        old_value = default_wal_buffers if wal_buffers[1] == '-1' else parse_int(*wal_buffers[1:3])

        if new_value == old_value:
            del changes['wal_buffers']

    def reload_config(self, config: Dict[str, Any], sighup: bool = False) -> None:
        self._superuser = config['authentication'].get('superuser', {})
        server_parameters = self.get_server_parameters(config)
        params_skip_changes = CaseInsensitiveSet((*self._RECOVERY_PARAMETERS, 'hot_standby', 'wal_log_hints'))

        conf_changed = hba_changed = ident_changed = local_connection_address_changed = False
        param_diff = CaseInsensitiveDict()
        if self._postgresql.state == 'running':
            changes = CaseInsensitiveDict({p: v for p, v in server_parameters.items()
                                           if p not in params_skip_changes})
            changes.update({p: None for p in self._server_parameters.keys()
                            if not (p in changes or p in params_skip_changes)})
            if changes:
                undef = []
                if 'wal_buffers' in changes:  # we need to calculate the default value of wal_buffers
                    undef = [p for p in ('shared_buffers', 'wal_segment_size', 'wal_block_size') if p not in changes]
                    changes.update({p: None for p in undef})
                # XXX: query can raise an exception
                old_values = self._get_pg_settings(changes.keys())
                if 'wal_buffers' in changes:
                    self._handle_wal_buffers(old_values, changes)
                    for p in undef:
                        del changes[p]

                for r in old_values.values():
                    if r[4] != 'internal' and r[0] in changes:
                        new_value = changes.pop(r[0])
                        if new_value is None or not compare_values(r[3], r[2], r[1], new_value):
                            conf_changed = True
                            if r[4] == 'postmaster':
                                param_diff[r[0]] = ParamDiff(r[1], new_value, r[3], r[2])
                                logger.info("Changed %s from '%s' to '%s' (restart might be required)",
                                            r[0], param_diff[r[0]]['old_value'], new_value)
                                if config.get('use_unix_socket') and r[0] == 'unix_socket_directories'\
                                        or r[0] in ('listen_addresses', 'port'):
                                    local_connection_address_changed = True
                            else:
                                logger.info("Changed %s from '%s' to '%s'",
                                            r[0], maybe_convert_from_base_unit(r[1], r[3], r[2]), new_value)
                        elif r[0] in self._server_parameters \
                                and not compare_values(r[3], r[2], r[1], self._server_parameters[r[0]]):
                            # Check if any parameter was set back to the current pg_settings value
                            # We can use pg_settings value here, as it is proved to be equal to new_value
                            logger.info("Changed %s from '%s' to '%s'", r[0], self._server_parameters[r[0]], new_value)
                            conf_changed = True
                for param, value in changes.items():
                    if '.' in param:
                        # Check that user-defined-parameters have changed (parameters with period in name)
                        if value is None or param not in self._server_parameters \
                                or str(value) != str(self._server_parameters[param]):
                            logger.info("Changed %s from '%s' to '%s'",
                                        param, self._server_parameters.get(param), value)
                            conf_changed = True
                    elif param in server_parameters:
                        logger.warning('Removing invalid parameter `%s` from postgresql.parameters', param)
                        server_parameters.pop(param)

            if (not server_parameters.get('hba_file') or server_parameters['hba_file'] == self._pg_hba_conf) \
                    and config.get('pg_hba'):
                hba_changed = self._config.get('pg_hba', []) != config['pg_hba']

            if (not server_parameters.get('ident_file') or server_parameters['ident_file'] == self._pg_hba_conf) \
                    and config.get('pg_ident'):
                ident_changed = self._config.get('pg_ident', []) != config['pg_ident']

        self._config = config
        self._server_parameters = server_parameters
        self._adjust_recovery_parameters()
        self._krbsrvname = config.get('krbsrvname')

        # for not so obvious connection attempts that may happen outside of pyscopg2
        if self._krbsrvname:
            os.environ['PGKRBSRVNAME'] = self._krbsrvname

        if not local_connection_address_changed:
            self.resolve_connection_addresses()

        proxy_addr = config.get('proxy_address')
        self._postgresql.proxy_url = uri('postgres', proxy_addr, self._postgresql.database) if proxy_addr else None

        if conf_changed:
            self.write_postgresql_conf()

        if hba_changed:
            self.replace_pg_hba()

        if ident_changed:
            self.replace_pg_ident()

        if sighup or conf_changed or hba_changed or ident_changed:
            logger.info('Reloading PostgreSQL configuration.')
            self._postgresql.reload()
            if self._postgresql.major_version >= 90500:
                time.sleep(1)
                try:
<<<<<<< HEAD
                    settings_diff: CaseInsensitiveDict = CaseInsensitiveDict()
                    for param, value, unit, vartype in self._postgresql.query(
                            'SELECT name, pg_catalog.current_setting(name), unit, vartype FROM pg_catalog.pg_settings'
                            ' WHERE pg_catalog.lower(name) != ALL(%s) AND pending_restart',
                            [n.lower() for n in self._RECOVERY_PARAMETERS]):
                        new_value = (lambda v: '?' if v is None else v)(self._postgresql.get_guc_value(param))
                        settings_diff[param] = ParamDiff(value, new_value, vartype, unit)
                    external_change = {param: value for param, value in settings_diff.items()
                                       if param not in param_diff or value != param_diff[param]}
                    if external_change:
                        logger.info("PostgreSQL configuration parameters requiring restart"
                                    " (%s) seem to be changed bypassing Patroni config."
                                    " Setting 'Pending restart' flag", ', '.join(external_change))
                    param_diff = settings_diff
=======
                    pending_restart = self._postgresql.query(
                        'SELECT COUNT(*) FROM pg_catalog.pg_settings'
                        ' WHERE pg_catalog.lower(name) != ALL(%s) AND pending_restart',
                        [n.lower() for n in params_skip_changes])[0][0] > 0
                    self._postgresql.set_pending_restart(pending_restart)
>>>>>>> 5c4ee30d
                except Exception as e:
                    logger.warning('Exception %r when running query', e)
        else:
            logger.info('No PostgreSQL configuration items changed, nothing to reload.')

        self._postgresql.set_pending_restart_reason(param_diff)

    def set_synchronous_standby_names(self, value: Optional[str]) -> Optional[bool]:
        """Updates synchronous_standby_names and reloads if necessary.
        :returns: True if value was updated."""
        if value != self._server_parameters.get('synchronous_standby_names'):
            if value is None:
                self._server_parameters.pop('synchronous_standby_names', None)
            else:
                self._server_parameters['synchronous_standby_names'] = value
            if self._postgresql.state == 'running':
                self.write_postgresql_conf()
                self._postgresql.reload()
            return True

    @property
    def effective_configuration(self) -> CaseInsensitiveDict:
        """It might happen that the current value of one (or more) below parameters stored in
        the controldata is higher than the value stored in the global cluster configuration.

        Example: max_connections in global configuration is 100, but in controldata
        `Current max_connections setting: 200`. If we try to start postgres with
        max_connections=100, it will immediately exit.
        As a workaround we will start it with the values from controldata and set `pending_restart`
        to true as an indicator that current values of parameters are not matching expectations."""

        if self._postgresql.role in ('master', 'primary'):
            return self._server_parameters

        options_mapping = {
            'max_connections': 'max_connections setting',
            'max_prepared_transactions': 'max_prepared_xacts setting',
            'max_locks_per_transaction': 'max_locks_per_xact setting'
        }

        if self._postgresql.major_version >= 90400:
            options_mapping['max_worker_processes'] = 'max_worker_processes setting'

        if self._postgresql.major_version >= 120000:
            options_mapping['max_wal_senders'] = 'max_wal_senders setting'

        data = self._postgresql.controldata()
        effective_configuration = self._server_parameters.copy()

        for name, cname in options_mapping.items():
            value = parse_int(effective_configuration[name])
            if cname not in data:
                logger.warning('%s is missing from pg_controldata output', cname)
                continue

            cvalue = parse_int(data[cname])
            if cvalue is not None and value is not None and cvalue > value:
                effective_configuration[name] = cvalue
                logger.info("%s value in pg_controldata: %d, in the global configuration: %d."
                            " pg_controldata value will be used. Setting 'Pending restart' flag", name, cvalue, value)
                self._postgresql.set_pending_restart_reason(CaseInsensitiveDict({name: ParamDiff(cvalue, value)}), True)

        # If we are using custom bootstrap with PITR it could fail when values like max_connections
        # are increased, therefore we disable hot_standby if recovery_target_action == 'promote'.
        if self._postgresql.bootstrap.running_custom_bootstrap:
            disable_hot_standby = False
            if self._postgresql.bootstrap.keep_existing_recovery_conf:
                disable_hot_standby = True  # trust that pgBackRest does the right thing
            # `pause_at_recovery_target` has no effect if hot_standby is not enabled, therefore we consider only 9.5+
            elif self._postgresql.major_version >= 90500 and self._recovery_params:
                pause_at_recovery_target = parse_bool(self._recovery_params.get('pause_at_recovery_target'))
                recovery_target_action = self._recovery_params.get(
                    'recovery_target_action', 'promote' if pause_at_recovery_target is False else 'pause')
                disable_hot_standby = recovery_target_action == 'promote'

            if disable_hot_standby:
                effective_configuration['hot_standby'] = 'off'
<<<<<<< HEAD
                logger.info("'hot_standby' parameter is set to 'off' during the custom bootstrap."
                            " Setting 'Pending restart' flag")
                self._postgresql.set_pending_restart_reason(
                    CaseInsensitiveDict({'hot_standby': ParamDiff('off', 'on')}), True)
=======
>>>>>>> 5c4ee30d

        return effective_configuration

    @property
    def replication(self) -> Dict[str, Any]:
        return self._config['authentication']['replication']

    @property
    def superuser(self) -> Dict[str, Any]:
        return self._superuser

    @property
    def rewind_credentials(self) -> Dict[str, Any]:
        return self._config['authentication'].get('rewind', self._superuser) \
            if self._postgresql.major_version >= 110000 else self._superuser

    @property
    def ident_file(self) -> Optional[str]:
        ident_file = self._server_parameters.get('ident_file')
        return None if ident_file == self._pg_ident_conf else ident_file

    @property
    def hba_file(self) -> Optional[str]:
        hba_file = self._server_parameters.get('hba_file')
        return None if hba_file == self._pg_hba_conf else hba_file

    @property
    def pg_hba_conf(self) -> str:
        return self._pg_hba_conf

    @property
    def postgresql_conf(self) -> str:
        return self._postgresql_conf

    def get(self, key: str, default: Optional[Any] = None) -> Optional[Any]:
        return self._config.get(key, default)

    def restore_command(self) -> Optional[str]:
        return (self.get('recovery_conf') or {}).get('restore_command')<|MERGE_RESOLUTION|>--- conflicted
+++ resolved
@@ -1195,12 +1195,11 @@
             if self._postgresql.major_version >= 90500:
                 time.sleep(1)
                 try:
-<<<<<<< HEAD
                     settings_diff: CaseInsensitiveDict = CaseInsensitiveDict()
                     for param, value, unit, vartype in self._postgresql.query(
                             'SELECT name, pg_catalog.current_setting(name), unit, vartype FROM pg_catalog.pg_settings'
                             ' WHERE pg_catalog.lower(name) != ALL(%s) AND pending_restart',
-                            [n.lower() for n in self._RECOVERY_PARAMETERS]):
+                            [n.lower() for n in params_skip_changes]):
                         new_value = (lambda v: '?' if v is None else v)(self._postgresql.get_guc_value(param))
                         settings_diff[param] = ParamDiff(value, new_value, vartype, unit)
                     external_change = {param: value for param, value in settings_diff.items()
@@ -1210,13 +1209,6 @@
                                     " (%s) seem to be changed bypassing Patroni config."
                                     " Setting 'Pending restart' flag", ', '.join(external_change))
                     param_diff = settings_diff
-=======
-                    pending_restart = self._postgresql.query(
-                        'SELECT COUNT(*) FROM pg_catalog.pg_settings'
-                        ' WHERE pg_catalog.lower(name) != ALL(%s) AND pending_restart',
-                        [n.lower() for n in params_skip_changes])[0][0] > 0
-                    self._postgresql.set_pending_restart(pending_restart)
->>>>>>> 5c4ee30d
                 except Exception as e:
                     logger.warning('Exception %r when running query', e)
         else:
@@ -1294,13 +1286,6 @@
 
             if disable_hot_standby:
                 effective_configuration['hot_standby'] = 'off'
-<<<<<<< HEAD
-                logger.info("'hot_standby' parameter is set to 'off' during the custom bootstrap."
-                            " Setting 'Pending restart' flag")
-                self._postgresql.set_pending_restart_reason(
-                    CaseInsensitiveDict({'hot_standby': ParamDiff('off', 'on')}), True)
-=======
->>>>>>> 5c4ee30d
 
         return effective_configuration
 
