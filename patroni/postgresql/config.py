import logging
import os
import re
import shutil
import socket
import stat
import time

from six.moves.urllib_parse import urlparse, parse_qsl, unquote

from .validator import CaseInsensitiveDict, recovery_parameters,\
        transform_postgresql_parameter_value, transform_recovery_parameter_value
from ..dcs import slot_name_from_member_name, RemoteMember
from ..exceptions import PatroniFatalException
from ..utils import compare_values, parse_bool, parse_int, split_host_port, uri, \
        validate_directory, is_subpath

logger = logging.getLogger(__name__)

SYNC_STANDBY_NAME_RE = re.compile(r'^[A-Za-z_][A-Za-z_0-9\$]*$')
PARAMETER_RE = re.compile(r'([a-z_]+)\s*=\s*')


def quote_ident(value):
    """Very simplified version of quote_ident"""
    return value if SYNC_STANDBY_NAME_RE.match(value) else '"' + value + '"'


def conninfo_uri_parse(dsn):
    ret = {}
    r = urlparse(dsn)
    if r.username:
        ret['user'] = r.username
    if r.password:
        ret['password'] = r.password
    if r.path[1:]:
        ret['dbname'] = r.path[1:]
    hosts = []
    ports = []
    for netloc in r.netloc.split('@')[-1].split(','):
        host = port = None
        if '[' in netloc and ']' in netloc:
            host = netloc.split(']')[0][1:]
        tmp = netloc.split(':', 1)
        if host is None:
            host = tmp[0]
        if len(tmp) == 2:
            host, port = tmp
        if host is not None:
            hosts.append(host)
        if port is not None:
            ports.append(port)
    if hosts:
        ret['host'] = ','.join(hosts)
    if ports:
        ret['port'] = ','.join(ports)
    ret = {name: unquote(value) for name, value in ret.items()}
    ret.update({name: value for name, value in parse_qsl(r.query)})
    if ret.get('ssl') == 'true':
        del ret['ssl']
        ret['sslmode'] = 'require'
    return ret


def read_param_value(value):
    length = len(value)
    ret = ''
    is_quoted = value[0] == "'"
    i = int(is_quoted)
    while i < length:
        if is_quoted:
            if value[i] == "'":
                return ret, i + 1
        elif value[i].isspace():
            break
        if value[i] == '\\':
            i += 1
            if i >= length:
                break
        ret += value[i]
        i += 1
    return (None, None) if is_quoted else (ret, i)


def conninfo_parse(dsn):
    ret = {}
    length = len(dsn)
    i = 0
    while i < length:
        if dsn[i].isspace():
            i += 1
            continue

        param_match = PARAMETER_RE.match(dsn[i:])
        if not param_match:
            return

        param = param_match.group(1)
        i += param_match.end()

        if i >= length:
            return

        value, end = read_param_value(dsn[i:])
        if value is None:
            return
        i += end
        ret[param] = value
    return ret


def parse_dsn(value):
    """
    Very simple equivalent of `psycopg2.extensions.parse_dsn` introduced in 2.7.0.
    We are not using psycopg2 function in order to remain compatible with 2.5.4+.
    There is one minor difference though, this function removes `dbname` from the result
    and sets the `sslmode`, 'gssencmode', and `channel_binding` to `prefer` if it is not present in
    the connection string. This is necessary to simplify comparison of the old and the new values.

    >>> r = parse_dsn('postgresql://u%2Fse:pass@:%2f123,[%2Fhost2]/db%2Fsdf?application_name=mya%2Fpp&ssl=true')
    >>> r == {'application_name': 'mya/pp', 'host': ',/host2', 'sslmode': 'require',\
              'password': 'pass', 'port': '/123', 'user': 'u/se', 'gssencmode': 'prefer', 'channel_binding': 'prefer'}
    True
    >>> r = parse_dsn(" host = 'host' dbname = db\\\\ name requiressl=1 ")
    >>> r == {'host': 'host', 'sslmode': 'require', 'gssencmode': 'prefer', 'channel_binding': 'prefer'}
    True
    >>> parse_dsn('requiressl = 0\\\\') == {'sslmode': 'prefer', 'gssencmode': 'prefer', 'channel_binding': 'prefer'}
    True
    >>> parse_dsn("host=a foo = '") is None
    True
    >>> parse_dsn("host=a foo = ") is None
    True
    >>> parse_dsn("1") is None
    True
    """
    if value.startswith('postgres://') or value.startswith('postgresql://'):
        ret = conninfo_uri_parse(value)
    else:
        ret = conninfo_parse(value)

    if ret:
        if 'sslmode' not in ret:  # allow sslmode to take precedence over requiressl
            requiressl = ret.pop('requiressl', None)
            if requiressl == '1':
                ret['sslmode'] = 'require'
            elif requiressl is not None:
                ret['sslmode'] = 'prefer'
            ret.setdefault('sslmode', 'prefer')
        if 'dbname' in ret:
            del ret['dbname']
        ret.setdefault('gssencmode', 'prefer')
        ret.setdefault('channel_binding', 'prefer')
    return ret


def strip_comment(value):
    i = value.find('#')
    if i > -1:
        value = value[:i].strip()
    return value


def read_recovery_param_value(value):
    """
    >>> read_recovery_param_value('') is None
    True
    >>> read_recovery_param_value("'") is None
    True
    >>> read_recovery_param_value("''a") is None
    True
    >>> read_recovery_param_value('a b') is None
    True
    >>> read_recovery_param_value("'''") is None
    True
    >>> read_recovery_param_value("'\\\\") is None
    True
    >>> read_recovery_param_value("'a' s#") is None
    True
    >>> read_recovery_param_value("'\\\\'''' #a")
    "''"
    >>> read_recovery_param_value('asd')
    'asd'
    """
    value = value.strip()
    length = len(value)
    if length == 0:
        return None
    elif value[0] == "'":
        if length == 1:
            return None
        ret = ''
        i = 1
        while i < length:
            if value[i] == '\\':
                i += 1
                if i >= length:
                    return None
            elif value[i] == "'":
                i += 1
                if i >= length:
                    break
                if value[i] in ('#', ' '):
                    if strip_comment(value[i:]):
                        return None
                    break
                if value[i] != "'":
                    return None
            ret += value[i]
            i += 1
        else:
            return None
        return ret
    else:
        value = strip_comment(value)
        if not value or ' ' in value or '\\' in value:
            return None
    return value


def mtime(filename):
    try:
        return os.stat(filename).st_mtime
    except OSError:
        return None


class ConfigWriter(object):

    def __init__(self, filename):
        self._filename = filename
        self._fd = None

    def __enter__(self):
        self._fd = open(self._filename, 'w')
        self.writeline('# Do not edit this file manually!\n# It will be overwritten by Patroni!')
        return self

    def __exit__(self, exc_type, exc_val, exc_tb):
        if self._fd:
            self._fd.close()

    def writeline(self, line):
        self._fd.write(line)
        self._fd.write('\n')

    def writelines(self, lines):
        for line in lines:
            self.writeline(line)

    @staticmethod
    def escape(value):  # Escape (by doubling) any single quotes or backslashes in given string
        return re.sub(r'([\'\\])', r'\1\1', str(value))

    def write_param(self, param, value):
        self.writeline("{0} = '{1}'".format(param, self.escape(value)))


class ConfigHandler(object):

    # List of parameters which must be always passed to postmaster as command line options
    # to make it not possible to change them with 'ALTER SYSTEM'.
    # Some of these parameters have sane default value assigned and Patroni doesn't allow
    # to decrease this value. E.g. 'wal_level' can't be lower then 'hot_standby' and so on.
    # These parameters could be changed only globally, i.e. via DCS.
    # P.S. 'listen_addresses' and 'port' are added here just for convenience, to mark them
    # as a parameters which should always be passed through command line.
    #
    # Format:
    #  key - parameter name
    #  value - tuple(default_value, check_function, min_version)
    #    default_value -- some sane default value
    #    check_function -- if the new value is not correct must return `!False`
    #    min_version -- major version of PostgreSQL when parameter was introduced
    CMDLINE_OPTIONS = CaseInsensitiveDict({
        'listen_addresses': (None, lambda _: False, 90100),
        'port': (None, lambda _: False, 90100),
        'cluster_name': (None, lambda _: False, 90500),
        'wal_level': ('hot_standby', lambda v: v.lower() in ('hot_standby', 'replica', 'logical'), 90100),
        'hot_standby': ('on', lambda _: False, 90100),
        'max_connections': (100, lambda v: int(v) >= 25, 90100),
        'max_wal_senders': (10, lambda v: int(v) >= 3, 90100),
        'wal_keep_segments': (8, lambda v: int(v) >= 1, 90100),
        'wal_keep_size': ('128MB', lambda v: parse_int(v, 'MB') >= 16, 130000),
        'max_prepared_transactions': (0, lambda v: int(v) >= 0, 90100),
        'max_locks_per_transaction': (64, lambda v: int(v) >= 32, 90100),
        'track_commit_timestamp': ('off', lambda v: parse_bool(v) is not None, 90500),
        'max_replication_slots': (10, lambda v: int(v) >= 4, 90400),
        'max_worker_processes': (8, lambda v: int(v) >= 2, 90400),
        'wal_log_hints': ('on', lambda _: False, 90400)
    })

    _RECOVERY_PARAMETERS = set(recovery_parameters.keys())

    def __init__(self, postgresql, config):
        self._postgresql = postgresql
        self._config_dir = os.path.abspath(config.get('config_dir') or postgresql.data_dir)
        config_base_name = config.get('config_base_name', 'postgresql')
        self._postgresql_conf = os.path.join(self._config_dir, config_base_name + '.conf')
        self._postgresql_conf_mtime = None
        self._postgresql_base_conf_name = config_base_name + '.base.conf'
        self._postgresql_base_conf = os.path.join(self._config_dir, self._postgresql_base_conf_name)
        self._pg_hba_conf = os.path.join(self._config_dir, 'pg_hba.conf')
        self._pg_ident_conf = os.path.join(self._config_dir, 'pg_ident.conf')
        self._recovery_conf = os.path.join(postgresql.data_dir, 'recovery.conf')
        self._recovery_conf_mtime = None
        self._recovery_signal = os.path.join(postgresql.data_dir, 'recovery.signal')
        self._standby_signal = os.path.join(postgresql.data_dir, 'standby.signal')
        self._auto_conf = os.path.join(postgresql.data_dir, 'postgresql.auto.conf')
        self._auto_conf_mtime = None
        self._pgpass = os.path.abspath(config.get('pgpass') or os.path.join(os.path.expanduser('~'), 'pgpass'))
        if os.path.exists(self._pgpass) and not os.path.isfile(self._pgpass):
            raise PatroniFatalException("'{0}' exists and it's not a file, check your `postgresql.pgpass` configuration"
                                        .format(self._pgpass))
        self._passfile = None
        self._passfile_mtime = None
        self._synchronous_standby_names = None
        self._postmaster_ctime = None
        self._current_recovery_params = None
        self._config = {}
        self._recovery_params = {}
        self.reload_config(config)

    def setup_server_parameters(self):
        self._server_parameters = self.get_server_parameters(self._config)
        self._adjust_recovery_parameters()

    def try_to_create_dir(self, d, msg):
        d = os.path.join(self._postgresql._data_dir, d)
        if (not is_subpath(self._postgresql._data_dir, d) or not self._postgresql.data_directory_empty()):
            validate_directory(d, msg)

    def check_directories(self):
        if "unix_socket_directories" in self._server_parameters:
            for d in self._server_parameters["unix_socket_directories"].split(","):
                self.try_to_create_dir(d.strip(), "'{}' is defined in unix_socket_directories, {}")
        if "stats_temp_directory" in self._server_parameters:
            self.try_to_create_dir(self._server_parameters["stats_temp_directory"],
                                   "'{}' is defined in stats_temp_directory, {}")
        self.try_to_create_dir(os.path.dirname(self._pgpass),
                               "'{}' is defined in `postgresql.pgpass`, {}")

    @property
    def _configuration_to_save(self):
        configuration = [os.path.basename(self._postgresql_conf)]
        if 'custom_conf' not in self._config:
            configuration.append(os.path.basename(self._postgresql_base_conf_name))
        if not self.hba_file:
            configuration.append('pg_hba.conf')
        if not self.ident_file:
            configuration.append('pg_ident.conf')
        return configuration

    def save_configuration_files(self, check_custom_bootstrap=False):
        """
            copy postgresql.conf to postgresql.conf.backup to be able to retrive configuration files
            - originally stored as symlinks, those are normally skipped by pg_basebackup
            - in case of WAL-E basebackup (see http://comments.gmane.org/gmane.comp.db.postgresql.wal-e/239)
        """
        if not (check_custom_bootstrap and self._postgresql.bootstrap.running_custom_bootstrap):
            try:
                for f in self._configuration_to_save:
                    config_file = os.path.join(self._config_dir, f)
                    backup_file = os.path.join(self._postgresql.data_dir, f + '.backup')
                    if os.path.isfile(config_file):
                        shutil.copy(config_file, backup_file)
            except IOError:
                logger.exception('unable to create backup copies of configuration files')
        return True

    def restore_configuration_files(self):
        """ restore a previously saved postgresql.conf """
        try:
            for f in self._configuration_to_save:
                config_file = os.path.join(self._config_dir, f)
                backup_file = os.path.join(self._postgresql.data_dir, f + '.backup')
                if not os.path.isfile(config_file):
                    if os.path.isfile(backup_file):
                        shutil.copy(backup_file, config_file)
                    # Previously we didn't backup pg_ident.conf, if file is missing just create empty
                    elif f == 'pg_ident.conf':
                        open(config_file, 'w').close()
        except IOError:
            logger.exception('unable to restore configuration files from backup')

    def write_postgresql_conf(self, configuration=None):
        # rename the original configuration if it is necessary
        if 'custom_conf' not in self._config and not os.path.exists(self._postgresql_base_conf):
            os.rename(self._postgresql_conf, self._postgresql_base_conf)

<<<<<<< HEAD
=======
        configuration = configuration or self._server_parameters.copy()

        # In case we are using custom bootstrap from spilo image with PITR it fails if it contains increasing
        # values like Max_connections. We disable hot_standby so it will accept increasing values.
        if self._postgresql.bootstrap.running_custom_bootstrap:
            configuration['hot_standby'] = 'off'

        # Due to the permanent logical replication slots configured we have to enable hot_standby_feedback
        if self._postgresql.enforce_hot_standby_feedback:
            configuration['hot_standby_feedback'] = 'on'

>>>>>>> c7173aad
        with ConfigWriter(self._postgresql_conf) as f:
            include = self._config.get('custom_conf') or self._postgresql_base_conf_name
            f.writeline("include '{0}'\n".format(ConfigWriter.escape(include)))
            for name, value in sorted((configuration).items()):
                value = transform_postgresql_parameter_value(self._postgresql.major_version, name, value)
                if (not self._postgresql.bootstrap.running_custom_bootstrap or name != 'hba_file') \
                        and name not in self._RECOVERY_PARAMETERS and value is not None:
                    f.write_param(name, value)
            # when we are doing custom bootstrap we assume that we don't know superuser password
            # and in order to be able to change it, we are opening trust access from a certain address
            # therefore we need to make sure that hba_file is not overriden
            # after changing superuser password we will "revert" all these "changes"
            if self._postgresql.bootstrap.running_custom_bootstrap or 'hba_file' not in self._server_parameters:
                f.write_param('hba_file', self._pg_hba_conf)
            if 'ident_file' not in self._server_parameters:
                f.write_param('ident_file', self._pg_ident_conf)

            if self._postgresql.major_version >= 120000:
                if self._recovery_params:
                    f.writeline('\n# recovery.conf')
                    self._write_recovery_params(f, self._recovery_params)

                if not self._postgresql.bootstrap.keep_existing_recovery_conf:
                    self._sanitize_auto_conf()

    def append_pg_hba(self, config):
        if not self.hba_file and not self._config.get('pg_hba'):
            with open(self._pg_hba_conf, 'a') as f:
                f.write('\n{}\n'.format('\n'.join(config)))
        return True

    def replace_pg_hba(self):
        """
        Replace pg_hba.conf content in the PGDATA if hba_file is not defined in the
        `postgresql.parameters` and pg_hba is defined in `postgresql` configuration section.

        :returns: True if pg_hba.conf was rewritten.
        """

        # when we are doing custom bootstrap we assume that we don't know superuser password
        # and in order to be able to change it, we are opening trust access from a certain address
        if self._postgresql.bootstrap.running_custom_bootstrap:
            addresses = {} if os.name == 'nt' else {'': 'local'}  # windows doesn't yet support unix-domain sockets
            if 'host' in self.local_replication_address and not self.local_replication_address['host'].startswith('/'):
                addresses.update({sa[0] + '/32': 'host' for _, _, _, _, sa in socket.getaddrinfo(
                                  self.local_replication_address['host'], self.local_replication_address['port'],
                                  0, socket.SOCK_STREAM, socket.IPPROTO_TCP)})

            with ConfigWriter(self._pg_hba_conf) as f:
                for address, t in addresses.items():
                    f.writeline((
                        '{0}\treplication\t{1}\t{3}\ttrust\n'
                        '{0}\tall\t{2}\t{3}\ttrust'
                    ).format(t, self.replication['username'], self._superuser.get('username') or 'all', address))
        elif not self.hba_file and self._config.get('pg_hba'):
            with ConfigWriter(self._pg_hba_conf) as f:
                f.writelines(self._config['pg_hba'])
            return True

    def replace_pg_ident(self):
        """
        Replace pg_ident.conf content in the PGDATA if ident_file is not defined in the
        `postgresql.parameters` and pg_ident is defined in the `postgresql` section.

        :returns: True if pg_ident.conf was rewritten.
        """

        if not self.ident_file and self._config.get('pg_ident'):
            with ConfigWriter(self._pg_ident_conf) as f:
                f.writelines(self._config['pg_ident'])
            return True

    def primary_conninfo_params(self, member):
        if not (member and member.conn_url) or member.name == self._postgresql.name:
            return None
        ret = member.conn_kwargs(self.replication)
        ret['application_name'] = self._postgresql.name
        ret.setdefault('sslmode', 'prefer')
        if self._postgresql.major_version >= 120000:
            ret.setdefault('gssencmode', 'prefer')
        if self._postgresql.major_version >= 130000:
            ret.setdefault('channel_binding', 'prefer')
        if self._krbsrvname:
            ret['krbsrvname'] = self._krbsrvname
        if 'database' in ret:
            del ret['database']
        return ret

    def format_dsn(self, params, include_dbname=False):
        # A list of keywords that can be found in a conninfo string. Follows what is acceptable by libpq
        keywords = ('dbname', 'user', 'passfile' if params.get('passfile') else 'password', 'host', 'port',
                    'sslmode', 'sslcompression', 'sslcert', 'sslkey', 'sslpassword', 'sslrootcert', 'sslcrl',
                    'application_name', 'krbsrvname', 'gssencmode', 'channel_binding')
        if include_dbname:
            params = params.copy()
            params['dbname'] = params.get('database') or self._postgresql.database
            # we are abusing information about the necessity of dbname
            # dsn should contain passfile or password only if there is no dbname in it (it is used in recovery.conf)
            skip = {'passfile', 'password'}
        else:
            skip = {'dbname'}

        def escape(value):
            return re.sub(r'([\'\\ ])', r'\\\1', str(value))

        return ' '.join('{0}={1}'.format(kw, escape(params[kw])) for kw in keywords
                        if kw not in skip and params.get(kw) is not None)

    def _write_recovery_params(self, fd, recovery_params):
        if self._postgresql.major_version >= 90500:
            pause_at_recovery_target = parse_bool(recovery_params.pop('pause_at_recovery_target', None))
            if pause_at_recovery_target is not None:
                recovery_params.setdefault('recovery_target_action', 'pause' if pause_at_recovery_target else 'promote')
        else:
            if str(recovery_params.pop('recovery_target_action', None)).lower() == 'promote':
                recovery_params.setdefault('pause_at_recovery_target', 'false')
        for name, value in sorted(recovery_params.items()):
            if name == 'primary_conninfo':
                if 'password' in value and self._postgresql.major_version >= 100000:
                    self.write_pgpass(value)
                    value['passfile'] = self._passfile = self._pgpass
                    self._passfile_mtime = mtime(self._pgpass)
                value = self.format_dsn(value)
            else:
                value = transform_recovery_parameter_value(self._postgresql.major_version, name, value)
                if value is None:
                    continue
            fd.write_param(name, value)

    def build_recovery_params(self, member):
        recovery_params = CaseInsensitiveDict({p: v for p, v in self.get('recovery_conf', {}).items()
                                               if not p.lower().startswith('recovery_target') and
                                               p.lower() not in ('primary_conninfo', 'primary_slot_name')})
        recovery_params.update({'standby_mode': 'on', 'recovery_target_timeline': 'latest'})
        if self._postgresql.major_version >= 120000:
            # on pg12 we want to protect from following params being set in one of included files
            # not doing so might result in a standby being paused, promoted or shutted down.
            recovery_params.update({'recovery_target': '', 'recovery_target_name': '', 'recovery_target_time': '',
                                    'recovery_target_xid': '', 'recovery_target_lsn': ''})

        is_remote_master = isinstance(member, RemoteMember)
        primary_conninfo = self.primary_conninfo_params(member)
        if primary_conninfo:
            use_slots = self.get('use_slots', True) and self._postgresql.major_version >= 90400
            if use_slots and not (is_remote_master and member.no_replication_slot):
                primary_slot_name = member.primary_slot_name if is_remote_master else self._postgresql.name
                recovery_params['primary_slot_name'] = slot_name_from_member_name(primary_slot_name)
            recovery_params['primary_conninfo'] = primary_conninfo

        # standby_cluster config might have different parameters, we want to override them
        standby_cluster_params = ['restore_command', 'archive_cleanup_command']\
            + (['recovery_min_apply_delay'] if is_remote_master else [])
        recovery_params.update({p: member.data.get(p) for p in standby_cluster_params if member and member.data.get(p)})
        return recovery_params

    def recovery_conf_exists(self):
        if self._postgresql.major_version >= 120000:
            return os.path.exists(self._standby_signal) or os.path.exists(self._recovery_signal)
        return os.path.exists(self._recovery_conf)

    @property
    def triggerfile_good_name(self):
        return 'trigger_file' if self._postgresql.major_version < 120000 else 'promote_trigger_file'

    @property
    def _triggerfile_wrong_name(self):
        return 'trigger_file' if self._postgresql.major_version >= 120000 else 'promote_trigger_file'

    @property
    def _recovery_parameters_to_compare(self):
        skip_params = {'pause_at_recovery_target', 'recovery_target_inclusive',
                       'recovery_target_action', 'standby_mode', self._triggerfile_wrong_name}
        return self._RECOVERY_PARAMETERS - skip_params

    def _read_recovery_params(self):
        pg_conf_mtime = mtime(self._postgresql_conf)
        auto_conf_mtime = mtime(self._auto_conf)
        passfile_mtime = mtime(self._passfile) if self._passfile else False
        postmaster_ctime = self._postgresql.is_running()
        if postmaster_ctime:
            postmaster_ctime = postmaster_ctime.create_time()

        if self._postgresql_conf_mtime == pg_conf_mtime and self._auto_conf_mtime == auto_conf_mtime \
                and self._passfile_mtime == passfile_mtime and self._postmaster_ctime == postmaster_ctime:
            return None, False

        try:
            values = self._get_pg_settings(self._recovery_parameters_to_compare).values()
            values = {p[0]: [p[1], p[4] == 'postmaster', p[5]] for p in values}
            self._postgresql_conf_mtime = pg_conf_mtime
            self._auto_conf_mtime = auto_conf_mtime
            self._postmaster_ctime = postmaster_ctime
        except Exception:
            values = None
        return values, True

    def _read_recovery_params_pre_v12(self):
        recovery_conf_mtime = mtime(self._recovery_conf)
        passfile_mtime = mtime(self._passfile) if self._passfile else False
        if recovery_conf_mtime == self._recovery_conf_mtime and passfile_mtime == self._passfile_mtime:
            return None, False

        values = {}
        with open(self._recovery_conf, 'r') as f:
            for line in f:
                line = line.strip()
                if not line or line.startswith('#'):
                    continue
                value = None
                match = PARAMETER_RE.match(line)
                if match:
                    value = read_recovery_param_value(line[match.end():])
                if value is None:
                    return None, True
                values[match.group(1)] = [value, True]
            self._recovery_conf_mtime = recovery_conf_mtime
        values.setdefault('recovery_min_apply_delay', ['0', True])
        values['recovery_min_apply_delay'][0] = parse_int(values['recovery_min_apply_delay'][0], 'ms')
        values.update({param: ['', True] for param in self._recovery_parameters_to_compare if param not in values})
        return values, True

    def _check_passfile(self, passfile, wanted_primary_conninfo):
        # If there is a passfile in the primary_conninfo try to figure out that
        # the passfile contains the line allowing connection to the given node.
        # We assume that the passfile was created by Patroni and therefore doing
        # the full match and not covering cases when host, port or user are set to '*'
        passfile_mtime = mtime(passfile)
        if passfile_mtime:
            try:
                with open(passfile) as f:
                    wanted_line = self._pgpass_line(wanted_primary_conninfo).strip()
                    for raw_line in f:
                        if raw_line.strip() == wanted_line:
                            self._passfile = passfile
                            self._passfile_mtime = passfile_mtime
                            return True
            except Exception:
                logger.info('Failed to read %s', passfile)
        return False

    def _check_primary_conninfo(self, primary_conninfo, wanted_primary_conninfo):
        # first we will cover corner cases, when we are replicating from somewhere while shouldn't
        # or there is no primary_conninfo but we should replicate from some specific node.
        if not wanted_primary_conninfo:
            return not primary_conninfo
        elif not primary_conninfo:
            return False

        wal_receiver_primary_conninfo = self._postgresql.primary_conninfo()
        if wal_receiver_primary_conninfo:
            wal_receiver_primary_conninfo = parse_dsn(wal_receiver_primary_conninfo)
            # when wal receiver is alive use primary_conninfo from pg_stat_wal_receiver for comparison
            if wal_receiver_primary_conninfo:
                primary_conninfo = wal_receiver_primary_conninfo
                # There could be no password in the primary_conninfo or it is masked.
                # Just copy the "desired" value in order to make comparison succeed.
                if 'password' in wanted_primary_conninfo:
                    primary_conninfo['password'] = wanted_primary_conninfo['password']

        if 'passfile' in primary_conninfo and 'password' not in primary_conninfo \
                and 'password' in wanted_primary_conninfo:
            if self._check_passfile(primary_conninfo['passfile'], wanted_primary_conninfo):
                primary_conninfo['password'] = wanted_primary_conninfo['password']
            else:
                return False

        return all(primary_conninfo.get(p) == str(v) for p, v in wanted_primary_conninfo.items() if v is not None)

    def check_recovery_conf(self, member):
        """Returns a tuple. The first boolean element indicates that recovery params don't match
           and the second is set to `True` if the restart is required in order to apply new values"""

        # TODO: recovery.conf could be stale, would be nice to detect that.
        if self._postgresql.major_version >= 120000:
            if not os.path.exists(self._standby_signal):
                return True, True

            _read_recovery_params = self._read_recovery_params
        else:
            if not self.recovery_conf_exists():
                return True, True

            _read_recovery_params = self._read_recovery_params_pre_v12

        params, updated = _read_recovery_params()
        # updated indicates that mtime of postgresql.conf, postgresql.auto.conf, or recovery.conf
        # was changed and params were read either from the config or from the database connection.
        if updated:
            if params is None:  # exception or unparsable config
                return True, True

            # We will cache parsed value until the next config change.
            self._current_recovery_params = params
            primary_conninfo = params['primary_conninfo']
            if primary_conninfo[0]:
                primary_conninfo[0] = parse_dsn(params['primary_conninfo'][0])
                # If we failed to parse non-empty connection string this indicates that config if broken.
                if not primary_conninfo[0]:
                    return True, True
            else:  # empty string, primary_conninfo is not in the config
                primary_conninfo[0] = {}

        # when wal receiver is alive take primary_slot_name from pg_stat_wal_receiver
        wal_receiver_primary_slot_name = self._postgresql.primary_slot_name()
        if not wal_receiver_primary_slot_name and self._postgresql.primary_conninfo():
            wal_receiver_primary_slot_name = ''
        if wal_receiver_primary_slot_name is not None:
            self._current_recovery_params['primary_slot_name'][0] = wal_receiver_primary_slot_name

        required = {'restart': 0, 'reload': 0}

        def record_missmatch(mtype):
            required['restart' if mtype else 'reload'] += 1

        wanted_recovery_params = self.build_recovery_params(member)
        for param, value in self._current_recovery_params.items():
            # Skip certain parameters defined in the included postgres config files
            # if we know that they are not specified in the patroni configuration.
            if len(value) > 2 and value[2] not in (self._postgresql_conf, self._auto_conf) and \
                    param in ('archive_cleanup_command', 'promote_trigger_file', 'recovery_end_command',
                              'recovery_min_apply_delay', 'restore_command') and param not in wanted_recovery_params:
                continue
            if param == 'recovery_min_apply_delay':
                if not compare_values('integer', 'ms', value[0], wanted_recovery_params.get(param, 0)):
                    record_missmatch(value[1])
            elif param == 'standby_mode':
                if not compare_values('bool', None, value[0], wanted_recovery_params.get(param, 'on')):
                    record_missmatch(value[1])
            elif param == 'primary_conninfo':
                if not self._check_primary_conninfo(value[0], wanted_recovery_params.get('primary_conninfo', {})):
                    record_missmatch(value[1])
            elif (param != 'primary_slot_name' or wanted_recovery_params.get('primary_conninfo')) \
                    and str(value[0]) != str(wanted_recovery_params.get(param, '')):
                record_missmatch(value[1])
        return required['restart'] + required['reload'] > 0, required['restart'] > 0

    @staticmethod
    def _remove_file_if_exists(name):
        if os.path.isfile(name) or os.path.islink(name):
            os.unlink(name)

    @staticmethod
    def _pgpass_line(record):
        if 'password' in record:
            def escape(value):
                return re.sub(r'([:\\])', r'\\\1', str(value))

            record = {n: escape(record.get(n) or '*') for n in ('host', 'port', 'user', 'password')}
            return '{host}:{port}:*:{user}:{password}'.format(**record)

    def write_pgpass(self, record):
        line = self._pgpass_line(record)
        if not line:
            return os.environ.copy()

        with open(self._pgpass, 'w') as f:
            os.chmod(self._pgpass, stat.S_IWRITE | stat.S_IREAD)
            f.write(line)

        env = os.environ.copy()
        env['PGPASSFILE'] = self._pgpass
        return env

    def write_recovery_conf(self, recovery_params):
        self._recovery_params = recovery_params
        if self._postgresql.major_version >= 120000:
            if parse_bool(recovery_params.pop('standby_mode', None)):
                open(self._standby_signal, 'w').close()
            else:
                self._remove_file_if_exists(self._standby_signal)
                open(self._recovery_signal, 'w').close()
        else:
            with ConfigWriter(self._recovery_conf) as f:
                os.chmod(self._recovery_conf, stat.S_IWRITE | stat.S_IREAD)
                self._write_recovery_params(f, recovery_params)

    def remove_recovery_conf(self):
        for name in (self._recovery_conf, self._standby_signal, self._recovery_signal):
            self._remove_file_if_exists(name)
        self._recovery_params = {}

    def _sanitize_auto_conf(self):
        overwrite = False
        lines = []

        if os.path.exists(self._auto_conf):
            try:
                with open(self._auto_conf) as f:
                    for raw_line in f:
                        line = raw_line.strip()
                        match = PARAMETER_RE.match(line)
                        if match and match.group(1).lower() in self._RECOVERY_PARAMETERS:
                            overwrite = True
                        else:
                            lines.append(raw_line)
            except Exception:
                logger.info('Failed to read %s', self._auto_conf)

        if overwrite:
            try:
                with open(self._auto_conf, 'w') as f:
                    for raw_line in lines:
                        f.write(raw_line)
            except Exception:
                logger.exception('Failed to remove some unwanted parameters from %s', self._auto_conf)

    def _adjust_recovery_parameters(self):
        # It is not strictly necessary, but we can make patroni configs crossi-compatible with all postgres versions.
        recovery_conf = {n: v for n, v in self._server_parameters.items() if n.lower() in self._RECOVERY_PARAMETERS}
        if recovery_conf:
            self._config['recovery_conf'] = recovery_conf

        if self.get('recovery_conf'):
            value = self._config['recovery_conf'].pop(self._triggerfile_wrong_name, None)
            if self.triggerfile_good_name not in self._config['recovery_conf'] and value:
                self._config['recovery_conf'][self.triggerfile_good_name] = value

    def get_server_parameters(self, config):
        parameters = config['parameters'].copy()
        listen_addresses, port = split_host_port(config['listen'], 5432)
        parameters.update(cluster_name=self._postgresql.scope, listen_addresses=listen_addresses, port=str(port))
        if config.get('synchronous_mode', False):
            if self._synchronous_standby_names is None:
                if config.get('synchronous_mode_strict', False):
                    parameters['synchronous_standby_names'] = '*'
                else:
                    parameters.pop('synchronous_standby_names', None)
            else:
                parameters['synchronous_standby_names'] = self._synchronous_standby_names

        # Handle hot_standby <-> replica rename
        if parameters.get('wal_level') == ('hot_standby' if self._postgresql.major_version >= 90600 else 'replica'):
            parameters['wal_level'] = 'replica' if self._postgresql.major_version >= 90600 else 'hot_standby'

        # Try to recalcualte wal_keep_segments <-> wal_keep_size assuming that typical wal_segment_size is 16MB.
        # The real segment size could be estimated from pg_control, but we don't really care, because the only goal of
        # this exercise is improving cross version compatibility and user must set the correct parameter in the config.
        if self._postgresql.major_version >= 130000:
            wal_keep_segments = parameters.pop('wal_keep_segments', self.CMDLINE_OPTIONS['wal_keep_segments'][0])
            parameters.setdefault('wal_keep_size', str(wal_keep_segments * 16) + 'MB')
        elif self._postgresql.major_version:
            wal_keep_size = parse_int(parameters.pop('wal_keep_size', self.CMDLINE_OPTIONS['wal_keep_size'][0]), 'MB')
            parameters.setdefault('wal_keep_segments', int((wal_keep_size + 8) / 16))
        ret = CaseInsensitiveDict({k: v for k, v in parameters.items() if not self._postgresql.major_version or
                                   self._postgresql.major_version >= self.CMDLINE_OPTIONS.get(k, (0, 1, 90100))[2]})
        ret.update({k: os.path.join(self._config_dir, ret[k]) for k in ('hba_file', 'ident_file') if k in ret})
        return ret

    @staticmethod
    def _get_unix_local_address(unix_socket_directories):
        for d in unix_socket_directories.split(','):
            d = d.strip()
            if d.startswith('/'):  # Only absolute path can be used to connect via unix-socket
                return d
        return ''

    def _get_tcp_local_address(self):
        listen_addresses = self._server_parameters['listen_addresses'].split(',')

        for la in listen_addresses:
            if la.strip().lower() in ('*', '0.0.0.0', '127.0.0.1', 'localhost'):  # we are listening on '*' or localhost
                return 'localhost'  # connection via localhost is preferred
        return listen_addresses[0].strip()  # can't use localhost, take first address from listen_addresses

    @property
    def local_connect_kwargs(self):
        ret = self._local_address.copy()
        # add all of the other connection settings that are available
        ret.update(self._superuser)
        # if the "username" parameter is present, it actually needs to be "user"
        # for connecting to PostgreSQL
        if 'username' in self._superuser:
            ret['user'] = self._superuser['username']
            del ret['username']
        # ensure certain Patroni configurations are available
        ret.update({'database': self._postgresql.database,
                    'fallback_application_name': 'Patroni',
                    'connect_timeout': 3,
                    'options': '-c statement_timeout=2000'})
        return ret

    def resolve_connection_addresses(self):
        port = self._server_parameters['port']
        tcp_local_address = self._get_tcp_local_address()

        local_address = {'port': port}
        if self._config.get('use_unix_socket'):
            unix_socket_directories = self._server_parameters.get('unix_socket_directories')
            if unix_socket_directories is not None:
                # fallback to tcp if unix_socket_directories is set, but there are no sutable values
                local_address['host'] = self._get_unix_local_address(unix_socket_directories) or tcp_local_address

            # if unix_socket_directories is not specified, but use_unix_socket is set to true - do our best
            # to use default value, i.e. don't specify a host neither in connection url nor arguments
        else:
            local_address['host'] = tcp_local_address

        self._local_address = local_address
        self.local_replication_address = {'host': tcp_local_address, 'port': port}

        netloc = self._config.get('connect_address') or tcp_local_address + ':' + port
        self._postgresql.connection_string = uri('postgres', netloc, self._postgresql.database)

        self._postgresql.set_connection_kwargs(self.local_connect_kwargs)

    def _get_pg_settings(self, names):
        return {r[0]: r for r in self._postgresql.query(('SELECT name, setting, unit, vartype, context, sourcefile'
                                                         + ' FROM pg_catalog.pg_settings ' +
                                                         ' WHERE pg_catalog.lower(name) = ANY(%s)'),
                                                        [n.lower() for n in names])}

    @staticmethod
    def _handle_wal_buffers(old_values, changes):
        wal_block_size = parse_int(old_values['wal_block_size'][1])
        wal_segment_size = old_values['wal_segment_size']
        wal_segment_unit = parse_int(wal_segment_size[2], 'B') if wal_segment_size[2][0].isdigit() else 1
        wal_segment_size = parse_int(wal_segment_size[1]) * wal_segment_unit / wal_block_size
        default_wal_buffers = min(max(parse_int(old_values['shared_buffers'][1]) / 32, 8), wal_segment_size)

        wal_buffers = old_values['wal_buffers']
        new_value = str(changes['wal_buffers'] or -1)

        new_value = default_wal_buffers if new_value == '-1' else parse_int(new_value, wal_buffers[2])
        old_value = default_wal_buffers if wal_buffers[1] == '-1' else parse_int(*wal_buffers[1:3])

        if new_value == old_value:
            del changes['wal_buffers']

    def reload_config(self, config, sighup=False):
        self._superuser = config['authentication'].get('superuser', {})
        server_parameters = self.get_server_parameters(config)

        conf_changed = hba_changed = ident_changed = local_connection_address_changed = pending_restart = False
        if self._postgresql.state == 'running':
            changes = CaseInsensitiveDict({p: v for p, v in server_parameters.items()
                                           if p.lower() not in self._RECOVERY_PARAMETERS})
            changes.update({p: None for p in self._server_parameters.keys()
                            if not (p in changes or p.lower() in self._RECOVERY_PARAMETERS)})
            if changes:
                if 'wal_buffers' in changes:  # we need to calculate the default value of wal_buffers
                    undef = [p for p in ('shared_buffers', 'wal_segment_size', 'wal_block_size') if p not in changes]
                    changes.update({p: None for p in undef})
                # XXX: query can raise an exception
                old_values = self._get_pg_settings(changes.keys())
                if 'wal_buffers' in changes:
                    self._handle_wal_buffers(old_values, changes)
                    for p in undef:
                        del changes[p]

                for r in old_values.values():
                    if r[4] != 'internal' and r[0] in changes:
                        new_value = changes.pop(r[0])
                        if new_value is None or not compare_values(r[3], r[2], r[1], new_value):
                            conf_changed = True
                            if r[4] == 'postmaster':
                                pending_restart = True
                                logger.info('Changed %s from %s to %s (restart might be required)',
                                            r[0], r[1], new_value)
                                if config.get('use_unix_socket') and r[0] == 'unix_socket_directories'\
                                        or r[0] in ('listen_addresses', 'port'):
                                    local_connection_address_changed = True
                            else:
                                logger.info('Changed %s from %s to %s', r[0], r[1], new_value)
                for param, value in changes.items():
                    if '.' in param:
                        # Check that user-defined-paramters have changed (parameters with period in name)
                        if value is None or param not in self._server_parameters \
                                or str(value) != str(self._server_parameters[param]):
                            logger.info('Changed %s from %s to %s', param, self._server_parameters.get(param), value)
                            conf_changed = True
                    elif param in server_parameters:
                        logger.warning('Removing invalid parameter `%s` from postgresql.parameters', param)
                        server_parameters.pop(param)

            if (not server_parameters.get('hba_file') or server_parameters['hba_file'] == self._pg_hba_conf) \
                    and config.get('pg_hba'):
                hba_changed = self._config.get('pg_hba', []) != config['pg_hba']

            if (not server_parameters.get('ident_file') or server_parameters['ident_file'] == self._pg_hba_conf) \
                    and config.get('pg_ident'):
                ident_changed = self._config.get('pg_ident', []) != config['pg_ident']

        self._config = config
        self._postgresql.set_pending_restart(pending_restart)
        self._server_parameters = server_parameters
        self._adjust_recovery_parameters()
        self._krbsrvname = config.get('krbsrvname')

        # for not so obvious connection attempts that may happen outside of pyscopg2
        if self._krbsrvname:
            os.environ['PGKRBSRVNAME'] = self._krbsrvname

        if not local_connection_address_changed:
            self.resolve_connection_addresses()

        if conf_changed:
            self.write_postgresql_conf()

        if hba_changed:
            self.replace_pg_hba()

        if ident_changed:
            self.replace_pg_ident()

        if sighup or conf_changed or hba_changed or ident_changed:
            logger.info('Reloading PostgreSQL configuration.')
            self._postgresql.reload()
            if self._postgresql.major_version >= 90500:
                time.sleep(1)
                try:
                    pending_restart = self._postgresql.query('SELECT COUNT(*) FROM pg_catalog.pg_settings'
                                                             ' WHERE pending_restart').fetchone()[0] > 0
                    self._postgresql.set_pending_restart(pending_restart)
                except Exception as e:
                    logger.warning('Exception %r when running query', e)
        else:
            logger.info('No PostgreSQL configuration items changed, nothing to reload.')

    def set_synchronous_standby(self, sync_members):
        """Sets a node to be synchronous standby and if changed does a reload for PostgreSQL."""
        if sync_members and sync_members != ['*']:
            sync_members = [quote_ident(x) for x in sync_members]
        if self._postgresql.major_version >= 90600 and len(sync_members) > 1:
            sync_param = '{0} ({1})'.format(len(sync_members), ','.join(sync_members))
        else:
            sync_param = next(iter(sync_members), None)
        if sync_param != self._synchronous_standby_names:
            if sync_param is None:
                self._server_parameters.pop('synchronous_standby_names', None)
            else:
                self._server_parameters['synchronous_standby_names'] = sync_param
            self._synchronous_standby_names = sync_param
            if self._postgresql.state == 'running':
                self.write_postgresql_conf()
                self._postgresql.reload()

    @property
    def effective_configuration(self):
        """It might happen that the current value of one (or more) below parameters stored in
        the controldata is higher than the value stored in the global cluster configuration.

        Example: max_connections in global configuration is 100, but in controldata
        `Current max_connections setting: 200`. If we try to start postgres with
        max_connections=100, it will immediately exit.
        As a workaround we will start it with the values from controldata and set `pending_restart`
        to true as an indicator that current values of parameters are not matching expectations."""

        if self._postgresql.role == 'master':
            return self._server_parameters

        options_mapping = {
            'max_connections': 'max_connections setting',
            'max_prepared_transactions': 'max_prepared_xacts setting',
            'max_locks_per_transaction': 'max_locks_per_xact setting'
        }

        if self._postgresql.major_version >= 90400:
            options_mapping['max_worker_processes'] = 'max_worker_processes setting'

        if self._postgresql.major_version >= 120000:
            options_mapping['max_wal_senders'] = 'max_wal_senders setting'

        data = self._postgresql.controldata()
        effective_configuration = self._server_parameters.copy()

        for name, cname in options_mapping.items():
            value = parse_int(effective_configuration[name])
            if cname not in data:
                logger.warning('%s is missing from pg_controldata output', cname)
                continue

            cvalue = parse_int(data[cname])
            if cvalue > value:
                effective_configuration[name] = cvalue
                self._postgresql.set_pending_restart(True)

        # If we are using custom bootstrap with PITR it could fail when values
        # like max_connections are increased, therefore we disable hot_standby.
        if self._postgresql.bootstrap.running_custom_bootstrap and \
                (self._postgresql.bootstrap.keep_existing_recovery_conf or self._recovery_conf):
            effective_configuration['hot_standby'] = 'off'
            self._postgresql.set_pending_restart(True)

        return effective_configuration

    @property
    def replication(self):
        return self._config['authentication']['replication']

    @property
    def superuser(self):
        return self._superuser

    @property
    def rewind_credentials(self):
        return self._config['authentication'].get('rewind', self._superuser) \
                if self._postgresql.major_version >= 110000 else self._superuser

    @property
    def ident_file(self):
        ident_file = self._server_parameters.get('ident_file')
        return None if ident_file == self._pg_ident_conf else ident_file

    @property
    def hba_file(self):
        hba_file = self._server_parameters.get('hba_file')
        return None if hba_file == self._pg_hba_conf else hba_file

    @property
    def pg_hba_conf(self):
        return self._pg_hba_conf

    @property
    def postgresql_conf(self):
        return self._postgresql_conf

    def get(self, key, default=None):
        return self._config.get(key, default)<|MERGE_RESOLUTION|>--- conflicted
+++ resolved
@@ -387,20 +387,11 @@
         if 'custom_conf' not in self._config and not os.path.exists(self._postgresql_base_conf):
             os.rename(self._postgresql_conf, self._postgresql_base_conf)
 
-<<<<<<< HEAD
-=======
         configuration = configuration or self._server_parameters.copy()
-
-        # In case we are using custom bootstrap from spilo image with PITR it fails if it contains increasing
-        # values like Max_connections. We disable hot_standby so it will accept increasing values.
-        if self._postgresql.bootstrap.running_custom_bootstrap:
-            configuration['hot_standby'] = 'off'
-
         # Due to the permanent logical replication slots configured we have to enable hot_standby_feedback
         if self._postgresql.enforce_hot_standby_feedback:
             configuration['hot_standby_feedback'] = 'on'
 
->>>>>>> c7173aad
         with ConfigWriter(self._postgresql_conf) as f:
             include = self._config.get('custom_conf') or self._postgresql_base_conf_name
             f.writeline("include '{0}'\n".format(ConfigWriter.escape(include)))
