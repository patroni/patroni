--- conflicted
+++ resolved
@@ -365,14 +365,9 @@
         keep_values = {k: self._server_parameters[k] for k in exclude}
         server_parameters = CaseInsensitiveDict({r[0]: r[1] for r in self._postgresql.query(
             "SELECT name, pg_catalog.current_setting(name) FROM pg_catalog.pg_settings"
-<<<<<<< HEAD
-            " WHERE (source IN ('command line', 'environment variable') OR sourcefile = %s)"
-            " AND pg_catalog.lower(name) != ALL(%s)", self._postgresql_conf, exclude)})
-=======
             " WHERE (source IN ('command line', 'environment variable') OR sourcefile = %s"
             " OR pg_catalog.lower(name) = ANY(%s)) AND pg_catalog.lower(name) != ALL(%s)",
             self._postgresql_conf, [n.lower() for n in self.CMDLINE_OPTIONS.keys()], exclude)})
->>>>>>> 6b685036
         recovery_params = CaseInsensitiveDict({k: server_parameters.pop(k) for k in self._RECOVERY_PARAMETERS
                                                if k in server_parameters})
         # We also want to load current settings of recovery parameters, including primary_conninfo
@@ -1145,11 +1140,7 @@
     def reload_config(self, config: Dict[str, Any], sighup: bool = False) -> None:
         self._superuser = config['authentication'].get('superuser', {})
         server_parameters = self.get_server_parameters(config)
-<<<<<<< HEAD
-        params_skip_changes = CaseInsensitiveSet((*self._RECOVERY_PARAMETERS, 'hot_standby', 'wal_log_hints'))
-=======
         params_skip_changes = CaseInsensitiveSet((*self._RECOVERY_PARAMETERS, 'hot_standby'))
->>>>>>> 6b685036
 
         conf_changed = hba_changed = ident_changed = local_connection_address_changed = False
         param_diff = CaseInsensitiveDict()
@@ -1183,21 +1174,13 @@
                                         or r[0] in ('listen_addresses', 'port'):
                                     local_connection_address_changed = True
                             else:
-<<<<<<< HEAD
-                                logger.info('Changed %s from %s to %s', r[0], r[1], new_value)
-=======
                                 logger.info("Changed %s from '%s' to '%s'",
                                             r[0], maybe_convert_from_base_unit(r[1], r[3], r[2]), new_value)
->>>>>>> 6b685036
                         elif r[0] in self._server_parameters \
                                 and not compare_values(r[3], r[2], r[1], self._server_parameters[r[0]]):
                             # Check if any parameter was set back to the current pg_settings value
                             # We can use pg_settings value here, as it is proved to be equal to new_value
-<<<<<<< HEAD
-                            logger.info('Changed %s from %s to %s', r[0], self._server_parameters[r[0]], r[1])
-=======
                             logger.info("Changed %s from '%s' to '%s'", r[0], self._server_parameters[r[0]], new_value)
->>>>>>> 6b685036
                             conf_changed = True
                 for param, value in changes.items():
                     if '.' in param:
@@ -1249,13 +1232,6 @@
             if self._postgresql.major_version >= 90500:
                 time.sleep(1)
                 try:
-<<<<<<< HEAD
-                    pending_restart = self._postgresql.query(
-                        'SELECT COUNT(*) FROM pg_catalog.pg_settings'
-                        ' WHERE pg_catalog.lower(name) != ALL(%s) AND pending_restart',
-                        [n.lower() for n in params_skip_changes])[0][0] > 0
-                    self._postgresql.set_pending_restart(pending_restart)
-=======
                     settings_diff: CaseInsensitiveDict = CaseInsensitiveDict()
                     for param, value, unit, vartype in self._postgresql.query(
                             'SELECT name, pg_catalog.current_setting(name), unit, vartype FROM pg_catalog.pg_settings'
@@ -1271,7 +1247,6 @@
                                     " (%s) seem to be changed bypassing Patroni config."
                                     " Setting 'Pending restart' flag", ', '.join(external_change))
                     param_diff = settings_diff
->>>>>>> 6b685036
                 except Exception as e:
                     logger.warning('Exception %r when running query', e)
         else:
