--- conflicted
+++ resolved
@@ -145,11 +145,6 @@
 
     @property
     def cluster_info_query(self):
-<<<<<<< HEAD
-        pg_control_timeline = 'timeline_id FROM pg_catalog.pg_control_checkpoint()' \
-                if self._major_version >= 90600 and self.role == 'standby_leader' else '0'
-        return ("SELECT " + self.TL_LSN + ", {2}").format(self.wal_name, self.lsn_name, pg_control_timeline)
-=======
         if self._major_version >= 90600:
             extra = (", CASE WHEN latest_end_lsn IS NULL THEN NULL ELSE received_tli END,"
                      " slot_name, conninfo FROM pg_catalog.pg_stat_get_wal_receiver()")
@@ -160,16 +155,7 @@
         else:
             extra = "0, NULL, NULL, NULL"
 
-        return ("SELECT CASE WHEN pg_catalog.pg_is_in_recovery() THEN 0 "
-                "ELSE ('x' || pg_catalog.substr(pg_catalog.pg_{0}file_name("
-                "pg_catalog.pg_current_{0}_{1}()), 1, 8))::bit(32)::int END, "
-                "CASE WHEN pg_catalog.pg_is_in_recovery() THEN GREATEST("
-                " pg_catalog.pg_{0}_{1}_diff(COALESCE("
-                "pg_catalog.pg_last_{0}_receive_{1}(), '0/0'), '0/0')::bigint,"
-                " pg_catalog.pg_{0}_{1}_diff(pg_catalog.pg_last_{0}_replay_{1}(), '0/0')::bigint) "
-                "ELSE pg_catalog.pg_{0}_{1}_diff(pg_catalog.pg_current_{0}_{1}(), '0/0')::bigint "
-                "END, {2}").format(self.wal_name, self.lsn_name, extra)
->>>>>>> 881bba9e
+        return ("SELECT " + self.TL_LSN + ", {2}").format(self.wal_name, self.lsn_name, extra)
 
     def _version_file_exists(self):
         return not self.data_directory_empty() and os.path.isfile(self._version_file)
@@ -314,14 +300,9 @@
         if not self._cluster_info_state:
             try:
                 result = self._is_leader_retry(self._query, self.cluster_info_query).fetchone()
-<<<<<<< HEAD
-                self._cluster_info_state = dict(zip(['timeline', 'wal_position',
-                                                     'replayed_location', 'received_location',
-                                                     'replay_paused', 'pg_control_timeline'], result))
-=======
-                self._cluster_info_state = dict(zip(['timeline', 'wal_position', 'pg_control_timeline',
+                self._cluster_info_state = dict(zip(['timeline', 'wal_position', 'replayed_location',
+                                                     'received_location', 'replay_paused', 'pg_control_timeline',
                                                      'received_tli', 'slot_name', 'conninfo'], result))
->>>>>>> 881bba9e
             except RetryFailedError as e:  # SELECT failed two times
                 self._cluster_info_state = {'error': str(e)}
                 if not self.is_starting() and self.pg_isready() == STATE_REJECT:
@@ -332,13 +313,12 @@
 
         return self._cluster_info_state.get(name)
 
-<<<<<<< HEAD
     def replayed_location(self):
         return self._cluster_info_state_get('replayed_location')
 
     def received_location(self):
         return self._cluster_info_state_get('received_location')
-=======
+
     def primary_slot_name(self):
         return self._cluster_info_state_get('slot_name')
 
@@ -347,7 +327,6 @@
 
     def received_timeline(self):
         return self._cluster_info_state_get('received_tli')
->>>>>>> 881bba9e
 
     def is_leader(self):
         return bool(self._cluster_info_state_get('timeline'))
