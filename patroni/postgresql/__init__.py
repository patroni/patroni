import logging
import os
import psycopg2
import re
import shlex
import shutil
import six
import subprocess
import time

from contextlib import contextmanager
from copy import deepcopy
from datetime import datetime
<<<<<<< HEAD
from dateutil import tz
from psutil import TimeoutExpired
from threading import current_thread, Lock

from .bootstrap import Bootstrap
from .callback_executor import CallbackExecutor
=======
from psutil import TimeoutExpired
from threading import current_thread, Lock

from .callback_executor import CallbackExecutor
from .bootstrap import Bootstrap
>>>>>>> c7173aad
from .cancellable import CancellableSubprocess
from .config import ConfigHandler, mtime
from .connection import Connection, get_connection_cursor
from .misc import parse_history, parse_lsn, postgres_major_version_to_int
from .postmaster import PostmasterProcess
from .slots import SlotsHandler
from ..exceptions import PostgresConnectionException
from ..utils import Retry, RetryFailedError, polling_loop, data_directory_is_empty, parse_int


logger = logging.getLogger(__name__)

ACTION_ON_START = "on_start"
ACTION_ON_STOP = "on_stop"
ACTION_ON_RESTART = "on_restart"
ACTION_ON_RELOAD = "on_reload"
ACTION_ON_ROLE_CHANGE = "on_role_change"
ACTION_NOOP = "noop"

STATE_RUNNING = 'running'
STATE_REJECT = 'rejecting connections'
STATE_NO_RESPONSE = 'not responding'
STATE_UNKNOWN = 'unknown'

STOP_POLLING_INTERVAL = 1


@contextmanager
def null_context():
    yield


class Postgresql(object):

    POSTMASTER_START_TIME = "pg_catalog.pg_postmaster_start_time()"
    TL_LSN = ("CASE WHEN pg_catalog.pg_is_in_recovery() THEN 0 "
              "ELSE ('x' || pg_catalog.substr(pg_catalog.pg_{0}file_name("
              "pg_catalog.pg_current_{0}_{1}()), 1, 8))::bit(32)::int END, "  # master timeline
              "CASE WHEN pg_catalog.pg_is_in_recovery() THEN 0 "
              "ELSE pg_catalog.pg_{0}_{1}_diff(pg_catalog.pg_current_{0}_{1}(), '0/0')::bigint END, "  # write_lsn
              "pg_catalog.pg_{0}_{1}_diff(pg_catalog.pg_last_{0}_replay_{1}(), '0/0')::bigint, "
              "pg_catalog.pg_{0}_{1}_diff(COALESCE(pg_catalog.pg_last_{0}_receive_{1}(), '0/0'), '0/0')::bigint, "
              "pg_catalog.pg_is_in_recovery() AND pg_catalog.pg_is_{0}_replay_paused()")

    def __init__(self, config):
        self.name = config['name']
        self.scope = config['scope']
        self._data_dir = config['data_dir']
        self._database = config.get('database', 'postgres')
        self._version_file = os.path.join(self._data_dir, 'PG_VERSION')
        self._pg_control = os.path.join(self._data_dir, 'global', 'pg_control')
        self._major_version = self.get_major_version()

        self._state_lock = Lock()
        self.set_state('stopped')

        self._pending_restart = False
        self._connection = Connection()
        self.config = ConfigHandler(self, config)
        self.config.check_directories()

        self._bin_dir = config.get('bin_dir') or ''
        self.bootstrap = Bootstrap(self)
        self.bootstrapping = False
        self.__thread_ident = current_thread().ident

        self.slots_handler = SlotsHandler(self)

        self._callback_executor = CallbackExecutor()
        self.__cb_called = False
        self.__cb_pending = None

        self.cancellable = CancellableSubprocess()

        self._sysid = None
        self.retry = Retry(max_tries=-1, deadline=config['retry_timeout']/2.0, max_delay=1,
                           retry_exceptions=PostgresConnectionException)

        # Retry 'pg_is_in_recovery()' only once
        self._is_leader_retry = Retry(max_tries=1, deadline=config['retry_timeout']/2.0, max_delay=1,
                                      retry_exceptions=PostgresConnectionException)

        self._role_lock = Lock()
        self.set_role(self.get_postgres_role_from_data_directory())
        self._state_entry_timestamp = None

        self._cluster_info_state = {}
        self._has_permanent_logical_slots = True
        self._enforce_hot_standby_feedback = False
        self._cached_replica_timeline = None

        # Last known running process
        self._postmaster_proc = None

        if self.is_running():
            self.set_state('running')
            self.set_role('master' if self.is_leader() else 'replica')
            self.config.write_postgresql_conf()  # we are "joining" already running postgres
            hba_saved = self.config.replace_pg_hba()
            ident_saved = self.config.replace_pg_ident()
            if hba_saved or ident_saved:
                self.reload()
        elif self.role == 'master':
            self.set_role('demoted')

    @property
    def create_replica_methods(self):
        return self.config.get('create_replica_methods', []) or self.config.get('create_replica_method', [])

    @property
    def major_version(self):
        return self._major_version

    @property
    def database(self):
        return self._database

    @property
    def data_dir(self):
        return self._data_dir

    @property
    def callback(self):
        return self.config.get('callbacks') or {}

    @property
    def wal_dir(self):
        return os.path.join(self._data_dir, 'pg_' + self.wal_name)

    @property
    def wal_name(self):
        return 'wal' if self._major_version >= 100000 else 'xlog'

    @property
    def lsn_name(self):
        return 'lsn' if self._major_version >= 100000 else 'location'

    @property
    def cluster_info_query(self):
        if self._major_version >= 90600:
            extra = "(SELECT pg_catalog.json_agg(s.*) FROM (SELECT slot_name, slot_type as type, datoid::bigint, " +\
                    "plugin, catalog_xmin, pg_catalog.pg_wal_lsn_diff(confirmed_flush_lsn, '0/0')::bigint" + \
                    " AS confirmed_flush_lsn FROM pg_catalog.pg_get_replication_slots()) AS s)"\
                            if self._has_permanent_logical_slots and self._major_version >= 110000 else "NULL"
            extra = (", CASE WHEN latest_end_lsn IS NULL THEN NULL ELSE received_tli END,"
                     " slot_name, conninfo, {0} FROM pg_catalog.pg_stat_get_wal_receiver()").format(extra)
            if self.role == 'standby_leader':
                extra = "timeline_id" + extra + ", pg_catalog.pg_control_checkpoint()"
            else:
                extra = "0" + extra
        else:
            extra = "0, NULL, NULL, NULL, NULL"

        return ("SELECT " + self.TL_LSN + ", {2}").format(self.wal_name, self.lsn_name, extra)

    def _version_file_exists(self):
        return not self.data_directory_empty() and os.path.isfile(self._version_file)

    def get_major_version(self):
        if self._version_file_exists():
            try:
                with open(self._version_file) as f:
                    return postgres_major_version_to_int(f.read().strip())
            except Exception:
                logger.exception('Failed to read PG_VERSION from %s', self._data_dir)
        return 0

    def pgcommand(self, cmd):
        """Returns path to the specified PostgreSQL command"""
        return os.path.join(self._bin_dir, cmd)

    def pg_ctl(self, cmd, *args, **kwargs):
        """Builds and executes pg_ctl command

        :returns: `!True` when return_code == 0, otherwise `!False`"""

        pg_ctl = [self.pgcommand('pg_ctl'), cmd]
        return subprocess.call(pg_ctl + ['-D', self._data_dir] + list(args), **kwargs) == 0

    def pg_isready(self):
        """Runs pg_isready to see if PostgreSQL is accepting connections.

        :returns: 'ok' if PostgreSQL is up, 'reject' if starting up, 'no_resopnse' if not up."""

        r = self.config.local_connect_kwargs
        cmd = [self.pgcommand('pg_isready'), '-p', r['port'], '-d', self._database]

        # Host is not set if we are connecting via default unix socket
        if 'host' in r:
            cmd.extend(['-h', r['host']])

        # We only need the username because pg_isready does not try to authenticate
        if 'user' in r:
            cmd.extend(['-U', r['user']])

        ret = subprocess.call(cmd)
        return_codes = {0: STATE_RUNNING,
                        1: STATE_REJECT,
                        2: STATE_NO_RESPONSE,
                        3: STATE_UNKNOWN}
        return return_codes.get(ret, STATE_UNKNOWN)

    def reload_config(self, config, sighup=False):
        self.config.reload_config(config, sighup)
        self._is_leader_retry.deadline = self.retry.deadline = config['retry_timeout']/2.0

    @property
    def pending_restart(self):
        return self._pending_restart

    def set_pending_restart(self, value):
        self._pending_restart = value

    @property
    def sysid(self):
        if not self._sysid and not self.bootstrapping:
            data = self.controldata()
            self._sysid = data.get('Database system identifier', "")
        return self._sysid

    def get_postgres_role_from_data_directory(self):
        if self.data_directory_empty() or not self.controldata():
            return 'uninitialized'
        elif self.config.recovery_conf_exists():
            return 'replica'
        else:
            return 'master'

    @property
    def server_version(self):
        return self._connection.server_version

    def connection(self):
        return self._connection.get()

    def set_connection_kwargs(self, kwargs):
        self._connection.set_conn_kwargs(kwargs)

    def _query(self, sql, *params):
        """We are always using the same cursor, therefore this method is not thread-safe!!!
        You can call it from different threads only if you are holding explicit `AsyncExecutor` lock,
        because the main thread is always holding this lock when running HA cycle."""
        cursor = None
        try:
            cursor = self._connection.cursor()
            cursor.execute(sql, params)
            return cursor
        except psycopg2.Error as e:
            if cursor and cursor.connection.closed == 0:
                # When connected via unix socket, psycopg2 can't recoginze 'connection lost'
                # and leaves `_cursor_holder.connection.closed == 0`, but psycopg2.OperationalError
                # is still raised (what is correct). It doesn't make sense to continiue with existing
                # connection and we will close it, to avoid its reuse by the `cursor` method.
                if isinstance(e, psycopg2.OperationalError):
                    self._connection.close()
                else:
                    raise e
            if self.state == 'restarting':
                raise RetryFailedError('cluster is being restarted')
            raise PostgresConnectionException('connection problems')

    def query(self, sql, *args, **kwargs):
        if not kwargs.get('retry', True):
            return self._query(sql, *args)
        try:
            return self.retry(self._query, sql, *args)
        except RetryFailedError as e:
            raise PostgresConnectionException(str(e))

    def pg_control_exists(self):
        return os.path.isfile(self._pg_control)

    def data_directory_empty(self):
        if self.pg_control_exists():
            return False
        return data_directory_is_empty(self._data_dir)

    def replica_method_options(self, method):
        return deepcopy(self.config.get(method, {}))

    def replica_method_can_work_without_replication_connection(self, method):
        return method != 'basebackup' and self.replica_method_options(method).get('no_master')

    def can_create_replica_without_replication_connection(self, replica_methods=None):
        """ go through the replication methods to see if there are ones
            that does not require a working replication connection.
        """
        if replica_methods is None:
            replica_methods = self.create_replica_methods
        return any(self.replica_method_can_work_without_replication_connection(m) for m in replica_methods)

    @property
    def enforce_hot_standby_feedback(self):
        return self._enforce_hot_standby_feedback

    def set_enforce_hot_standby_feedback(self, value):
        # If we enable or disable the hot_standby_feedback we need to update postgresql.conf and reload
        if self._enforce_hot_standby_feedback != value:
            self._enforce_hot_standby_feedback = value
            if self.is_running():
                self.config.write_postgresql_conf()
                self.reload()

    def reset_cluster_info_state(self, cluster, nofailover=None):
        self._cluster_info_state = {}
        if cluster and cluster.config and cluster.config.modify_index:
            self._has_permanent_logical_slots =\
                cluster.has_permanent_logical_slots(self.name, nofailover, self.major_version)
            self.set_enforce_hot_standby_feedback(
                self._has_permanent_logical_slots or
                cluster.should_enforce_hot_standby_feedback(self.name, nofailover, self.major_version))

    def _cluster_info_state_get(self, name):
        if not self._cluster_info_state:
            try:
                result = self._is_leader_retry(self._query, self.cluster_info_query).fetchone()
                cluster_info_state = dict(zip(['timeline', 'wal_position', 'replayed_location',
                                               'received_location', 'replay_paused', 'pg_control_timeline',
                                               'received_tli', 'slot_name', 'conninfo', 'slots'], result))
                cluster_info_state['slots'] = self.slots_handler.process_permanent_slots(cluster_info_state['slots'])
                self._cluster_info_state = cluster_info_state
            except RetryFailedError as e:  # SELECT failed two times
                self._cluster_info_state = {'error': str(e)}
                if not self.is_starting() and self.pg_isready() == STATE_REJECT:
                    self.set_state('starting')

        if 'error' in self._cluster_info_state:
            raise PostgresConnectionException(self._cluster_info_state['error'])

        return self._cluster_info_state.get(name)

    def replayed_location(self):
        return self._cluster_info_state_get('replayed_location')

    def received_location(self):
        return self._cluster_info_state_get('received_location')

    def slots(self):
        return self._cluster_info_state_get('slots')

    def primary_slot_name(self):
        return self._cluster_info_state_get('slot_name')

    def primary_conninfo(self):
        return self._cluster_info_state_get('conninfo')

    def received_timeline(self):
        return self._cluster_info_state_get('received_tli')

    def is_leader(self):
        return bool(self._cluster_info_state_get('timeline'))

    def pg_control_timeline(self):
        try:
            return int(self.controldata().get("Latest checkpoint's TimeLineID"))
        except (TypeError, ValueError):
            logger.exception('Failed to parse timeline from pg_controldata output')

    def parse_wal_record(self, timeline, lsn):
        out, err = self.waldump(timeline, lsn, 1)
        if out and not err:
            match = re.match(r'^rmgr:\s+(.+?)\s+len \(rec/tot\):\s+\d+/\s+\d+, tx:\s+\d+, '
                             r'lsn: ([0-9A-Fa-f]+/[0-9A-Fa-f]+), prev ([0-9A-Fa-f]+/[0-9A-Fa-f]+), '
                             r'.*?desc: (.+)', out.decode('utf-8'))
            if match:
                return match.groups()
        return None, None, None, None

    def latest_checkpoint_location(self):
        """Returns checkpoint location for the cleanly shut down primary.
           But, if we know that the checkpoint was written to the new WAL
           due to the archive_mode=on, we will return the LSN of prev wal record (SWITCH)."""

        data = self.controldata()
        timeline = data.get("Latest checkpoint's TimeLineID")
        lsn = checkpoint_lsn = data.get('Latest checkpoint location')
        if data.get('Database cluster state') == 'shut down' and lsn and timeline:
            try:
                checkpoint_lsn = parse_lsn(checkpoint_lsn)
                rm_name, lsn, prev, desc = self.parse_wal_record(timeline, lsn)
                desc = desc.strip().lower()
                if rm_name == 'XLOG' and parse_lsn(lsn) == checkpoint_lsn and prev and\
                        desc.startswith('checkpoint') and desc.endswith('shutdown'):
                    _, lsn, _, desc = self.parse_wal_record(timeline, prev)
                    prev = parse_lsn(prev)
                    # If the cluster is shutdown with archive_mode=on, WAL is switched before writing the checkpoint.
                    # In this case we want to take the LSN of previous record (switch) as the last known WAL location.
                    if parse_lsn(lsn) == prev and desc.strip() in ('xlog switch', 'SWITCH'):
                        return str(prev)
            except Exception as e:
                logger.error('Exception when parsing WAL pg_%sdump output: %r', self.wal_name, e)
            if isinstance(checkpoint_lsn, six.integer_types):
                return str(checkpoint_lsn)

    def is_running(self):
        """Returns PostmasterProcess if one is running on the data directory or None. If most recently seen process
        is running updates the cached process based on pid file."""
        if self._postmaster_proc:
            if self._postmaster_proc.is_running():
                return self._postmaster_proc
            self._postmaster_proc = None

        # we noticed that postgres was restarted, force syncing of replication slots and check of logical slots
        self.slots_handler.schedule()

        self._postmaster_proc = PostmasterProcess.from_pidfile(self._data_dir)
        return self._postmaster_proc

    @property
    def cb_called(self):
        return self.__cb_called

    def call_nowait(self, cb_name):
        """ pick a callback command and call it without waiting for it to finish """
        if self.bootstrapping:
            return
        if cb_name in (ACTION_ON_START, ACTION_ON_STOP, ACTION_ON_RESTART, ACTION_ON_ROLE_CHANGE):
            self.__cb_called = True

        if self.callback and cb_name in self.callback:
            cmd = self.callback[cb_name]
            try:
                cmd = shlex.split(self.callback[cb_name]) + [cb_name, self.role, self.scope]
                self._callback_executor.call(cmd)
            except Exception:
                logger.exception('callback %s %s %s %s failed', cmd, cb_name, self.role, self.scope)

    @property
    def role(self):
        with self._role_lock:
            return self._role

    def set_role(self, value):
        with self._role_lock:
            self._role = value

    @property
    def state(self):
        with self._state_lock:
            return self._state

    def set_state(self, value):
        with self._state_lock:
            self._state = value
            self._state_entry_timestamp = time.time()

    def time_in_state(self):
        return time.time() - self._state_entry_timestamp

    def is_starting(self):
        return self.state == 'starting'

    def wait_for_port_open(self, postmaster, timeout):
        """Waits until PostgreSQL opens ports."""
        for _ in polling_loop(timeout):
            if self.cancellable.is_cancelled:
                return False

            if not postmaster.is_running():
                logger.error('postmaster is not running')
                self.set_state('start failed')
                return False

            isready = self.pg_isready()
            if isready != STATE_NO_RESPONSE:
                if isready not in [STATE_REJECT, STATE_RUNNING]:
                    logger.warning("Can't determine PostgreSQL startup status, assuming running")
                return True

        logger.warning("Timed out waiting for PostgreSQL to start")
        return False

    def start(self, timeout=None, task=None, block_callbacks=False, role=None):
        """Start PostgreSQL

        Waits for postmaster to open ports or terminate so pg_isready can be used to check startup completion
        or failure.

        :returns: True if start was initiated and postmaster ports are open, False if start failed"""
        # make sure we close all connections established against
        # the former node, otherwise, we might get a stalled one
        # after kill -9, which would report incorrect data to
        # patroni.
        self._connection.close()

        if self.is_running():
            logger.error('Cannot start PostgreSQL because one is already running.')
            self.set_state('starting')
            return True

        if not block_callbacks:
            self.__cb_pending = ACTION_ON_START

        self.set_role(role or self.get_postgres_role_from_data_directory())

        self.set_state('starting')
        self._pending_restart = False

        try:
            if not self._major_version:
                self.configure_server_parameters()
            configuration = self.config.effective_configuration
        except Exception:
            return None

        self.config.check_directories()
        self.config.write_postgresql_conf(configuration)
        self.config.resolve_connection_addresses()
        self.config.replace_pg_hba()
        self.config.replace_pg_ident()

        options = ['--{0}={1}'.format(p, configuration[p]) for p in self.config.CMDLINE_OPTIONS
                   if p in configuration and p not in ('wal_keep_segments', 'wal_keep_size')]

        if self.cancellable.is_cancelled:
            return False

        with task or null_context():
            if task and task.is_cancelled:
                logger.info("PostgreSQL start cancelled.")
                return False

            self._postmaster_proc = PostmasterProcess.start(self.pgcommand('postgres'),
                                                            self._data_dir,
                                                            self.config.postgresql_conf,
                                                            options)

            if task:
                task.complete(self._postmaster_proc)

        start_timeout = timeout
        if not start_timeout:
            try:
                start_timeout = float(self.config.get('pg_ctl_timeout', 60))
            except ValueError:
                start_timeout = 60

        # We want postmaster to open ports before we continue
        if not self._postmaster_proc or not self.wait_for_port_open(self._postmaster_proc, start_timeout):
            return False

        ret = self.wait_for_startup(start_timeout)
        if ret is not None:
            return ret
        elif timeout is not None:
            return False
        else:
            return None

    def checkpoint(self, connect_kwargs=None, timeout=None):
        check_not_is_in_recovery = connect_kwargs is not None
        connect_kwargs = connect_kwargs or self.config.local_connect_kwargs
        for p in ['connect_timeout', 'options']:
            connect_kwargs.pop(p, None)
        if timeout:
            connect_kwargs['connect_timeout'] = timeout
        try:
            with get_connection_cursor(**connect_kwargs) as cur:
                cur.execute("SET statement_timeout = 0")
                if check_not_is_in_recovery:
                    cur.execute('SELECT pg_catalog.pg_is_in_recovery()')
                    if cur.fetchone()[0]:
                        return 'is_in_recovery=true'
                return cur.execute('CHECKPOINT')
        except psycopg2.Error:
            logger.exception('Exception during CHECKPOINT')
            return 'not accessible or not healty'

    def stop(self, mode='fast', block_callbacks=False, checkpoint=None, on_safepoint=None, stop_timeout=None):
        """Stop PostgreSQL

        Supports a callback when a safepoint is reached. A safepoint is when no user backend can return a successful
        commit to users. Currently this means we wait for user backends to close. But in the future alternate mechanisms
        could be added.

        :param on_safepoint: This callback is called when no user backends are running.
        """
        if checkpoint is None:
            checkpoint = False if mode == 'immediate' else True

        success, pg_signaled = self._do_stop(mode, block_callbacks, checkpoint, on_safepoint, stop_timeout)
        if success:
            # block_callbacks is used during restart to avoid
            # running start/stop callbacks in addition to restart ones
            if not block_callbacks:
                self.set_state('stopped')
                if pg_signaled:
                    self.call_nowait(ACTION_ON_STOP)
        else:
            logger.warning('pg_ctl stop failed')
            self.set_state('stop failed')
        return success

    def _do_stop(self, mode, block_callbacks, checkpoint, on_safepoint, stop_timeout):
        postmaster = self.is_running()
        if not postmaster:
            if on_safepoint:
                on_safepoint()
            return True, False

        if checkpoint and not self.is_starting():
            self.checkpoint(timeout=stop_timeout)

        if not block_callbacks:
            self.set_state('stopping')

        # Send signal to postmaster to stop
        success = postmaster.signal_stop(mode, self.pgcommand('pg_ctl'))
        if success is not None:
            if success and on_safepoint:
                on_safepoint()
            return success, True

        # We can skip safepoint detection if we don't have a callback
        if on_safepoint:
            # Wait for our connection to terminate so we can be sure that no new connections are being initiated
            self._wait_for_connection_close(postmaster)
            postmaster.wait_for_user_backends_to_close()
            on_safepoint()

        try:
            postmaster.wait(timeout=stop_timeout)
        except TimeoutExpired:
            logger.warning("Timeout during postmaster stop, aborting Postgres.")
            if not self.terminate_postmaster(postmaster, mode, stop_timeout):
                postmaster.wait()

        return True, True

    def terminate_postmaster(self, postmaster, mode, stop_timeout):
        if mode in ['fast', 'smart']:
            try:
                success = postmaster.signal_stop('immediate', self.pgcommand('pg_ctl'))
                if success:
                    return True
                postmaster.wait(timeout=stop_timeout)
                return True
            except TimeoutExpired:
                pass
        logger.warning("Sending SIGKILL to Postmaster and its children")
        return postmaster.signal_kill()

    def terminate_starting_postmaster(self, postmaster):
        """Terminates a postmaster that has not yet opened ports or possibly even written a pid file. Blocks
        until the process goes away."""
        postmaster.signal_stop('immediate', self.pgcommand('pg_ctl'))
        postmaster.wait()

    def _wait_for_connection_close(self, postmaster):
        try:
            with self.connection().cursor() as cur:
                while postmaster.is_running():  # Need a timeout here?
                    cur.execute("SELECT 1")
                    time.sleep(STOP_POLLING_INTERVAL)
        except psycopg2.Error:
            pass

    def reload(self, block_callbacks=False):
        ret = self.pg_ctl('reload')
        if ret and not block_callbacks:
            self.call_nowait(ACTION_ON_RELOAD)
        return ret

    def check_for_startup(self):
        """Checks PostgreSQL status and returns if PostgreSQL is in the middle of startup."""
        return self.is_starting() and not self.check_startup_state_changed()

    def check_startup_state_changed(self):
        """Checks if PostgreSQL has completed starting up or failed or still starting.

        Should only be called when state == 'starting'

        :returns: True if state was changed from 'starting'
        """
        ready = self.pg_isready()

        if ready == STATE_REJECT:
            return False
        elif ready == STATE_NO_RESPONSE:
            ret = not self.is_running()
            if ret:
                self.set_state('start failed')
                self.slots_handler.schedule(False)  # TODO: can remove this?
                self.config.save_configuration_files(True)  # TODO: maybe remove this?
            return ret
        else:
            if ready != STATE_RUNNING:
                # Bad configuration or unexpected OS error. No idea of PostgreSQL status.
                # Let the main loop of run cycle clean up the mess.
                logger.warning("%s status returned from pg_isready",
                               "Unknown" if ready == STATE_UNKNOWN else "Invalid")
            self.set_state('running')
            self.slots_handler.schedule()
            self.config.save_configuration_files(True)
            # TODO: __cb_pending can be None here after PostgreSQL restarts on its own. Do we want to call the callback?
            # Previously we didn't even notice.
            action = self.__cb_pending or ACTION_ON_START
            self.call_nowait(action)
            self.__cb_pending = None

            return True

    def wait_for_startup(self, timeout=None):
        """Waits for PostgreSQL startup to complete or fail.

        :returns: True if start was successful, False otherwise"""
        if not self.is_starting():
            # Should not happen
            logger.warning("wait_for_startup() called when not in starting state")

        while not self.check_startup_state_changed():
            if self.cancellable.is_cancelled or timeout and self.time_in_state() > timeout:
                return None
            time.sleep(1)

        return self.state == 'running'

    def restart(self, timeout=None, task=None, block_callbacks=False, role=None):
        """Restarts PostgreSQL.

        When timeout parameter is set the call will block either until PostgreSQL has started, failed to start or
        timeout arrives.

        :returns: True when restart was successful and timeout did not expire when waiting.
        """
        self.set_state('restarting')
        if not block_callbacks:
            self.__cb_pending = ACTION_ON_RESTART
        ret = self.stop(block_callbacks=True) and self.start(timeout, task, True, role)
        if not ret and not self.is_starting():
            self.set_state('restart failed ({0})'.format(self.state))
        return ret

    def is_healthy(self):
        if not self.is_running():
            logger.warning('Postgresql is not running.')
            return False
        return True

    def get_guc_value(self, name):
        cmd = [self.pgcommand('postgres'), '-D', self._data_dir, '-C', name]
        try:
            data = subprocess.check_output(cmd)
            if data:
                return data.decode('utf-8').strip()
        except Exception as e:
            logger.error('Failed to execute %s: %r', cmd, e)

    def controldata(self):
        """ return the contents of pg_controldata, or non-True value if pg_controldata call failed """
        # Don't try to call pg_controldata during backup restore
        if self._version_file_exists() and self.state != 'creating replica':
            try:
                env = os.environ.copy()
                env.update(LANG='C', LC_ALL='C')
                data = subprocess.check_output([self.pgcommand('pg_controldata'), self._data_dir], env=env)
                if data:
                    data = filter(lambda e: ':' in e, data.decode('utf-8').splitlines())
                    # pg_controldata output depends on major version. Some of parameters are prefixed by 'Current '
                    return {k.replace('Current ', '', 1): v.strip() for k, v in map(lambda e: e.split(':', 1), data)}
            except subprocess.CalledProcessError:
                logger.exception("Error when calling pg_controldata")
        return {}

    def waldump(self, timeline, lsn, limit):
        cmd = self.pgcommand('pg_{0}dump'.format(self.wal_name))
        env = os.environ.copy()
        env.update(LANG='C', LC_ALL='C', PGDATA=self._data_dir)
        try:
            waldump = subprocess.Popen([cmd, '-t', str(timeline), '-s', str(lsn), '-n', str(limit)],
                                       stdout=subprocess.PIPE, stderr=subprocess.PIPE, env=env)
            out, err = waldump.communicate()
            waldump.wait()
            return out, err
        except Exception as e:
            logger.error('Failed to execute `%s -t %s -s %s -n %s`: %r', cmd, timeline, lsn, limit, e)
            return None, None

    @contextmanager
    def get_replication_connection_cursor(self, host='localhost', port=5432, **kwargs):
        conn_kwargs = self.config.replication.copy()
        conn_kwargs.update(host=host, port=int(port) if port else None, user=conn_kwargs.pop('username'),
                           connect_timeout=3, replication=1, options='-c statement_timeout=2000')
        with get_connection_cursor(**conn_kwargs) as cur:
            yield cur

    def get_replica_timeline(self):
        try:
            with self.get_replication_connection_cursor(**self.config.local_replication_address) as cur:
                cur.execute('IDENTIFY_SYSTEM')
                return cur.fetchone()[1]
        except Exception:
            logger.exception('Can not fetch local timeline and lsn from replication connection')

    def replica_cached_timeline(self, master_timeline):
        if not self._cached_replica_timeline or not master_timeline or self._cached_replica_timeline != master_timeline:
            self._cached_replica_timeline = self.get_replica_timeline()
        return self._cached_replica_timeline

    def get_master_timeline(self):
        return self._cluster_info_state_get('timeline')

    def get_history(self, timeline):
        history_path = os.path.join(self.wal_dir, '{0:08X}.history'.format(timeline))
        history_mtime = mtime(history_path)
        if history_mtime:
            try:
                with open(history_path, 'r') as f:
                    history = f.read()
                history = list(parse_history(history))
                if history[-1][0] == timeline - 1:
                    history_mtime = datetime.fromtimestamp(history_mtime).replace(tzinfo=tz.tzlocal())
                    history[-1].append(history_mtime.isoformat())
                return history
            except Exception:
                logger.exception('Failed to read and parse %s', (history_path,))

    def follow(self, member, role='replica', timeout=None, do_reload=False):
        recovery_params = self.config.build_recovery_params(member)
        self.config.write_recovery_conf(recovery_params)

        # When we demoting the master or standby_leader to replica or promoting replica to a standby_leader
        # and we know for sure that postgres was already running before, we will only execute on_role_change
        # callback and prevent execution of on_restart/on_start callback.
        # If the role remains the same (replica or standby_leader), we will execute on_start or on_restart
        change_role = self.cb_called and (self.role in ('master', 'demoted') or
                                          not {'standby_leader', 'replica'} - {self.role, role})
        if change_role:
            self.__cb_pending = ACTION_NOOP

        if self.is_running():
            if do_reload:
                self.config.write_postgresql_conf()
                if self.reload(block_callbacks=change_role) and change_role:
                    self.set_role(role)
            else:
                self.restart(block_callbacks=change_role, role=role)
        else:
            self.start(timeout=timeout, block_callbacks=change_role, role=role)

        if change_role:
            # TODO: postpone this until start completes, or maybe do even earlier
            self.call_nowait(ACTION_ON_ROLE_CHANGE)
        return True

    def _wait_promote(self, wait_seconds):
        for _ in polling_loop(wait_seconds):
            data = self.controldata()
            if data.get('Database cluster state') == 'in production':
                return True

    def _pre_promote(self):
        """
        Runs a fencing script after the leader lock is acquired but before the replica is promoted.
        If the script exits with a non-zero code, promotion does not happen and the leader key is removed from DCS.
        """

        cmd = self.config.get('pre_promote')
        if not cmd:
            return True

        ret = self.cancellable.call(shlex.split(cmd))
        if ret is not None:
            logger.info('pre_promote script `%s` exited with %s', cmd, ret)
        return ret == 0

    def promote(self, wait_seconds, task, on_success=None):
        if self.role == 'master':
            return True

        ret = self._pre_promote()
        with task:
            if task.is_cancelled:
                return False
            task.complete(ret)

        if ret is False:
            return False

        if self.cancellable.is_cancelled:
            logger.info("PostgreSQL promote cancelled.")
            return False

        self.slots_handler.on_promote()

        ret = self.pg_ctl('promote', '-W')
        if ret:
            self.set_role('master')
            if on_success is not None:
                on_success()
            self.call_nowait(ACTION_ON_ROLE_CHANGE)
            ret = self._wait_promote(wait_seconds)
        return ret

    @staticmethod
    def _wal_position(is_leader, wal_position, received_location, replayed_location):
        return wal_position if is_leader else max(received_location or 0, replayed_location or 0)

    def timeline_wal_position(self):
        # This method could be called from different threads (simultaneously with some other `_query` calls).
        # If it is called not from main thread we will create a new cursor to execute statement.
        if current_thread().ident == self.__thread_ident:
            timeline = self._cluster_info_state_get('timeline')
            wal_position = self._cluster_info_state_get('wal_position')
            replayed_location = self.replayed_location()
            received_location = self.received_location()
            pg_control_timeline = self._cluster_info_state_get('pg_control_timeline')
        else:
            with self.connection().cursor() as cursor:
                cursor.execute(self.cluster_info_query)
                (timeline, wal_position, replayed_location,
                 received_location, _, pg_control_timeline) = cursor.fetchone()[:6]

        wal_position = self._wal_position(timeline, wal_position, received_location, replayed_location)
        return (timeline, wal_position, pg_control_timeline)

    def postmaster_start_time(self):
        try:
            query = "SELECT " + self.POSTMASTER_START_TIME
            if current_thread().ident == self.__thread_ident:
                return self.query(query).fetchone()[0].isoformat(sep=' ')
            with self.connection().cursor() as cursor:
                cursor.execute(query)
                return cursor.fetchone()[0].isoformat(sep=' ')
        except psycopg2.Error:
            return None

    def last_operation(self):
        return self._wal_position(self.is_leader(), self._cluster_info_state_get('wal_position'),
                                  self.received_location(), self.replayed_location())

    def configure_server_parameters(self):
        self._major_version = self.get_major_version()
        self.config.setup_server_parameters()
        return True

    def pg_wal_realpath(self):
        """Returns a dict containing the symlink (key) and target (value) for the wal directory"""
        links = {}
        for pg_wal_dir in ('pg_xlog', 'pg_wal'):
            pg_wal_path = os.path.join(self._data_dir, pg_wal_dir)
            if os.path.exists(pg_wal_path) and os.path.islink(pg_wal_path):
                pg_wal_realpath = os.path.realpath(pg_wal_path)
                links[pg_wal_path] = pg_wal_realpath
        return links

    def pg_tblspc_realpaths(self):
        """Returns a dict containing the symlink (key) and target (values) for the tablespaces"""
        links = {}
        pg_tblsp_dir = os.path.join(self._data_dir, 'pg_tblspc')
        if os.path.exists(pg_tblsp_dir):
            for tsdn in os.listdir(pg_tblsp_dir):
                pg_tsp_path = os.path.join(pg_tblsp_dir, tsdn)
                if parse_int(tsdn) and os.path.islink(pg_tsp_path):
                    pg_tsp_rpath = os.path.realpath(pg_tsp_path)
                    links[pg_tsp_path] = pg_tsp_rpath
        return links

    def move_data_directory(self):
        if os.path.isdir(self._data_dir) and not self.is_running():
            try:
                postfix = time.strftime('%Y-%m-%d-%H-%M-%S')

                # let's see if the wal directory is a symlink, in this case we
                # should move the target
                for (source, pg_wal_realpath) in self.pg_wal_realpath().items():
                    logger.info('renaming WAL directory and updating symlink: %s', pg_wal_realpath)
                    new_name = '{0}_{1}'.format(pg_wal_realpath, postfix)
                    os.rename(pg_wal_realpath, new_name)
                    os.unlink(source)
                    os.symlink(new_name, source)

                # Move user defined tablespace directory
                for (source, pg_tsp_rpath) in self.pg_tblspc_realpaths().items():
                    logger.info('renaming user defined tablespace directory and updating symlink: %s', pg_tsp_rpath)
                    new_name = '{0}_{1}'.format(pg_tsp_rpath, postfix)
                    os.rename(pg_tsp_rpath, new_name)
                    os.unlink(source)
                    os.symlink(new_name, source)

                new_name = '{0}_{1}'.format(self._data_dir, postfix)
                logger.info('renaming data directory to %s', new_name)
                os.rename(self._data_dir, new_name)
            except OSError:
                logger.exception("Could not rename data directory %s", self._data_dir)

    def remove_data_directory(self):
        self.set_role('uninitialized')
        logger.info('Removing data directory: %s', self._data_dir)
        try:
            if os.path.islink(self._data_dir):
                os.unlink(self._data_dir)
            elif not os.path.exists(self._data_dir):
                return
            elif os.path.isfile(self._data_dir):
                os.remove(self._data_dir)
            elif os.path.isdir(self._data_dir):

                # let's see if wal directory is a symlink, in this case we
                # should clean the target
                for pg_wal_realpath in self.pg_wal_realpath().values():
                    logger.info('Removing WAL directory: %s', pg_wal_realpath)
                    shutil.rmtree(pg_wal_realpath)

                # Remove user defined tablespace directories
                for pg_tsp_rpath in self.pg_tblspc_realpaths().values():
                    logger.info('Removing user defined tablespace directory: %s', pg_tsp_rpath)
                    shutil.rmtree(pg_tsp_rpath, ignore_errors=True)

                shutil.rmtree(self._data_dir)
        except (IOError, OSError):
            logger.exception('Could not remove data directory %s', self._data_dir)
            self.move_data_directory()

    def _get_synchronous_commit_param(self):
        return self.query("SHOW synchronous_commit").fetchone()[0]

    def pick_synchronous_standby(self, cluster, sync_node_count=1, sync_node_maxlag=-1):
        """Finds the best candidate to be the synchronous standby.

        Current synchronous standby is always preferred, unless it has disconnected or does not want to be a
        synchronous standby any longer.
        Parameter sync_node_maxlag(maximum_lag_on_syncnode) would help swapping unhealthy sync replica incase
        if it stops responding (or hung). Please set the value high enough so it won't unncessarily swap sync
        standbys during high loads. Any less or equal of 0 value keep the behavior backward compatible and
        will not swap. Please note that it will not also swap sync standbys in case where all replicas are hung.

        :returns tuple of candidates list and synchronous standby list.
        """
        if self._major_version < 90600:
            sync_node_count = 1
        members = {m.name.lower(): m for m in cluster.members}
        candidates = []
        sync_nodes = []
        replica_list = []
        # Pick candidates based on who has higher replay/remote_write/flush lsn.
        sync_commit_par = self._get_synchronous_commit_param()
        sort_col = {'remote_apply': 'replay', 'remote_write': 'write'}.get(sync_commit_par, 'flush')
        # pg_stat_replication.sync_state has 4 possible states - async, potential, quorum, sync.
        # Sort clause "ORDER BY sync_state DESC" is to get the result in required order and to keep
        # the result consistent in case if a synchronous standby member is slowed down OR async node
        # receiving changes faster than the sync member (very rare but possible). Such cases would
        # trigger sync standby member swapping frequently and the sort on sync_state desc should
        # help in keeping the query result consistent.
        for app_name, sync_state, replica_lsn in self.query(
                "SELECT pg_catalog.lower(application_name), sync_state, pg_{2}_{1}_diff({0}_{1}, '0/0')::bigint"
                " FROM pg_catalog.pg_stat_replication"
                " WHERE state = 'streaming'"
                " ORDER BY sync_state DESC, {0}_{1} DESC".format(sort_col, self.lsn_name, self.wal_name)):
            member = members.get(app_name)
            if member and not member.tags.get('nosync', False):
                replica_list.append((member.name, sync_state, replica_lsn))

        max_lsn = max(replica_list, key=lambda x: x[2])[2] if len(replica_list) > 1 else int(str(self.last_operation()))

        for app_name, sync_state, replica_lsn in replica_list:
            if sync_node_maxlag <= 0 or max_lsn - replica_lsn <= sync_node_maxlag:
                candidates.append(app_name)
                if sync_state == 'sync':
                    sync_nodes.append(app_name)
            if len(candidates) >= sync_node_count:
                break

        return candidates, sync_nodes

    def schedule_sanity_checks_after_pause(self):
        """
            After coming out of pause we have to:
            1. configure server parameters if necessary
            2. sync replication slots, because it might happen that slots were removed
            3. get new 'Database system identifier' to make sure that it wasn't changed
        """
        if not self._major_version:
            self.configure_server_parameters()
        self.slots_handler.schedule()
        self._sysid = None<|MERGE_RESOLUTION|>--- conflicted
+++ resolved
@@ -11,20 +11,12 @@
 from contextlib import contextmanager
 from copy import deepcopy
 from datetime import datetime
-<<<<<<< HEAD
 from dateutil import tz
 from psutil import TimeoutExpired
 from threading import current_thread, Lock
 
 from .bootstrap import Bootstrap
 from .callback_executor import CallbackExecutor
-=======
-from psutil import TimeoutExpired
-from threading import current_thread, Lock
-
-from .callback_executor import CallbackExecutor
-from .bootstrap import Bootstrap
->>>>>>> c7173aad
 from .cancellable import CancellableSubprocess
 from .config import ConfigHandler, mtime
 from .connection import Connection, get_connection_cursor
