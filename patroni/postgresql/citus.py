import logging
import re
import time

from threading import Condition, Event, Thread
from urllib.parse import urlparse
from typing import Any, Collection, Dict, Iterator, List, Optional, Union, Set, Tuple, TYPE_CHECKING

from ..dcs import CITUS_COORDINATOR_GROUP_ID, Cluster
from ..psycopg import connect, quote_ident

if TYPE_CHECKING:  # pragma: no cover
    from . import Postgresql

CITUS_SLOT_NAME_RE = re.compile(r'^citus_shard_(move|split)_slot(_[1-9][0-9]*){2,3}$')
logger = logging.getLogger(__name__)


class PgDistNode:
    """Represents a single row in "pg_dist_node" table.

    .. note::

        Unlike "noderole" possible values of ``role`` are ``primary``, ``secondary``, and ``demoted``.
        The last one is used to pause client connections on the coordinator to the worker by
        appending ``-demoted`` suffix to the "nodename". The actual "noderole" in DB remains ``primary``.

    :ivar host: "nodename" value
    :ivar port: "nodeport" value
    :ivar role: "noderole" value
    :ivar nodeid: "nodeid" value
    """

    def __init__(self, host: str, port: int, role: str, nodeid: Optional[int] = None) -> None:
        """Create a :class:`PgDistNode` object based on given arguments.

        :param host: "nodename" of the Citus coordinator or worker.
        :param port: "nodeport" of the Citus coordinator or worker.
        :param role: "noderole" value.
        :param nodeid: id of the row in the "pg_dist_node".
        """
        self.host = host
        self.port = port
        self.role = role
        self.nodeid = nodeid

    def __hash__(self) -> int:
        """Defines a hash function to put :class:`PgDistNode` objects to :class:`PgDistGroup` set-like object.

        .. note::
            We use (:attr:`host`, :attr:`port`) tuple here because it is one of the UNIQUE constraints on the
            "pg_dist_node" table. The :attr:`role` value is irrelevant here because nodes may change their roles.
        """
        return hash((self.host, self.port))

    def __eq__(self, other: Any) -> bool:
        """Defines a comparison function.

        :returns: ``True`` if :attr:`host` and :attr:`port` between two instances are the same.
        """
        return isinstance(other, PgDistNode) and self.host == other.host and self.port == other.port

    def __str__(self) -> str:
        return ('PgDistNode(nodeid={0},host={1},port={2},role={3})'
                .format(self.nodeid, self.host, self.port, self.role))

    def __repr__(self) -> str:
        return str(self)

    def is_primary(self) -> bool:
        """Checks whether this object represents "primary" in a corresponding group.

        :returns: ``True`` if this object represents the ``primary``.
        """
        return self.role in ('primary', 'demoted')

    def as_tuple(self, include_nodeid: bool = False) -> Tuple[str, int, str, Optional[int]]:
        """Helper method to compare two :class:`PgDistGroup` objects.

        .. note::

            *include_nodeid* is set to ``True`` only in unit-tests.

        :param include_nodeid: whether :attr:`nodeid` should be taken into account when comparison is performed.

        :returns: :class:`tuple` object with :attr:`host`, :attr:`port`, :attr:`role`, and optionally :attr:`nodeid`.
        """
        return self.host, self.port, self.role, (self.nodeid if include_nodeid else None)


class PgDistGroup(Set[PgDistNode]):
    """A :class:`set`-like object that represents a Citus group in "pg_dist_node" table.

    This class implements a set of methods to compare topology and if it is necessary
    to transition from the old to the new topology in a "safe" manner:

        * register new primary/secondaries
        * replace gone secondaries with added secondaries
        * failover and switchover

    Typically there will be at least one :class:`PgDistNode` object registered (``primary``).
    In addition to that there could be one or more ``secondary`` nodes.

    :ivar failover: whether the ``primary`` row should be updated as a result of :func:`transition` method call.
    :ivar groupid: the "groupid" from "pg_dist_node".
    """

    def __init__(self, groupid: int, nodes: Optional[Collection[PgDistNode]] = None) -> None:
        """Creates a :class:`PgDistGroup` object based on given arguments.

        :param groupid: the groupid from "pg_dist_node".
        :param nodes: a collection of :class:`PgDistNode` objects that belog to a *groupid*.
        """
        self.failover = False
        self.groupid = groupid

        if nodes:
            self.update(nodes)

    def equals(self, other: 'PgDistGroup', check_nodeid: bool = False) -> bool:
        """Compares two :class:`PgDistGroup` objects.

        :param other: what we want to compare with.
        :param check_nodeid: whether :attr:`PgDistNode.nodeid` should be compared in addition to
                             :attr:`PgDistNode.host`, :attr:`PgDistNode.port`, and :attr:`PgDistNode.role`.

        :returns: ``True`` if two :class:`PgDistGroup` objects are fully identical.
        """
        return self.groupid == other.groupid\
            and set(v.as_tuple(check_nodeid) for v in self) == set(v.as_tuple(check_nodeid) for v in other)

    def primary(self) -> Optional[PgDistNode]:
        """Finds and returns :class:`PgDistNode` object that represents the "primary".

        :returns: :class:`PgDistNode` object which represents the "primary" or ``None`` if not found.
        """
        return next(iter(v for v in self if v.is_primary()), None)

    def get(self, value: PgDistNode) -> Optional[PgDistNode]:
        """Performs a lookup of the actual value in a set.

        .. note::
            It is necessary because :func:`__hash__` and :func:`__eq__` methods in :class:`PgDistNode` are
            redefined and effectively they check only :attr:`PgDistNode.host` and :attr:`PgDistNode.port` attributes.

        :param value: the key we search for.
        :returns: the actual :class:`PgDistNode` value from this :class:`PgDistGroup` object or ``None`` if not found.
        """
        return next(iter(v for v in self if v == value), None)

    def transition(self, old: 'PgDistGroup') -> Iterator[PgDistNode]:
        """Compares this topology with the old one and yields transitions that transform the old to the new one.

        .. note::
            The actual yielded object is :class:`PgDistNode` that will be passed to
            the :meth:`CitusHandler.update_node` to execute all transitions in a transaction.

            In addition to the yielding transactions this method fills up :attr:`PgDistNode.nodeid`
            attribute for nodes that are presented in the old and in the new topology.

            There are a few simple rules/constraints that are imposed by Citus and must be followed:
            - adding/removing nodes is only possible when metadata is synced to all registered "priorities".

            - the "primary" row in "pg_dist_node" always keeps the nodeid (unless it is
              removed, but it is not supported by Patroni).

            - "nodename", "nodeport" must be unique across all rows in the "pg_dist_node". This means that
              every time we want to change the nodeid of an existing node (i.e. to change it from secondary
              to primary), we should first write some other "nodename"/"nodeport" to the row it's currently in.

            - updating "broken" nodes always works and metadata is synced asynchnonously after the commit.

        Following these rules below is an example of the switchover between node1 (primary, nodeid=4)
        and node2 (secondary, nodeid=5).

        .. code-block:: SQL

            BEGIN;
                SELECT citus_update_node(4, 'node1-demoted', 5432);
                SELECT citus_update_node(5, 'node1', 5432);
                SELECT citus_update_node(4, 'node2', 5432);
            COMMIT;

        :param old: the last known topology registered in "pg_dist_node" for a given :attr:`groupid`.

        :yields: :class:`PgDistNode` objects that must be updated/added/removed in "pg_dist_node".
        """
        self.failover = old.failover

        new_primary = self.primary()
        assert new_primary is not None
        old_primary = old.primary()

        gone_nodes = old - self - {old_primary}
        added_nodes = self - old - {new_primary}

        if not old_primary:
            # We did not have any nodes in the group yet and we're adding one now
            yield new_primary
        elif old_primary == new_primary:
            new_primary.nodeid = old_primary.nodeid
            # Controlled switchover with pausing client connections.
            # Achieved by updating the primary row and putting hostname = '${host}-demoted' in a transaction.
            if old_primary.role != new_primary.role:
                self.failover = True
                yield new_primary
        elif old_primary != new_primary:
            self.failover = True

            new_primary_old_node = old.get(new_primary)
            old_primary_new_node = self.get(old_primary)

            # The new primary was registered as a secondary before failover
            if new_primary_old_node:
                new_node = None
                # Old primary is gone and some new secondaries were added.
                # We can use the row of promoted secondary to add the new secondary.
                if not old_primary_new_node and added_nodes:
                    new_node = added_nodes.pop()
                    new_node.nodeid = new_primary_old_node.nodeid
                    yield new_node

                    # notify _maybe_register_old_primary_as_secondary that the old primary should not be re-registered
                    old_primary.role = 'secondary'
                # In opposite case we need to change the primary record to '${host}-demoted:${port}'
                # before we can put its host:port to the row of promoted secondary.
                elif old_primary.role == 'primary':
                    old_primary.role = 'demoted'
                    yield old_primary

                # The old primary is gone and the promoted secondary row wasn't yet used.
                if not old_primary_new_node and not new_node:
                    # We have to "add" the gone primary to the row of promoted secondary because
                    # nodes could not be removed while the metadata isn't synced.
                    old_primary_new_node = PgDistNode(old_primary.host, old_primary.port, new_primary_old_node.role)
                    self.add(old_primary_new_node)

                # put the old primary instead of promoted secondary
                if old_primary_new_node:
                    old_primary_new_node.nodeid = new_primary_old_node.nodeid
                    yield old_primary_new_node

            # update the primary record with the new information
            new_primary.nodeid = old_primary.nodeid
            yield new_primary

            # The new primary was never registered as a standby and there are secondaries that have gone away. Since
            # nodes can't be removed while metadata isn't synced we have to temporarily "add" the old primary back.
            if not new_primary_old_node and gone_nodes:
                # We were in the middle of controlled switchover while the primary disappeared.
                # If there are any gone nodes that can't be reused for new secondaries we will
                # use one of them to temporarily "add" the old primary back as a secondary.
                if not old_primary_new_node and old_primary.role == 'demoted' and len(gone_nodes) > len(added_nodes):
                    old_primary_new_node = PgDistNode(old_primary.host, old_primary.port, 'secondary')
                    self.add(old_primary_new_node)

                # Use one of the gone secondaries to put host:port of the old primary there.
                if old_primary_new_node:
                    old_primary_new_node.nodeid = gone_nodes.pop().nodeid
                    yield old_primary_new_node

        # Fill nodeid for standbys in the new topology from the old ones
        old_replicas = {v: v for v in old if not v.is_primary()}
        for n in self:
            if not n.is_primary() and not n.nodeid and n in old_replicas:
                n.nodeid = old_replicas[n].nodeid

        # Reuse nodeid's of gone standbys to "add" new standbys
        while gone_nodes and added_nodes:
            a = added_nodes.pop()
            a.nodeid = gone_nodes.pop().nodeid
            yield a

        # Adding or removing nodes operations are executed on primaries in all Citus groups in 2PC.
        # If we know that the primary was updated (self.failover is True) that automatically means that
        # adding/removing nodes calls will fail and the whole transaction will be aborted. Therefore
        # we discard operations that add/remove secondaries if we know that the primary was just updated.
        # The inconsistency will be automatically resolved on the next Patroni heartbeat loop.

        # Remove remaining nodes that are gone, but only in case if metadata is in sync (self.failover is False).
        for g in gone_nodes:
            if not self.failover:
                # Remove the node if we expect metadata to be in sync
                yield PgDistNode(g.host, g.port, '')
            else:
                # Otherwise add these nodes to the new topology
                self.add(g)

        # Add new nodes to the metadata, but only in case if metadata is in sync (self.failover is False).
        for a in added_nodes:
            if not self.failover:
                # Add the node if we expect metadata to be in sync
                yield a
            else:
                # Otherwise remove them from the new topology
                self.discard(a)


class PgDistTask(PgDistGroup):
    """A "task" that represents the current or desired state of "pg_dist_node" for a provided *groupid*.

    :ivar group: the "groupid" in "pg_dist_node".
    :ivar event: an "event" that resulted in creating this task.
                 possible values: "before_demote", "before_promote", "after_promote".
    :ivar timeout: a transaction timeout if the task resulted in starting a transaction.
    :ivar cooldown: the cooldown value for ``citus_update_node()`` UDF call.
    :ivar deadline: the time in unix seconds when the transaction is allowed to be rolled back.
    """

    def __init__(self, groupid: int, nodes: Optional[Collection[PgDistNode]], event: str,
                 timeout: Optional[float] = None, cooldown: Optional[float] = None) -> None:
        """Create a :class:`PgDistTask` object based on given arguments.

        :param groupid: the groupid from "pg_dist_node".
        :param nodes: a collection of :class:`PgDistNode` objects that belog to a *groupid*.
        :param event: an "event" that resulted in creating this task.
        :param timeout: a transaction timeout if the task resulted in starting a transaction.
        :param cooldown: the cooldown value for ``citus_update_node()`` UDF call.
        """
        super(PgDistTask, self).__init__(groupid, nodes)

        # Event that is trying to change or changed the given row.
        # Possible values: before_demote, before_promote, after_promote.
        self.event = event

        # If transaction was started, we need to COMMIT/ROLLBACK before the deadline
        self.timeout = timeout
        self.cooldown = cooldown or 10000  # 10s by default
        self.deadline: float = 0

        # All changes in the pg_dist_node are serialized on the Patroni
        # side by performing them from a thread. The thread, that is
        # requested a change, sometimes needs to wait for a result.
        # For example, we want to pause client connections before demoting
        # the worker, and once it is done notify the calling thread.
        self._event = Event()

    def wait(self) -> None:
        """Wait until this task is processed by a dedicated thread."""
        self._event.wait()

    def wakeup(self) -> None:
        """Notify a thread that created a task that it was processed."""
        self._event.set()

    def __eq__(self, other: Any) -> bool:
        return isinstance(other, PgDistTask) and self.event == other.event\
            and super(PgDistTask, self).equals(other)

    def __ne__(self, other: Any) -> bool:
        return not self == other


class CitusHandler(Thread):

    def __init__(self, postgresql: 'Postgresql', config: Optional[Dict[str, Union[str, int]]]) -> None:
        super(CitusHandler, self).__init__()
        self.daemon = True
        self._postgresql = postgresql
        self._config = config
        if config:
            self._connection = postgresql.connection_pool.get(
                'citus', {'dbname': config['database'],
                          'options': '-c statement_timeout=0 -c idle_in_transaction_session_timeout=0'})
        self._pg_dist_group: Dict[int, PgDistTask] = {}  # Cache of pg_dist_node: {groupid: PgDistTask()}
        self._tasks: List[PgDistTask] = []  # Requests to change pg_dist_group, every task is a `PgDistTask`
        self._in_flight: Optional[PgDistTask] = None  # Reference to the `PgDistTask` being changed in a transaction
        self._schedule_load_pg_dist_group = True  # Flag that "pg_dist_group" should be queried from the database
        self._condition = Condition()  # protects _pg_dist_group, _tasks, _in_flight, and _schedule_load_pg_dist_group
        self.schedule_cache_rebuild()

    def is_enabled(self) -> bool:
        return isinstance(self._config, dict)

    def group(self) -> Optional[int]:
        return int(self._config['group']) if isinstance(self._config, dict) else None

    def is_coordinator(self) -> bool:
        return self.is_enabled() and self.group() == CITUS_COORDINATOR_GROUP_ID

    def is_worker(self) -> bool:
        return self.is_enabled() and not self.is_coordinator()

    def schedule_cache_rebuild(self) -> None:
        with self._condition:
            self._schedule_load_pg_dist_group = True

    def on_demote(self) -> None:
        with self._condition:
<<<<<<< HEAD
            self._pg_dist_group.clear()
            self._tasks[:] = []
=======
            self._pg_dist_node.clear()
            empty_tasks: List[PgDistNode] = []
            self._tasks[:] = empty_tasks
>>>>>>> 6976939f
            self._in_flight = None

    def query(self, sql: str, *params: Any) -> List[Tuple[Any, ...]]:
        try:
            logger.debug('query(%s, %s)', sql, params)
            return self._connection.query(sql, *params)
        except Exception as e:
            logger.error('Exception when executing query "%s", (%s): %r', sql, params, e)
            self._connection.close()
            with self._condition:
                self._in_flight = None
            self.schedule_cache_rebuild()
            raise e

    def load_pg_dist_group(self) -> bool:
        """Read from the `pg_dist_node` table and put it into the local cache"""

        with self._condition:
            if not self._schedule_load_pg_dist_group:
                return True
            self._schedule_load_pg_dist_group = False

        try:
            rows = self.query('SELECT groupid, nodename, nodeport, noderole, nodeid FROM pg_catalog.pg_dist_node')
        except Exception:
            return False

        pg_dist_group: Dict[int, PgDistTask] = {}

        for row in rows:
            if row[0] not in pg_dist_group:
                pg_dist_group[row[0]] = PgDistTask(row[0], nodes=set(), event='after_promote')
            pg_dist_group[row[0]].add(PgDistNode(*row[1:]))

        with self._condition:
            self._pg_dist_group = pg_dist_group
        return True

    def sync_pg_dist_node(self, cluster: Cluster) -> None:
        """Maintain the `pg_dist_node` from the coordinator leader every heartbeat loop.

        We can't always rely on REST API calls from worker nodes in order
        to maintain `pg_dist_node`, therefore at least once per heartbeat
        loop we make sure that workes registered in `self._pg_dist_group`
        cache are matching the cluster view from DCS by creating tasks
        the same way as it is done from the REST API."""

        if not self.is_coordinator():
            return

        with self._condition:
            if not self.is_alive():
                self.start()

        self.add_task('after_promote', CITUS_COORDINATOR_GROUP_ID, cluster,
                      self._postgresql.name, self._postgresql.connection_string)

        for groupid, worker in cluster.workers.items():
            leader = worker.leader
            if leader and leader.conn_url\
                    and leader.data.get('role') in ('master', 'primary') and leader.data.get('state') == 'running':
                self.add_task('after_promote', groupid, worker, leader.name, leader.conn_url)

    def find_task_by_groupid(self, groupid: int) -> Optional[int]:
        for i, task in enumerate(self._tasks):
            if task.groupid == groupid:
                return i

    def pick_task(self) -> Tuple[Optional[int], Optional[PgDistTask]]:
        """Returns the tuple(i, task), where `i` - is the task index in the self._tasks list

        Tasks are picked by following priorities:

        1. If there is already a transaction in progress, pick a task
           that that will change already affected worker primary.
        2. If the coordinator address should be changed - pick a task
           with groupid=0 (coordinators are always in groupid 0).
        3. Pick a task that is the oldest (first from the self._tasks)
        """

        with self._condition:
            if self._in_flight:
                i = self.find_task_by_groupid(self._in_flight.groupid)
            else:
                while True:
                    i = self.find_task_by_groupid(CITUS_COORDINATOR_GROUP_ID)  # set_coordinator
                    if i is None and self._tasks:
                        i = 0
                    if i is None:
                        break
                    task = self._tasks[i]
                    if task == self._pg_dist_group.get(task.groupid):
                        self._tasks.pop(i)  # nothing to do because cached version of pg_dist_group already matches
                    else:
                        break
            task = self._tasks[i] if i is not None else None

            return i, task

    def update_node(self, groupid: int, node: PgDistNode, cooldown: float = 10000) -> None:
        if node.role not in ('primary', 'secondary', 'demoted'):
            self.query('SELECT pg_catalog.citus_remove_node(%s, %s)', node.host, node.port)
        elif node.nodeid is not None:
            host = node.host + ('-demoted' if node.role == 'demoted' else '')
            self.query('SELECT pg_catalog.citus_update_node(%s, %s, %s, true, %s)',
                       node.nodeid, host, node.port, cooldown)
        elif node.role != 'demoted':
            node.nodeid = self.query("SELECT pg_catalog.citus_add_node(%s, %s, %s, %s, 'default')",
                                     node.host, node.port, groupid, node.role)[0][0]

    def update_group(self, task: PgDistTask, transaction: bool) -> None:
        current_state = self._in_flight\
            or self._pg_dist_group.get(task.groupid)\
            or PgDistTask(task.groupid, set(), 'after_promote')
        transitions = list(task.transition(current_state))
        if transitions:
            if not transaction and len(transitions) > 1:
                self.query('BEGIN')
            for node in transitions:
                self.update_node(task.groupid, node, task.cooldown)
            if not transaction and len(transitions) > 1:
                task.failover = False
                self.query('COMMIT')

    def process_task(self, task: PgDistTask) -> bool:
        """Updates a single row in `pg_dist_group` table, optionally in a transaction.

        The transaction is started if we do a demote of the worker node or before promoting the other worker if
        there is no transaction in progress. And, the transaction is committed when the switchover/failover completed.

        .. note:
            The maximum lifetime of the transaction in progress is controlled outside of this method.

        .. note:
            Read access to `self._in_flight` isn't protected because we know it can't be changed outside of our thread.

        :param task: reference to a :class:`PgDistTask` object that represents a row to be updated/created.
        :returns: ``True`` if the row was succesfully created/updated or transaction in progress
            was committed as an indicator that the `self._pg_dist_group` cache should be updated,
            or, if the new transaction was opened, this method returns `False`.
        """

        if task.event == 'after_promote':
            self.update_group(task, self._in_flight is not None)
            if self._in_flight:
                self.query('COMMIT')
            task.failover = False
            return True
        else:  # before_demote, before_promote
            if task.timeout:
                task.deadline = time.time() + task.timeout
            if not self._in_flight:
                self.query('BEGIN')
            self.update_group(task, True)
        return False

    def process_tasks(self) -> None:
        while True:
            # Read access to `_in_flight` isn't protected because we know it can't be changed outside of our thread.
            if not self._in_flight and not self.load_pg_dist_group():
                break

            i, task = self.pick_task()
            if not task or i is None:
                break
            try:
                update_cache = self.process_task(task)
            except Exception as e:
                logger.error('Exception when working with pg_dist_node: %r', e)
                update_cache = None
            with self._condition:
                if self._tasks:
                    if update_cache:
                        self._pg_dist_group[task.groupid] = task

                    if update_cache is False:  # an indicator that process_tasks has started a transaction
                        self._in_flight = task
                    else:
                        self._in_flight = None

                    if id(self._tasks[i]) == id(task):
                        self._tasks.pop(i)
            task.wakeup()

    def run(self) -> None:
        while True:
            try:
                with self._condition:
                    if self._schedule_load_pg_dist_group:
                        timeout = -1
                    elif self._in_flight:
                        timeout = self._in_flight.deadline - time.time() if self._tasks else None
                    else:
                        timeout = -1 if self._tasks else None

                    if timeout is None or timeout > 0:
                        self._condition.wait(timeout)
                    elif self._in_flight:
                        logger.warning('Rolling back transaction. Last known status: %s', self._in_flight)
                        self.query('ROLLBACK')
                        self._in_flight = None
                self.process_tasks()
            except Exception:
                logger.exception('run')

    def _add_task(self, task: PgDistTask) -> bool:
        with self._condition:
            i = self.find_task_by_groupid(task.groupid)

            # The `PgDistTask.timeout` == None is an indicator that it was scheduled from the sync_pg_dist_group().
            if task.timeout is None:
                # We don't want to override the already existing task created from REST API.
                if i is not None and self._tasks[i].timeout is not None:
                    return False

                # There is a little race condition with tasks created from REST API - the call made "before" the member
                # key is updated in DCS. Therefore it is possible that :func:`sync_pg_dist_group` will try to create a
                # task based on the outdated values of "state"/"role". To solve it we introduce an artificial timeout.
                # Only when the timeout is reached new tasks could be scheduled from sync_pg_dist_group()
                if self._in_flight and self._in_flight.groupid == task.groupid and self._in_flight.timeout is not None\
                        and self._in_flight.deadline > time.time():
                    return False

            # Override already existing task for the same worker groupid
            if i is not None:
                if task != self._tasks[i]:
                    logger.debug('Overriding existing task: %s != %s', self._tasks[i], task)
                    self._tasks[i] = task
                    self._condition.notify()
                    return True
            # Add the task to the list if Worker node state is different from the cached `pg_dist_group`
            elif self._schedule_load_pg_dist_group or task != self._pg_dist_group.get(task.groupid)\
                    or self._in_flight and task.groupid == self._in_flight.groupid:
                logger.debug('Adding the new task: %s', task)
                self._tasks.append(task)
                self._condition.notify()
                return True
        return False

    @staticmethod
    def _pg_dist_node(role: str, conn_url: str) -> Optional[PgDistNode]:
        try:
            r = urlparse(conn_url)
            if r.hostname:
                return PgDistNode(r.hostname, r.port or 5432, role)
        except Exception as e:
            logger.error('Failed to parse connection url %s: %r', conn_url, e)

    def add_task(self, event: str, groupid: int, cluster: Cluster, leader_name: str, leader_url: str,
                 timeout: Optional[float] = None, cooldown: Optional[float] = None) -> Optional[PgDistTask]:
        primary = self._pg_dist_node('demoted' if event == 'before_demote' else 'primary', leader_url)
        if not primary:
            return

        task = PgDistTask(groupid, {primary}, event=event, timeout=timeout, cooldown=cooldown)
        for member in cluster.members:
            secondary = self._pg_dist_node('secondary', member.conn_url)\
                if member.name != leader_name and member.is_running and member.conn_url else None
            if secondary:
                task.add(secondary)
        return task if self._add_task(task) else None

    def handle_event(self, cluster: Cluster, event: Dict[str, Any]) -> None:
        if not self.is_alive():
            return

        worker = cluster.workers.get(event['group'])
        if not (worker and worker.leader and worker.leader.name == event['leader'] and worker.leader.conn_url):
            return logger.info('Discarding event %s', event)

        task = self.add_task(event['type'], event['group'], worker,
                             worker.leader.name, worker.leader.conn_url,
                             event['timeout'], event['cooldown'] * 1000)
        if task and event['type'] == 'before_demote':
            task.wait()

    def bootstrap(self) -> None:
        if not isinstance(self._config, dict):  # self.is_enabled()
            return

        conn_kwargs = {**self._postgresql.connection_pool.conn_kwargs,
                       'options': '-c synchronous_commit=local -c statement_timeout=0'}
        if self._config['database'] != self._postgresql.database:
            conn = connect(**conn_kwargs)
            try:
                with conn.cursor() as cur:
                    cur.execute('CREATE DATABASE {0}'.format(
                        quote_ident(self._config['database'], conn)).encode('utf-8'))
            finally:
                conn.close()

        conn_kwargs['dbname'] = self._config['database']
        conn = connect(**conn_kwargs)
        try:
            with conn.cursor() as cur:
                cur.execute('CREATE EXTENSION citus')

                superuser = self._postgresql.config.superuser
                params = {k: superuser[k] for k in ('password', 'sslcert', 'sslkey') if k in superuser}
                if params:
                    cur.execute("INSERT INTO pg_catalog.pg_dist_authinfo VALUES"
                                "(0, pg_catalog.current_user(), %s)",
                                (self._postgresql.config.format_dsn(params),))

                if self.is_coordinator():
                    r = urlparse(self._postgresql.connection_string)
                    cur.execute("SELECT pg_catalog.citus_set_coordinator_host(%s, %s, 'primary', 'default')",
                                (r.hostname, r.port or 5432))
        finally:
            conn.close()

    def adjust_postgres_gucs(self, parameters: Dict[str, Any]) -> None:
        if not self.is_enabled():
            return

        # citus extension must be on the first place in shared_preload_libraries
        shared_preload_libraries = list(filter(
            lambda el: el and el != 'citus',
            [p.strip() for p in parameters.get('shared_preload_libraries', '').split(',')]))
        parameters['shared_preload_libraries'] = ','.join(['citus'] + shared_preload_libraries)

        # if not explicitly set Citus overrides max_prepared_transactions to max_connections*2
        if parameters['max_prepared_transactions'] == 0:
            parameters['max_prepared_transactions'] = parameters['max_connections'] * 2

        # Resharding in Citus implemented using logical replication
        parameters['wal_level'] = 'logical'

        # Sometimes Citus needs to connect to the local postgres. We will do it the same way as Patroni does.
        parameters['citus.local_hostname'] = self._postgresql.connection_pool.conn_kwargs.get('host', 'localhost')

    def ignore_replication_slot(self, slot: Dict[str, str]) -> bool:
        if isinstance(self._config, dict) and self._postgresql.is_primary() and\
                slot['type'] == 'logical' and slot['database'] == self._config['database']:
            m = CITUS_SLOT_NAME_RE.match(slot['name'])
            return bool(m and {'move': 'pgoutput', 'split': 'citus'}.get(m.group(1)) == slot['plugin'])
        return False<|MERGE_RESOLUTION|>--- conflicted
+++ resolved
@@ -387,14 +387,9 @@
 
     def on_demote(self) -> None:
         with self._condition:
-<<<<<<< HEAD
-            self._pg_dist_group.clear()
-            self._tasks[:] = []
-=======
             self._pg_dist_node.clear()
             empty_tasks: List[PgDistNode] = []
             self._tasks[:] = empty_tasks
->>>>>>> 6976939f
             self._in_flight = None
 
     def query(self, sql: str, *params: Any) -> List[Tuple[Any, ...]]:
