--- conflicted
+++ resolved
@@ -93,19 +93,12 @@
         self.set_ttl(config.get('ttl') or 30)
         host, port = config.get('host', '127.0.0.1:8500').split(':')
         self._client = ConsulClient(host=host, port=port)
-<<<<<<< HEAD
         self.set_retry_timeout(config['retry_timeout'])
-        self.create_session()
+        if not self._ctl:
+            self.create_session()
 
     def retry(self, *args, **kwargs):
         return self._retry.copy()(*args, **kwargs)
-=======
-        self._client.http.patch_default_timeout(config['retry_timeout']/2.0)
-        self._scope = config['scope']
-        if not self._ctl:
-            self.create_session()
-        self.__do_not_watch = False
->>>>>>> 453e6863
 
     def create_session(self):
         while not self._session:
