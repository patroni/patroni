--- conflicted
+++ resolved
@@ -4,15 +4,11 @@
 import threading
 import time
 
-<<<<<<< HEAD
-=======
-from patroni.dcs import AbstractDCS, ClusterConfig, Cluster, Failover, Leader, Member, SyncState, TimelineHistory
-from ..utils import validate_directory
->>>>>>> b341ab2e
 from pysyncobj import SyncObj, SyncObjConf, replicated, FAIL_REASON
 from pysyncobj.transport import Node, TCPTransport, CONNECTION_STATE
 
 from . import AbstractDCS, ClusterConfig, Cluster, Failover, Leader, Member, SyncState, TimelineHistory
+from ..utils import validate_directory
 
 logger = logging.getLogger(__name__)
 
