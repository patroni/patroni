"""Abstract classes for Distributed Configuration Store."""
import abc
import datetime
import json
import logging
import re
import time
from collections import defaultdict
from copy import deepcopy
from random import randint
from threading import Event, Lock
from typing import Any, Callable, Collection, Dict, Iterator, List, \
    NamedTuple, Optional, Tuple, Type, TYPE_CHECKING, Union
from urllib.parse import urlparse, urlunparse, parse_qsl

import dateutil.parser

<<<<<<< HEAD
from .. import global_config
=======
from ..dynamic_loader import iter_classes, iter_modules
>>>>>>> 91327f94
from ..exceptions import PatroniFatalException
from ..utils import deep_compare, uri
from ..tags import Tags
from ..utils import parse_int

if TYPE_CHECKING:  # pragma: no cover
    from ..config import Config

SLOT_ADVANCE_AVAILABLE_VERSION = 110000
CITUS_COORDINATOR_GROUP_ID = 0
citus_group_re = re.compile('^(0|[1-9][0-9]*)$')
slot_name_re = re.compile('^[a-z0-9_]{1,63}$')
logger = logging.getLogger(__name__)


def slot_name_from_member_name(member_name: str) -> str:
    """Translate member name to valid PostgreSQL slot name.

    .. note::
        PostgreSQL's replication slot names must be valid PostgreSQL names. This function maps the wider space of
        member names to valid PostgreSQL names. Names have their case lowered, dashes and periods common in hostnames
        are replaced with underscores, other characters are encoded as their unicode codepoint. Name is truncated
        to 64 characters. Multiple different member names may map to a single slot name.

    :param member_name: The string to convert to a slot name.

    :returns: The string converted using the rules described above.
    """

    def replace_char(match: Any) -> str:
        c = match.group(0)
        return '_' if c in '-.' else f"u{ord(c):04d}"

    slot_name = re.sub('[^a-z0-9_]', replace_char, member_name.lower())
    return slot_name[0:63]


def parse_connection_string(value: str) -> Tuple[str, Union[str, None]]:
    """Split and rejoin a URL string into a connection URL and an API URL.

    .. note::
        Original Governor stores connection strings for each cluster members in a following format:

            postgres://{username}:{password}@{connect_address}/postgres

        Since each of our patroni instances provides their own REST API endpoint, it's good to store this information
        in DCS along with PostgreSQL connection string. In order to not introduce new keys and be compatible with
        original Governor we decided to extend original connection string in a following way:

            postgres://{username}:{password}@{connect_address}/postgres?application_name={api_url}

        This way original Governor could use such connection string as it is, because of feature of ``libpq`` library.

    :param value: The URL string to split.

    :returns: the connection string stored in DCS split into two parts, ``conn_url`` and ``api_url``.
    """
    scheme, netloc, path, params, query, fragment = urlparse(value)
    conn_url = urlunparse((scheme, netloc, path, params, '', fragment))
    api_url = ([v for n, v in parse_qsl(query) if n == 'application_name'] or [None])[0]
    return conn_url, api_url


def dcs_modules() -> List[str]:
    """Get names of DCS modules, depending on execution environment.

    :returns: list of known module names with absolute python module path namespace, e.g. ``patroni.dcs.etcd``.
    """
    return iter_modules(__package__)


def iter_dcs_classes(
        config: Optional[Union['Config', Dict[str, Any]]] = None
) -> Iterator[Tuple[str, Type['AbstractDCS']]]:
    """Attempt to import DCS modules that are present in the given configuration.

    .. note::
            If a module successfully imports we can assume that all its requirements are installed.

    :param config: configuration information with possible DCS names as keys. If given, only attempt to import DCS
                   modules defined in the configuration. Else, if ``None``, attempt to import any supported DCS module.

    :returns: an iterator of tuples, each containing the module ``name`` and the imported DCS class object.
    """
    return iter_classes(__package__, AbstractDCS, config)


def get_dcs(config: Union['Config', Dict[str, Any]]) -> 'AbstractDCS':
    """Attempt to load a Distributed Configuration Store from known available implementations.

    .. note::
        Using the list of available DCS classes returned by :func:`iter_classes` attempt to dynamically
        instantiate the class that implements a DCS using the abstract class :class:`AbstractDCS`.

        Basic top-level configuration parameters retrieved from *config* are propagated to the DCS specific config
        before being passed to the module DCS class.

        If no module is found to satisfy configuration then report and log an error. This will cause Patroni to exit.

    :raises :exc:`PatroniFatalException`: if a load of all available DCS modules have been tried and none succeeded.

    :param config: object or dictionary with Patroni configuration. This is normally a representation of the main
                   Patroni

    :returns: The first successfully loaded DCS module which is an implementation of :class:`AbstractDCS`.
    """
    for name, dcs_class in iter_dcs_classes(config):
        # Propagate some parameters from top level of config if defined to the DCS specific config section.
        config[name].update({
            p: config[p] for p in ('namespace', 'name', 'scope', 'loop_wait',
                                   'patronictl', 'ttl', 'retry_timeout')
            if p in config})
        # From citus section we only need "group" parameter, but will propagate everything just in case.
        if isinstance(config.get('citus'), dict):
            config[name].update(config['citus'])
        return dcs_class(config[name])

    available_implementations = ', '.join(sorted([n for n, _ in iter_dcs_classes()]))
    raise PatroniFatalException("Can not find suitable configuration of distributed configuration store\n"
                                f"Available implementations: {available_implementations}")


_Version = Union[int, str]
_Session = Union[int, float, str, None]


class Member(Tags, NamedTuple('Member',
                              [('version', _Version),
                               ('name', str),
                               ('session', _Session),
                               ('data', Dict[str, Any])])):
    """Immutable object (namedtuple) which represents single member of PostgreSQL cluster.

    .. note::
        We are using an old-style attribute declaration here because otherwise it is not possible to override
        ``__new__`` method in the :class:`RemoteMember` class.

    .. note::
        These two keys in data are always written to the DCS, but care is taken to maintain consistency and resilience
        from data that is read:

        ``conn_url``: connection string containing host, user and password which could be used to access this member.
        ``api_url``: REST API url of patroni instance

    Consists of the following fields:

    :ivar version: modification version of a given member key in a Configuration Store.
    :ivar name: name of PostgreSQL cluster member.
    :ivar session: either session id or just ttl in seconds.
    :ivar data: dictionary containing arbitrary data i.e. ``conn_url``, ``api_url``, ``xlog_location``, ``state``,
                ``role``, ``tags``, etc...
    """

    @staticmethod
    def from_node(version: _Version, name: str, session: _Session, value: str) -> 'Member':
        """Factory method for instantiating :class:`Member` from a JSON serialised string or object.

        :param version: modification version of a given member key in a Configuration Store.
        :param name: name of PostgreSQL cluster member.
        :param session: either session id or just ttl in seconds.
        :param value: JSON encoded string containing arbitrary data i.e. ``conn_url``, ``api_url``,
                      ``xlog_location``, ``state``, ``role``, ``tags``, etc. OR a connection URL
                      starting with ``postgres://``.

        :returns: an :class:`Member` instance built with the given arguments.

        :Example:

            >>> Member.from_node(-1, '', '', '{"conn_url": "postgres://foo@bar/postgres"}') is not None
            True

            >>> Member.from_node(-1, '', '', '{')
            Member(version=-1, name='', session='', data={})
        """
        if value.startswith('postgres'):
            conn_url, api_url = parse_connection_string(value)
            data = {'conn_url': conn_url, 'api_url': api_url}
        else:
            try:
                data = json.loads(value)
                assert isinstance(data, dict)
            except (AssertionError, TypeError, ValueError):
                data: Dict[str, Any] = {}
        return Member(version, name, session, data)

    @property
    def conn_url(self) -> Optional[str]:
        """The ``conn_url`` value from :attr:`~Member.data` if defined or constructed from ``conn_kwargs``."""
        conn_url = self.data.get('conn_url')
        if conn_url:
            return conn_url

        conn_kwargs = self.data.get('conn_kwargs')
        if conn_kwargs:
            conn_url = uri('postgresql', (conn_kwargs.get('host'), conn_kwargs.get('port', 5432)))
            self.data['conn_url'] = conn_url
            return conn_url

        return None

    def conn_kwargs(self, auth: Union[Any, Dict[str, Any], None] = None) -> Dict[str, Any]:
        """Give keyword arguments used for PostgreSQL connection settings.

        :param auth: Authentication properties - can be defined as anything supported by the ``psycopg2`` or
                     ``psycopg`` modules.
                     Converts a key of ``username`` to ``user`` if supplied.

        :returns: A dictionary containing a merge of default parameter keys ``host``, ``port`` and ``dbname``, with
                 the contents of :attr:`~Member.data` ``conn_kwargs`` key. If those are not defined will
                 parse and reform connection parameters from :attr:`~Member.conn_url`. One of these two attributes
                 needs to have data defined to construct the output dictionary. Finally, *auth* parameters are merged
                 with the dictionary before returned.
        """
        defaults = {
            "host": None,
            "port": None,
            "dbname": None
        }
        ret: Optional[Dict[str, Any]] = self.data.get('conn_kwargs')
        if ret:
            defaults.update(ret)
            ret = defaults
        else:
            conn_url = self.conn_url
            if not conn_url:
                return {}  # due to the invalid conn_url we don't care about authentication parameters
            r = urlparse(conn_url)
            ret = {
                'host': r.hostname,
                'port': r.port or 5432,
                'dbname': r.path[1:]
            }
            self.data['conn_kwargs'] = ret.copy()

        # apply any remaining authentication parameters
        if auth and isinstance(auth, dict):
            ret.update({k: v for k, v in auth.items() if v is not None})
            if 'username' in auth:
                ret['user'] = ret.pop('username')
        return ret

    @property
    def api_url(self) -> Optional[str]:
        """The ``api_url`` value from :attr:`~Member.data` if defined."""
        return self.data.get('api_url')

    @property
    def tags(self) -> Dict[str, Any]:
        """The ``tags`` value from :attr:`~Member.data` if defined, otherwise an empty dictionary."""
        return self.data.get('tags', {})

    @property
    def clonefrom(self) -> bool:
        """``True`` if both ``clonefrom`` tag is ``True`` and a connection URL is defined."""
        return super().clonefrom and bool(self.conn_url)

    @property
    def state(self) -> str:
        """The ``state`` value of :attr:`~Member.data`."""
        return self.data.get('state', 'unknown')

    @property
    def is_running(self) -> bool:
        """``True`` if the member :attr:`~Member.state` is ``running``."""
        return self.state == 'running'

    @property
    def patroni_version(self) -> Optional[Tuple[int, ...]]:
        """The ``version`` string value from :attr:`~Member.data` converted to tuple.

        :Example:

            >>> Member.from_node(1, '', '', '{"version":"1.2.3"}').patroni_version
            (1, 2, 3)

        """
        version = self.data.get('version')
        if version:
            try:
                return tuple(map(int, version.split('.')))
            except Exception:
                logger.debug('Failed to parse Patroni version %s', version)
        return None

    @property
    def lsn(self) -> Optional[int]:
        """Current LSN (receive/flush/replay)."""
        return parse_int(self.data.get('xlog_location'))


class RemoteMember(Member):
    """Represents a remote member (typically a primary) for a standby cluster.

    :cvar ALLOWED_KEYS: Controls access to relevant key names that could be in stored :attr:`~RemoteMember.data`.
    """

    ALLOWED_KEYS: Tuple[str, ...] = (
        'primary_slot_name',
        'create_replica_methods',
        'restore_command',
        'archive_cleanup_command',
        'recovery_min_apply_delay',
        'no_replication_slot'
    )

    def __new__(cls, name: str, data: Dict[str, Any]) -> 'RemoteMember':
        """Factory method to construct instance from given *name* and *data*.

        :param name: name of the remote member.
        :param data: dictionary of member information, which can contain keys from :const:`~RemoteMember.ALLOWED_KEYS`
                     but also member connection information ``api_url`` and ``conn_kwargs``, and slot information.

        :returns: constructed instance using supplied parameters.
        """
        return super(RemoteMember, cls).__new__(cls, -1, name, None, data)

    def __getattr__(self, name: str) -> Any:
        """Dictionary style key lookup.

        :param name: key to lookup.

        :returns: value of *name* key in :attr:`~RemoteMember.data` if key *name* is in
                  :cvar:`~RemoteMember.ALLOWED_KEYS`, else ``None``.
        """
        return self.data.get(name) if name in RemoteMember.ALLOWED_KEYS else None


class Leader(NamedTuple):
    """Immutable object (namedtuple) which represents leader key.

    Consists of the following fields:

    :ivar version: modification version of a leader key in a Configuration Store
    :ivar session: either session id or just ttl in seconds
    :ivar member: reference to a :class:`Member` object which represents current leader (see :attr:`Cluster.members`)
    """

    version: _Version
    session: _Session
    member: Member

    @property
    def name(self) -> str:
        """The leader "member" name."""
        return self.member.name

    def conn_kwargs(self, auth: Optional[Dict[str, str]] = None) -> Dict[str, str]:
        """Connection keyword arguments.

        :param auth: an optional dictionary containing authentication information.

        :returns: the result of the called :meth:`Member.conn_kwargs` method.
        """
        return self.member.conn_kwargs(auth)

    @property
    def conn_url(self) -> Optional[str]:
        """Connection URL value of the :class:`Member` instance."""
        return self.member.conn_url

    @property
    def data(self) -> Dict[str, Any]:
        """Data value of the :class:`Member` instance."""
        return self.member.data

    @property
    def timeline(self) -> Optional[int]:
        """Timeline value of :attr:`~Member.data`."""
        return self.data.get('timeline')

    @property
    def checkpoint_after_promote(self) -> Optional[bool]:
        """Determine whether a checkpoint has occurred for this leader after promotion.

        :returns: ``True`` if the role is ``master`` or ``primary`` and ``checkpoint_after_promote`` is not set,
                 ``False`` if not a ``master`` or ``primary`` or if the checkpoint hasn't occurred.
                 If the version of Patroni is older than 1.5.6, return ``None``.

        :Example:

            >>> Leader(1, '', Member.from_node(1, '', '', '{"version":"z"}')).checkpoint_after_promote
        """
        version = self.member.patroni_version
        # 1.5.6 is the last version which doesn't expose checkpoint_after_promote: false
        if version and version > (1, 5, 6):
            return self.data.get('role') in ('master', 'primary') and 'checkpoint_after_promote' not in self.data
        return None


class Failover(NamedTuple):
    """Immutable object (namedtuple) representing configuration information required for failover/switchover capability.

    :ivar version: version of the object.
    :ivar leader: name of the leader. If value isn't empty we treat it as a switchover from the specified node.
    :ivar candidate: the name of the member node to be considered as a failover candidate.
    :ivar scheduled_at: in the case of a switchover the :class:`~datetime.datetime` object to perform the scheduled
        switchover.

    :Example:

        >>> 'Failover' in str(Failover.from_node(1, '{"leader": "cluster_leader"}'))
        True

        >>> 'Failover' in str(Failover.from_node(1, {"leader": "cluster_leader"}))
        True

        >>> 'Failover' in str(Failover.from_node(1, '{"leader": "cluster_leader", "member": "cluster_candidate"}'))
        True

        >>> Failover.from_node(1, 'null') is None
        False

        >>> n = '''{"leader": "cluster_leader", "member": "cluster_candidate",
        ...         "scheduled_at": "2016-01-14T10:09:57.1394Z"}'''

        >>> 'tzinfo=' in str(Failover.from_node(1, n))
        True

        >>> Failover.from_node(1, None) is None
        False

        >>> Failover.from_node(1, '{}') is None
        False

        >>> 'abc' in Failover.from_node(1, 'abc:def')
        True
    """

    version: _Version
    leader: Optional[str]
    candidate: Optional[str]
    scheduled_at: Optional[datetime.datetime]

    @staticmethod
    def from_node(version: _Version, value: Union[str, Dict[str, str]]) -> 'Failover':
        """Factory method to parse *value* as failover configuration.

        :param version: version number for the object.
        :param value: JSON serialized data or a dictionary of configuration.
                      Can also be a colon ``:`` delimited list of leader, followed by candidate name (legacy format).
                      If ``scheduled_at`` key is defined the value will be parsed by :func:`dateutil.parser.parse`.

        :returns: constructed :class:`Failover` information object
        """
        if isinstance(value, dict):
            data: Dict[str, Any] = value
        elif value:
            try:
                data = json.loads(value)
                assert isinstance(data, dict)
            except AssertionError:
                data = {}
            except ValueError:
                t = [a.strip() for a in value.split(':')]
                leader = t[0]
                candidate = t[1] if len(t) > 1 else None
                return Failover(version, leader, candidate, None)
        else:
            data = {}

        if data.get('scheduled_at'):
            data['scheduled_at'] = dateutil.parser.parse(data['scheduled_at'])

        return Failover(version, data.get('leader'), data.get('member'), data.get('scheduled_at'))

    def __len__(self) -> int:
        """Implement ``len`` function capability.

        .. note::
           This magic method aids in the evaluation of "emptiness" of a :class:`Failover` instance. For example:

           >>> failover = Failover.from_node(1, None)
           >>> len(failover)
           0
           >>> assert bool(failover) is False

           >>> failover = Failover.from_node(1, {"leader": "cluster_leader"})
           >>> len(failover)
           1
           >>> assert bool(failover) is True

           This makes it easier to write ``if cluster.failover`` rather than the longer statement.

        """
        return int(bool(self.leader)) + int(bool(self.candidate))


class ClusterConfig(NamedTuple):
    """Immutable object (namedtuple) which represents cluster configuration.

    :ivar version: version number for the object.
    :ivar data: dictionary of configuration information.
    :ivar modify_version: modified version number.
    """

    version: _Version
    data: Dict[str, Any]
    modify_version: _Version

    @staticmethod
    def from_node(version: _Version, value: str, modify_version: Optional[_Version] = None) -> 'ClusterConfig':
        """Factory method to parse *value* as configuration information.

        :param version: version number for object.
        :param value: raw JSON serialized data, if not parsable replaced with an empty dictionary.
        :param modify_version: optional modify version number, use *version* if not provided.

        :returns: constructed :class:`ClusterConfig` instance.

        :Example:

            >>> ClusterConfig.from_node(1, '{') is None
            False
        """
        try:
            data = json.loads(value)
            assert isinstance(data, dict)
        except (AssertionError, TypeError, ValueError):
            data: Dict[str, Any] = {}
            modify_version = 0
        return ClusterConfig(version, data, version if modify_version is None else modify_version)


class SyncState(NamedTuple):
    """Immutable object (namedtuple) which represents last observed synchronous replication state.

    :ivar version: modification version of a synchronization key in a Configuration Store.
    :ivar leader: reference to member that was leader.
    :ivar sync_standby: synchronous standby list (comma delimited) which are last synchronized to leader.
    """

    version: Optional[_Version]
    leader: Optional[str]
    sync_standby: Optional[str]

    @staticmethod
    def from_node(version: Optional[_Version], value: Union[str, Dict[str, Any], None]) -> 'SyncState':
        """Factory method to parse *value* as synchronisation state information.

        :param version: optional *version* number for the object.
        :param value: (optionally JSON serialised) sychronisation state information

        :returns: constructed :class:`SyncState` object.

        :Example:

            >>> SyncState.from_node(1, None).leader is None
            True

            >>> SyncState.from_node(1, '{}').leader is None
            True

            >>> SyncState.from_node(1, '{').leader is None
            True

            >>> SyncState.from_node(1, '[]').leader is None
            True

            >>> SyncState.from_node(1, '{"leader": "leader"}').leader == "leader"
            True

            >>> SyncState.from_node(1, {"leader": "leader"}).leader == "leader"
            True
        """
        try:
            if value and isinstance(value, str):
                value = json.loads(value)
            assert isinstance(value, dict)
            return SyncState(version, value.get('leader'), value.get('sync_standby'))
        except (AssertionError, TypeError, ValueError):
            return SyncState.empty(version)

    @staticmethod
    def empty(version: Optional[_Version] = None) -> 'SyncState':
        """Construct an empty :class:`SyncState` instance.

        :param version: optional version number.

        :returns: empty synchronisation state object.
        """
        return SyncState(version, None, None)

    @property
    def is_empty(self) -> bool:
        """``True`` if ``/sync`` key is not valid (doesn't have a leader)."""
        return not self.leader

    @staticmethod
    def _str_to_list(value: str) -> List[str]:
        """Splits a string by comma and returns list of strings.

        :param value: a comma separated string.

        :returns: list of non-empty strings after splitting an input value by comma.
        """
        return list(filter(lambda a: a, [s.strip() for s in value.split(',')]))

    @property
    def members(self) -> List[str]:
        """:attr:`~SyncState.sync_standby` as list or an empty list if undefined or object considered ``empty``."""
        return self._str_to_list(self.sync_standby) if not self.is_empty and self.sync_standby else []

    def matches(self, name: Optional[str], check_leader: bool = False) -> bool:
        """Checks if node is presented in the /sync state.

        Since PostgreSQL does case-insensitive checks for synchronous_standby_name we do it also.

        :param name: name of the node.
        :param check_leader: by default the *name* is searched for only in members, a value of ``True`` will include the
                             leader to list.

        :returns: ``True`` if the ``/sync`` key not :func:`is_empty` and the given *name* is among those presented in
                  the sync state.

        :Example:
            >>> s = SyncState(1, 'foo', 'bar,zoo')

            >>> s.matches('foo')
            False

            >>> s.matches('fOo', True)
            True

            >>> s.matches('Bar')
            True

            >>> s.matches('zoO')
            True

            >>> s.matches('baz')
            False

            >>> s.matches(None)
            False

            >>> SyncState.empty(1).matches('foo')
            False
        """
        ret = False
        if name and not self.is_empty:
            search_str = (self.sync_standby or '') + (',' + (self.leader or '') if check_leader else '')
            ret = name.lower() in self._str_to_list(search_str.lower())
        return ret

    def leader_matches(self, name: Optional[str]) -> bool:
        """Compare the given *name* to stored leader value.

        :returns: ``True`` if *name* is matching the :attr:`~SyncState.leader` value.
        """
        return bool(name and not self.is_empty and name.lower() == (self.leader or '').lower())


_HistoryTuple = Union[Tuple[int, int, str], Tuple[int, int, str, str], Tuple[int, int, str, str, str]]


class TimelineHistory(NamedTuple):
    """Object representing timeline history file.

    .. note::
        The content held in *lines* deserialized from *value* are lines parsed from PostgreSQL timeline history files,
        consisting of the timeline number, the LSN where the timeline split and any other string held in the file.
        The files are parsed by :func:`~patroni.postgresql.misc.parse_history`.

    :ivar version: version number of the file.
    :ivar value: raw JSON serialised data consisting of parsed lines from history files.
    :ivar lines: ``List`` of ``Tuple`` parsed lines from history files.
    """

    version: _Version
    value: Any
    lines: List[_HistoryTuple]

    @staticmethod
    def from_node(version: _Version, value: str) -> 'TimelineHistory':
        """Parse the given JSON serialized string as a list of timeline history lines.

        :param version: version number
        :param value: JSON serialized string, consisting of parsed lines of PostgreSQL timeline history files,
                      see :class:`TimelineHistory`.

        :returns: composed timeline history object using parsed lines.

        :Example:

            If the passed *value* argument is not parsed an empty list of lines is returned:

            >>> h = TimelineHistory.from_node(1, 2)

            >>> h.lines
            []
        """
        try:
            lines = json.loads(value)
            assert isinstance(lines, list)
        except (AssertionError, TypeError, ValueError):
            lines: List[_HistoryTuple] = []
        return TimelineHistory(version, value, lines)


class Status(NamedTuple):
    """Immutable object (namedtuple) which represents `/status` key.

    Consists of the following fields:

    :ivar last_lsn: :class:`int` object containing position of last known leader LSN.
    :ivar slots: state of permanent replication slots on the primary in the format: ``{"slot_name": int}``.
    """
    last_lsn: int
    slots: Optional[Dict[str, int]]

    @staticmethod
    def empty() -> 'Status':
        """Construct an empty :class:`Status` instance.

        :returns: empty :class:`Status` object.
        """
        return Status(0, None)

    @staticmethod
    def from_node(value: Union[str, Dict[str, Any], None]) -> 'Status':
        """Factory method to parse *value* as :class:`Status` object.

        :param value: JSON serialized string

        :returns: constructed :class:`Status` object.
        """
        try:
            if isinstance(value, str):
                value = json.loads(value)
        except Exception:
            return Status.empty()

        if isinstance(value, int):  # legacy
            return Status(value, None)

        if not isinstance(value, dict):
            return Status.empty()

        try:
            last_lsn = int(value.get('optime', ''))
        except Exception:
            last_lsn = 0

        slots: Union[str, Dict[str, int], None] = value.get('slots')
        if isinstance(slots, str):
            try:
                slots = json.loads(slots)
            except Exception:
                slots = None
        if not isinstance(slots, dict):
            slots = None

        return Status(last_lsn, slots)


class Cluster(NamedTuple('Cluster',
                         [('initialize', Optional[str]),
                          ('config', Optional[ClusterConfig]),
                          ('leader', Optional[Leader]),
                          ('status', Status),
                          ('members', List[Member]),
                          ('failover', Optional[Failover]),
                          ('sync', SyncState),
                          ('history', Optional[TimelineHistory]),
                          ('failsafe', Optional[Dict[str, str]]),
                          ('workers', Dict[int, 'Cluster'])])):
    """Immutable object (namedtuple) which represents PostgreSQL or Citus cluster.

    .. note::
        We are using an old-style attribute declaration here because otherwise it is not possible to override `__new__`
        method. Without it the *workers* by default gets always the same :class:`dict` object that could be mutated.

    Consists of the following fields:

    :ivar initialize: shows whether this cluster has initialization key stored in DC or not.
    :ivar config: global dynamic configuration, reference to `ClusterConfig` object.
    :ivar leader: :class:`Leader` object which represents current leader of the cluster.
    :ivar status: :class:`Status` object which represents the `/status` key.
    :ivar members: list of:class:` Member` objects, all PostgreSQL cluster members including leader
    :ivar failover: reference to :class:`Failover` object.
    :ivar sync: reference to :class:`SyncState` object, last observed synchronous replication state.
    :ivar history: reference to `TimelineHistory` object.
    :ivar failsafe: failsafe topology. Node is allowed to become the leader only if its name is found in this list.
    :ivar workers: dictionary of workers of the Citus cluster, optional. Each key is an :class:`int` representing
                   the group, and the corresponding value is a :class:`Cluster` instance.
    """

    def __new__(cls, *args: Any, **kwargs: Any):
        """Make workers argument optional and set it to an empty dict object."""
        if len(args) < len(cls._fields) and 'workers' not in kwargs:
            kwargs['workers'] = {}
        return super(Cluster, cls).__new__(cls, *args, **kwargs)

    @property
    def last_lsn(self) -> int:
        """Last known leader LSN."""
        return self.status.last_lsn

    @property
    def slots(self) -> Optional[Dict[str, int]]:
        """State of permanent replication slots on the primary in the format: ``{"slot_name": int}``."""
        return self.status.slots

    @staticmethod
    def empty() -> 'Cluster':
        """Produce an empty :class:`Cluster` instance."""
        return Cluster(None, None, None, Status.empty(), [], None, SyncState.empty(), None, None, {})

    def is_empty(self):
        """Validate definition of all attributes of this :class:`Cluster` instance.

        :returns: ``True`` if all attributes of the current :class:`Cluster` are unpopulated.
        """
        return all((self.initialize is None, self.config is None, self.leader is None, self.last_lsn == 0,
                    self.members == [], self.failover is None, self.sync.version is None,
                    self.history is None, self.slots is None, self.failsafe is None, self.workers == {}))

    def __len__(self) -> int:
        """Implement ``len`` function capability.

        .. note::
           This magic method aids in the evaluation of "emptiness" of a ``Cluster`` instance. For example:

           >>> cluster = Cluster.empty()
           >>> len(cluster)
           0

           >>> assert bool(cluster) is False

           >>> cluster = Cluster(None, None, None, Status(0, None), [1, 2, 3], None, SyncState.empty(), None, None, {})
           >>> len(cluster)
           1

           >>> assert bool(cluster) is True

           This makes it easier to write ``if cluster`` rather than the longer statement.

        """
        return int(not self.is_empty())

    @property
    def leader_name(self) -> Optional[str]:
        """The name of the leader if defined otherwise ``None``."""
        return self.leader and self.leader.name

    def is_unlocked(self) -> bool:
        """Check if the cluster does not have the leader.

        :returns: ``True`` if a leader name is not defined.
        """
        return not self.leader_name

    def has_member(self, member_name: str) -> bool:
        """Check if the given member name is present in the cluster.

        :param member_name: name to look up in the :attr:`~Cluster.members`.

        :returns: ``True`` if the member name is found.
        """
        return any(m for m in self.members if m.name == member_name)

    def get_member(self, member_name: str, fallback_to_leader: bool = True) -> Union[Member, Leader, None]:
        """Get :class:`Member` object by name or the :class:`Leader`.

        :param member_name: name of the member to retrieve.
        :param fallback_to_leader: if ``True`` return the :class:`Leader` instead if the member cannot be found.

        :returns: the :class:`Member` if found or :class:`Leader` object.
        """
        return next((m for m in self.members if m.name == member_name),
                    self.leader if fallback_to_leader else None)

    def get_clone_member(self, exclude_name: str) -> Union[Member, Leader, None]:
        """Get member or leader object to use as clone source.

        :param exclude_name: name of a member name to exclude.

        :returns: a randomly selected candidate member from available running members that are configured to as viable
                 sources for cloning (has tag ``clonefrom`` in configuration). If no member is appropriate the current
                 leader is used.
        """
        exclude = [exclude_name] + ([self.leader.name] if self.leader else [])
        candidates = [m for m in self.members if m.clonefrom and m.is_running and m.name not in exclude]
        return candidates[randint(0, len(candidates) - 1)] if candidates else self.leader

    @staticmethod
    def is_physical_slot(value: Union[Any, Dict[str, Any]]) -> bool:
        """Check whether provided configuration is for permanent physical replication slot.

        :param value: configuration of the permanent replication slot.

        :returns: ``True`` if *value* is a physical replication slot, otherwise ``False``.
        """
        return not value or isinstance(value, dict) and value.get('type', 'physical') == 'physical'

    @staticmethod
    def is_logical_slot(value: Union[Any, Dict[str, Any]]) -> bool:
        """Check whether provided configuration is for permanent logical replication slot.

        :param value: configuration of the permanent replication slot.

        :returns: ``True`` if *value* is a logical replication slot, otherwise ``False``.
        """
        return isinstance(value, dict) \
            and value.get('type', 'logical') == 'logical' \
            and bool(value.get('database') and value.get('plugin'))

    @property
    def __permanent_slots(self) -> Dict[str, Union[Dict[str, Any], Any]]:
        """Dictionary of permanent replication slots with their known LSN."""
        ret: Dict[str, Union[Dict[str, Any], Any]] = global_config.permanent_slots

        members: Dict[str, int] = {slot_name_from_member_name(m.name): m.lsn or 0 for m in self.members}
        slots: Dict[str, int] = {k: parse_int(v) or 0 for k, v in (self.slots or {}).items()}
        for name, value in list(ret.items()):
            if not value:
                value = ret[name] = {}
            if isinstance(value, dict):
                # for permanent physical slots we want to get MAX LSN from the `Cluster.slots` and from the
                # member with the matching name. It is necessary because we may have the replication slot on
                # the primary that is streaming from the other standby node using the `replicatefrom` tag.
                lsn = max(members.get(name, 0) if self.is_physical_slot(value) else 0, slots.get(name, 0))
                if lsn:
                    value['lsn'] = lsn
                else:
                    # Don't let anyone set 'lsn' in the global configuration :)
                    value.pop('lsn', None)
        return ret

    @property
    def __permanent_physical_slots(self) -> Dict[str, Any]:
        """Dictionary of permanent ``physical`` replication slots."""
        return {name: value for name, value in self.__permanent_slots.items() if self.is_physical_slot(value)}

    @property
    def __permanent_logical_slots(self) -> Dict[str, Any]:
        """Dictionary of permanent ``logical`` replication slots."""
        return {name: value for name, value in self.__permanent_slots.items() if self.is_logical_slot(value)}

    def get_replication_slots(self, my_name: str, role: str, nofailover: bool, major_version: int, *,
                              show_error: bool = False) -> Dict[str, Dict[str, Any]]:
        """Lookup configured slot names in the DCS, report issues found and merge with permanent slots.

        Will log an error if:

            * Any logical slots are disabled, due to version compatibility, and *show_error* is ``True``.

        :param my_name: name of this node.
        :param role: role of this node.
        :param nofailover: ``True`` if this node is tagged to not be a failover candidate.
        :param major_version: postgresql major version.
        :param show_error: if ``True`` report error if any disabled logical slots or conflicting slot names are found.

        :returns: final dictionary of slot names, after merging with permanent slots and performing sanity checks.
        """
        slots: Dict[str, Dict[str, str]] = self._get_members_slots(my_name, role)
        permanent_slots: Dict[str, Any] = self._get_permanent_slots(role=role, nofailover=nofailover,
                                                                    major_version=major_version)

        disabled_permanent_logical_slots: List[str] = self._merge_permanent_slots(
            slots, permanent_slots, my_name, major_version)

        if disabled_permanent_logical_slots and show_error:
            logger.error("Permanent logical replication slots supported by Patroni only starting from PostgreSQL 11. "
                         "Following slots will not be created: %s.", disabled_permanent_logical_slots)

        return slots

    def _merge_permanent_slots(self, slots: Dict[str, Dict[str, str]], permanent_slots: Dict[str, Any], my_name: str,
                               major_version: int) -> List[str]:
        """Merge replication *slots* for members with *permanent_slots*.

        Perform validation of configured permanent slot name, skipping invalid names.

        Will update *slots* in-line based on ``type`` of slot, ``physical`` or ``logical``, and name of node.
        Type is assumed to be ``physical`` if there are no attributes stored as the slot value.

        :param slots: Slot names with existing attributes if known.
        :param my_name: name of this node.
        :param permanent_slots: dictionary containing slot name key and slot information values.
        :param major_version: postgresql major version.

        :returns: List of disabled permanent, logical slot names, if postgresql version < 11.
        """
        disabled_permanent_logical_slots: List[str] = []

        for name, value in permanent_slots.items():
            if not slot_name_re.match(name):
                logger.error("Invalid permanent replication slot name '%s'", name)
                logger.error("Slot name may only contain lower case letters, numbers, and the underscore chars")
                continue

            value = deepcopy(value) if value else {'type': 'physical'}
            if isinstance(value, dict):
                if 'type' not in value:
                    value['type'] = 'logical' if value.get('database') and value.get('plugin') else 'physical'

                if value['type'] == 'physical':
                    # Don't try to create permanent physical replication slot for yourself
                    if name != slot_name_from_member_name(my_name):
                        slots[name] = value
                    continue

                if self.is_logical_slot(value):
                    if major_version < SLOT_ADVANCE_AVAILABLE_VERSION:
                        disabled_permanent_logical_slots.append(name)
                    elif name in slots:
                        logger.error("Permanent logical replication slot {'%s': %s} is conflicting with"
                                     " physical replication slot for cluster member", name, value)
                    else:
                        slots[name] = value
                    continue

            logger.error("Bad value for slot '%s' in permanent_slots: %s", name, permanent_slots[name])
        return disabled_permanent_logical_slots

    def _get_permanent_slots(self, *, role: str, nofailover: bool, major_version: int) -> Dict[str, Any]:
        """Get configured permanent replication slots.

        .. note::
            Permanent replication slots are only considered if ``use_slots`` configuration is enabled.
            A node that is not supposed to become a leader (*nofailover*) will not have permanent replication slots.

            In a standby cluster we only support physical replication slots.

            The returned dictionary for a non-standby cluster always contains permanent logical replication slots in
            order to show a warning if they are not supported by PostgreSQL before v11.

        :param role: role of this node -- ``primary``, ``standby_leader`` or ``replica``.
        :param nofailover: ``True`` if this node is tagged to not be a failover candidate.
        :param major_version: postgresql major version.

        :returns: dictionary of permanent slot names mapped to attributes.
        """
        if not global_config.use_slots or nofailover:
            return {}

        if global_config.is_standby_cluster:
            return self.__permanent_physical_slots \
                if major_version >= SLOT_ADVANCE_AVAILABLE_VERSION or role == 'standby_leader' else {}

        return self.__permanent_slots if major_version >= SLOT_ADVANCE_AVAILABLE_VERSION\
            or role in ('master', 'primary') else self.__permanent_logical_slots

    def _get_members_slots(self, my_name: str, role: str) -> Dict[str, Dict[str, str]]:
        """Get physical replication slots configuration for members that sourcing from this node.

        If the ``replicatefrom`` tag is set on the member - we should not create the replication slot for it on
        the current primary, because that member would replicate from elsewhere. We still create the slot if
        the ``replicatefrom`` destination member is currently not a member of the cluster (fallback to the
        primary), or if ``replicatefrom`` destination member happens to be the current primary.

        Will log an error if:

            * Conflicting slot names between members are found

        :param my_name: name of this node.
        :param role: role of this node, if this is a ``primary`` or ``standby_leader`` return list of members
                     replicating from this node. If not then return a list of members replicating as cascaded
                     replicas from this node.

        :returns: dictionary of physical replication slots that should exist on a given node.
        """
        if not global_config.use_slots:
            return {}

        # we always want to exclude the member with our name from the list
        members = filter(lambda m: m.name != my_name, self.members)

        if role in ('master', 'primary', 'standby_leader'):
            members = [m for m in members if m.replicatefrom is None
                       or m.replicatefrom == my_name or not self.has_member(m.replicatefrom)]
        else:
            # only manage slots for replicas that replicate from this one, except for the leader among them
            members = [m for m in members if m.replicatefrom == my_name and m.name != self.leader_name]

        slots = {slot_name_from_member_name(m.name): {'type': 'physical'} for m in members}
        if len(slots) < len(members):
            # Find which names are conflicting for a nicer error message
            slot_conflicts: Dict[str, List[str]] = defaultdict(list)
            for member in members:
                slot_conflicts[slot_name_from_member_name(member.name)].append(member.name)
            logger.error("Following cluster members share a replication slot name: %s",
                         "; ".join(f"{', '.join(v)} map to {k}"
                                   for k, v in slot_conflicts.items() if len(v) > 1))
        return slots

    def has_permanent_slots(self, my_name: str, *, nofailover: bool = False,
                            major_version: int = SLOT_ADVANCE_AVAILABLE_VERSION) -> bool:
        """Check if the given member node has permanent replication slots configured.

        :param my_name: name of the member node to check.
        :param nofailover: ``True`` if this node is tagged to not be a failover candidate.
        :param major_version: postgresql major version.

        :returns: ``True`` if there are permanent replication slots configured, otherwise ``False``.
        """
        role = 'replica'
        members_slots: Dict[str, Dict[str, str]] = self._get_members_slots(my_name, role)
        permanent_slots: Dict[str, Any] = self._get_permanent_slots(role=role, nofailover=nofailover,
                                                                    major_version=major_version)
        slots = deepcopy(members_slots)
        self._merge_permanent_slots(slots, permanent_slots, my_name, major_version)
        return len(slots) > len(members_slots) or any(self.is_physical_slot(v) for v in permanent_slots.values())

    def filter_permanent_slots(self, slots: Dict[str, int], major_version: int) -> Dict[str, int]:
        """Filter out all non-permanent slots from provided *slots* dict.

        :param slots: slot names with LSN values
        :param major_version: postgresql major version.

        :returns: a :class:`dict` object that contains only slots that are known to be permanent.
        """
        if major_version < SLOT_ADVANCE_AVAILABLE_VERSION:
            return {}  # for legacy PostgreSQL we don't support permanent slots on standby nodes

        permanent_slots: Dict[str, Any] = self._get_permanent_slots(role='replica', nofailover=False,
                                                                    major_version=major_version)
        members_slots = {slot_name_from_member_name(m.name) for m in self.members}

        return {name: value for name, value in slots.items() if name in permanent_slots
                and (self.is_physical_slot(permanent_slots[name])
                     or self.is_logical_slot(permanent_slots[name]) and name not in members_slots)}

    def _has_permanent_logical_slots(self, my_name: str, nofailover: bool) -> bool:
        """Check if the given member node has permanent ``logical`` replication slots configured.

        :param my_name: name of the member node to check.
        :param nofailover: ``True`` if this node is tagged to not be a failover candidate.

        :returns: ``True`` if any detected replications slots are ``logical``, otherwise ``False``.
        """
        slots = self.get_replication_slots(my_name, 'replica', nofailover, SLOT_ADVANCE_AVAILABLE_VERSION).values()
        return any(v for v in slots if v.get("type") == "logical")

    def should_enforce_hot_standby_feedback(self, my_name: str, nofailover: bool) -> bool:
        """Determine whether ``hot_standby_feedback`` should be enabled for the given member.

        The ``hot_standby_feedback`` must be enabled if the current replica has ``logical`` slots,
        or it is working as a cascading replica for the other node that has ``logical`` slots.

        :param my_name: name of the member node to check.
        :param nofailover: ``True`` if this node is tagged to not be a failover candidate.

        :returns: ``True`` if this node or any member replicating from this node has
                  permanent logical slots, otherwise ``False``.
        """
        if self._has_permanent_logical_slots(my_name, nofailover):
            return True

        if global_config.use_slots:
            members = [m for m in self.members if m.replicatefrom == my_name and m.name != self.leader_name]
            return any(self.should_enforce_hot_standby_feedback(m.name, m.nofailover) for m in members)
        return False

    def get_my_slot_name_on_primary(self, my_name: str, replicatefrom: Optional[str]) -> str:
        """Canonical slot name for physical replication.

        .. note::
            P <-- I <-- L

            In case of cascading replication we have to check not our physical slot, but slot of the replica that
            connects us to the primary.

        :param my_name: the member node name that is replicating.
        :param replicatefrom: the Intermediate member name that is configured to replicate for cascading replication.

        :returns: The slot name that is in use for physical replication on this no`de.
        """
        m = self.get_member(replicatefrom, False) if replicatefrom else None
        return self.get_my_slot_name_on_primary(m.name, m.replicatefrom) \
            if isinstance(m, Member) else slot_name_from_member_name(my_name)

    @property
    def timeline(self) -> int:
        """Get the cluster history index from the :attr:`~Cluster.history`.

        :returns: If the recorded history is empty assume timeline is ``1``, if it is not defined or the stored history
                  is not formatted as expected ``0`` is returned and an error will be logged.
                  Otherwise, the last number stored incremented by 1 is returned.

        :Example:

            No history provided:
            >>> Cluster(0, 0, 0, Status.empty(), 0, 0, 0, 0,  None, {}).timeline
            0

            Empty history assume timeline is ``1``:
            >>> Cluster(0, 0, 0, Status.empty(), 0, 0, 0, TimelineHistory.from_node(1, '[]'),  None, {}).timeline
            1

            Invalid history format, a string of ``a``, returns ``0``:
            >>> Cluster(0, 0, 0, Status.empty(), 0, 0, 0, TimelineHistory.from_node(1, '[["a"]]'), None, {}).timeline
            0

            History as a list of strings:
            >>> history = TimelineHistory.from_node(1, '[["3", "2", "1"]]')
            >>> Cluster(0, 0, 0, Status.empty(), 0, 0, 0, history, None, {}).timeline
            4
        """
        if self.history:
            if self.history.lines:
                try:
                    return int(self.history.lines[-1][0]) + 1
                except Exception:
                    logger.error('Failed to parse cluster history from DCS: %s', self.history.lines)
            elif self.history.value == '[]':
                return 1
        return 0

    @property
    def min_version(self) -> Optional[Tuple[int, ...]]:
        """Lowest Patroni software version found in known members of the cluster."""
        return next(iter(sorted(m.patroni_version for m in self.members if m.patroni_version)), None)


class ReturnFalseException(Exception):
    """Exception to be caught by the :func:`catch_return_false_exception` decorator."""


def catch_return_false_exception(func: Callable[..., Any]) -> Any:
    """Decorator function for catching functions raising :exc:`ReturnFalseException`.

    :param func: function to be wrapped.

    :returns: wrapped function.
    """

    def wrapper(*args: Any, **kwargs: Any):
        try:
            return func(*args, **kwargs)
        except ReturnFalseException:
            return False

    return wrapper


class AbstractDCS(abc.ABC):
    """Abstract representation of DCS modules.

    Implementations of a concrete DCS class, using appropriate backend client interfaces, must include the following
    methods and properties.

    Functional methods that are critical in their timing, required to complete within ``retry_timeout`` period in order
    to prevent the DCS considered inaccessible, each perform construction of complex data objects:

        * :meth:`~AbstractDCS._cluster_loader`:
            method which processes the structure of data stored in the DCS used to build the :class:`Cluster` object
            with all relevant associated data.
        * :meth:`~AbstractDCS._citus_cluster_loader`:
            Similar to above but specifically representing Citus group and workers information.
        * :meth:`~AbstractDCS._load_cluster`:
            main method for calling specific ``loader`` method to build the :class:`Cluster` object representing the
            state and topology of the cluster.

    Functional methods that are critical in their timing and must be written with ACID transaction properties in mind:

        * :meth:`~AbstractDCS.attempt_to_acquire_leader`:
            method used in the leader race to attempt to acquire the leader lock by creating the leader key in the DCS,
            if it does not exist.
        * :meth:`~AbstractDCS._update_leader`:
            method to update ``leader`` key in DCS. Relies on Compare-And-Set to ensure the Primary lock key is updated.
            If this fails to update within the ``retry_timeout`` window the Primary will be demoted.

    Functional method that relies on Compare-And-Create to ensure only one member creates the relevant key:

        * :meth:`~AbstractDCS.initialize`:
            method used in the race for cluster initialization which creates the ``initialize`` key in the DCS.

    DCS backend getter and setter methods and properties:

        * :meth:`~AbstractDCS.take_leader`: method to create a new leader key in the DCS.
        * :meth:`~AbstractDCS.set_ttl`: method for setting TTL value in DCS.
        * :meth:`~AbstractDCS.ttl`: property which returns the current TTL.
        * :meth:`~AbstractDCS.set_retry_timeout`: method for setting ``retry_timeout`` in DCS backend.
        * :meth:`~AbstractDCS._write_leader_optime`: compatibility method to write WAL LSN to DCS.
        * :meth:`~AbstractDCS._write_status`: method to write WAL LSN for slots to the DCS.
        * :meth:`~AbstractDCS._write_failsafe`: method to write cluster topology to the DCS, used by failsafe mechanism.
        * :meth:`~AbstractDCS.touch_member`: method to update individual member key in the DCS.
        * :meth:`~AbstractDCS.set_history_value`: method to set the ``history`` key in the DCS.

    DCS setter methods using Compare-And-Set which although important are less critical if they fail, attempts can be
    retried or may result in warning log messages:

        * :meth:`~AbstractDCS.set_failover_value`: method to create and/or update the ``failover`` key in the DCS.
        * :meth:`~AbstractDCS.set_config_value`: method to create and/or update the ``failover`` key in the DCS.
        * :meth:`~AbstractDCS.set_sync_state_value`: method to set the synchronous state ``sync`` key in the DCS.

    DCS data and key removal methods:

        * :meth:`~AbstractDCS.delete_sync_state`:
            likewise, a method to remove synchronous state ``sync`` key from the DCS.
        * :meth:`~AbstractDCS.delete_cluster`:
            method which will remove cluster information from the DCS. Used only from `patronictl`.
        * :meth:`~AbstractDCS._delete_leader`:
            method relies on CAS, used by a member that is the current leader, to remove the ``leader`` key in the DCS.
        * :meth:`~AbstractDCS.cancel_initialization`:
            method to remove the ``initialize`` key for the cluster from the DCS.

    If either of the `sync_state` set or delete methods fail, although not critical, this may result in
    ``Synchronous replication key updated by someone else`` messages being logged.

    Care should be taken to consult each abstract method for any additional information and requirements such as
    expected exceptions that should be raised in certain conditions and the object types for arguments and return from
    methods and properties.
    """

    _INITIALIZE = 'initialize'
    _CONFIG = 'config'
    _LEADER = 'leader'
    _FAILOVER = 'failover'
    _HISTORY = 'history'
    _MEMBERS = 'members/'
    _OPTIME = 'optime'
    _STATUS = 'status'  # JSON, contains "leader_lsn" and confirmed_flush_lsn of logical "slots" on the leader
    _LEADER_OPTIME = _OPTIME + '/' + _LEADER  # legacy
    _SYNC = 'sync'
    _FAILSAFE = 'failsafe'

    def __init__(self, config: Dict[str, Any]) -> None:
        """Prepare DCS paths, Citus group ID, initial values for state information and processing dependencies.

        :ivar config: :class:`dict`, reference to config section of selected DCS.
                      i.e.: ``zookeeper`` for zookeeper, ``etcd`` for etcd, etc...
        """
        self._name = config['name']
        self._base_path = re.sub('/+', '/', '/'.join(['', config.get('namespace', 'service'), config['scope']]))
        self._citus_group = str(config['group']) if isinstance(config.get('group'), int) else None
        self._set_loop_wait(config.get('loop_wait', 10))

        self._ctl = bool(config.get('patronictl', False))
        self._cluster: Optional[Cluster] = None
        self._cluster_valid_till: float = 0
        self._cluster_thread_lock = Lock()
        self._last_lsn: int = 0
        self._last_seen: int = 0
        self._last_status: Dict[str, Any] = {}
        self._last_failsafe: Optional[Dict[str, str]] = {}
        self.event = Event()

    def client_path(self, path: str) -> str:
        """Construct the absolute key name from appropriate parts for the DCS type.

        :param path: The key name within the current Patroni cluster.

        :returns: absolute key name for the current Patroni cluster.
        """
        components = [self._base_path]
        if self._citus_group:
            components.append(self._citus_group)
        components.append(path.lstrip('/'))
        return '/'.join(components)

    @property
    def initialize_path(self) -> str:
        """Get the client path for ``initialize``."""
        return self.client_path(self._INITIALIZE)

    @property
    def config_path(self) -> str:
        """Get the client path for ``config``."""
        return self.client_path(self._CONFIG)

    @property
    def members_path(self) -> str:
        """Get the client path for ``members``."""
        return self.client_path(self._MEMBERS)

    @property
    def member_path(self) -> str:
        """Get the client path for ``member`` representing this node."""
        return self.client_path(self._MEMBERS + self._name)

    @property
    def leader_path(self) -> str:
        """Get the client path for ``leader``."""
        return self.client_path(self._LEADER)

    @property
    def failover_path(self) -> str:
        """Get the client path for ``failover``."""
        return self.client_path(self._FAILOVER)

    @property
    def history_path(self) -> str:
        """Get the client path for ``history``."""
        return self.client_path(self._HISTORY)

    @property
    def status_path(self) -> str:
        """Get the client path for ``status``."""
        return self.client_path(self._STATUS)

    @property
    def leader_optime_path(self) -> str:
        """Get the client path for ``optime/leader`` (legacy key, superseded by ``status``)."""
        return self.client_path(self._LEADER_OPTIME)

    @property
    def sync_path(self) -> str:
        """Get the client path for ``sync``."""
        return self.client_path(self._SYNC)

    @property
    def failsafe_path(self) -> str:
        """Get the client path for ``failsafe``."""
        return self.client_path(self._FAILSAFE)

    @abc.abstractmethod
    def set_ttl(self, ttl: int) -> Optional[bool]:
        """Set the new *ttl* value for DCS keys."""

    @property
    @abc.abstractmethod
    def ttl(self) -> int:
        """Get current ``ttl`` value."""

    @abc.abstractmethod
    def set_retry_timeout(self, retry_timeout: int) -> None:
        """Set the new value for *retry_timeout*."""

    def _set_loop_wait(self, loop_wait: int) -> None:
        """Set new *loop_wait* value.

        :param loop_wait: value to set.
        """
        self._loop_wait = loop_wait

    def reload_config(self, config: Union['Config', Dict[str, Any]]) -> None:
        """Load and set relevant values from configuration.

        Sets ``loop_wait``, ``ttl`` and ``retry_timeout`` properties.

        :param config: Loaded configuration information object or dictionary of key value pairs.
        """
        self._set_loop_wait(config['loop_wait'])
        self.set_ttl(config['ttl'])
        self.set_retry_timeout(config['retry_timeout'])

    @property
    def loop_wait(self) -> int:
        """The recorded value for cluster HA loop wait time in seconds."""
        return self._loop_wait

    @property
    def last_seen(self) -> int:
        """The time recorded when the DCS was last reachable."""
        return self._last_seen

    @abc.abstractmethod
    def _cluster_loader(self, path: Any) -> Cluster:
        """Load and build the :class:`Cluster` object from DCS, which represents a single Patroni or Citus cluster.

        :param path: the path in DCS where to load Cluster(s) from.

        :returns: :class:`Cluster` instance.
        """

    @abc.abstractmethod
    def _citus_cluster_loader(self, path: Any) -> Dict[int, Cluster]:
        """Load and build all Patroni clusters from a single Citus cluster.

        :param path: the path in DCS where to load Cluster(s) from.

        :returns: all Citus groups as :class:`dict`, with group IDs as keys and :class:`Cluster` objects as values or a
                  :class:`Cluster` object representing the coordinator with filled `Cluster.workers` attribute.
        """

    @abc.abstractmethod
    def _load_cluster(
            self, path: str, loader: Callable[[Any], Union[Cluster, Dict[int, Cluster]]]
    ) -> Union[Cluster, Dict[int, Cluster]]:
        """Main abstract method that implements the loading of :class:`Cluster` instance.

        .. note::
            Internally this method should call the *loader* method that will build :class:`Cluster` object which
            represents current state and topology of the cluster in DCS. This method supposed to be called only by
            the :meth:`~AbstractDCS.get_cluster` method.

        :param path: the path in DCS where to load Cluster(s) from.
        :param loader: one of :meth:`~AbstractDCS._cluster_loader` or :meth:`~AbstractDCS._citus_cluster_loader`.

        :raise: :exc:`~DCSError` in case of communication problems with DCS. If the current node was running as a
                primary and exception raised, instance would be demoted.
        """

    def __get_patroni_cluster(self, path: Optional[str] = None) -> Cluster:
        """Low level method to load a :class:`Cluster` object from DCS.

        :param path: optional client path in DCS backend to load from.

        :returns: a loaded :class:`Cluster` instance.
        """
        if path is None:
            path = self.client_path('')
        cluster = self._load_cluster(path, self._cluster_loader)
        if TYPE_CHECKING:  # pragma: no cover
            assert isinstance(cluster, Cluster)
        return cluster

    def is_citus_coordinator(self) -> bool:
        """:class:`Cluster` instance has a Citus Coordinator group ID.

        :returns: ``True`` if the given node is running as Citus Coordinator (``group=0``).
        """
        return self._citus_group == str(CITUS_COORDINATOR_GROUP_ID)

    def get_citus_coordinator(self) -> Optional[Cluster]:
        """Load the Patroni cluster for the Citus Coordinator.

          .. note::
              This method is only executed on the worker nodes (``group!=0``) to find the coordinator.

        :returns: Select :class:`Cluster` instance associated with the Citus Coordinator group ID.
        """
        try:
            return self.__get_patroni_cluster(f'{self._base_path}/{CITUS_COORDINATOR_GROUP_ID}/')
        except Exception as e:
            logger.error('Failed to load Citus coordinator cluster from %s: %r', self.__class__.__name__, e)
        return None

    def _get_citus_cluster(self) -> Cluster:
        """Load Citus cluster from DCS.

        :returns: A Citus :class:`Cluster` instance for the coordinator with workers clusters in the `Cluster.workers`
                  dict.
        """
        groups = self._load_cluster(self._base_path + '/', self._citus_cluster_loader)
        if TYPE_CHECKING:  # pragma: no cover
            assert isinstance(groups, dict)
        cluster = groups.pop(CITUS_COORDINATOR_GROUP_ID, Cluster.empty())
        cluster.workers.update(groups)
        return cluster

    def get_cluster(self) -> Cluster:
        """Retrieve a fresh view of DCS.

        .. note::
            Stores copy of time, status and failsafe values for comparison in DCS update decisions.
            Caching is required to avoid overhead placed upon the REST API.

            Returns either a Citus or Patroni implementation of :class:`Cluster` depending on availability.

        :returns:
        """
        try:
            cluster = self._get_citus_cluster() if self.is_citus_coordinator() else self.__get_patroni_cluster()
        except Exception:
            self.reset_cluster()
            raise

        self._last_seen = int(time.time())
        self._last_status = {self._OPTIME: cluster.last_lsn}
        if cluster.slots:
            self._last_status['slots'] = cluster.slots
        self._last_failsafe = cluster.failsafe

        with self._cluster_thread_lock:
            self._cluster = cluster
            self._cluster_valid_till = time.time() + self.ttl
            return cluster

    @property
    def cluster(self) -> Optional[Cluster]:
        """Cached DCS cluster information that has not yet expired."""
        with self._cluster_thread_lock:
            return self._cluster if self._cluster_valid_till > time.time() else None

    def reset_cluster(self) -> None:
        """Clear cached state of DCS."""
        with self._cluster_thread_lock:
            self._cluster = None
            self._cluster_valid_till = 0

    @abc.abstractmethod
    def _write_leader_optime(self, last_lsn: str) -> bool:
        """Write current WAL LSN into ``/optime/leader`` key in DCS.

        :param last_lsn: absolute WAL LSN in bytes.

        :returns: ``True`` if successfully committed to DCS.
        """

    def write_leader_optime(self, last_lsn: int) -> None:
        """Write value for WAL LSN to ``optime/leader`` key in DCS.

        .. note::
            This method abstracts away the required data structure of :meth:`~Cluster.write_status`, so it
            is not needed in the caller. However, the ``optime/leader`` is only written in
            :meth:`~Cluster.write_status` when the cluster has members with a Patroni version that
            is old enough to require it (i.e. the old Patroni version doesn't understand the new format).

        :param last_lsn: absolute WAL LSN in bytes.
        """
        self.write_status({self._OPTIME: last_lsn})

    @abc.abstractmethod
    def _write_status(self, value: str) -> bool:
        """Write current WAL LSN and ``confirmed_flush_lsn`` of permanent slots into the ``/status`` key in DCS.

        :param value: status serialized in JSON format.

        :returns: ``True`` if successfully committed to DCS.
        """

    def write_status(self, value: Dict[str, Any]) -> None:
        """Write cluster status to DCS if changed.

        .. note::
            The DCS key ``/status`` was introduced in Patroni version 2.1.0. Previous to this the position of last known
            leader LSN was stored in ``optime/leader``. This method has detection for backwards compatibility of members
            with a version older than this.

        :param value: JSON serializable dictionary with current WAL LSN and ``confirmed_flush_lsn`` of permanent slots.
        """
        if not deep_compare(self._last_status, value) and self._write_status(json.dumps(value, separators=(',', ':'))):
            self._last_status = value
        cluster = self.cluster
        min_version = cluster and cluster.min_version
        if min_version and min_version < (2, 1, 0) and self._last_lsn != value[self._OPTIME]:
            self._last_lsn = value[self._OPTIME]
            self._write_leader_optime(str(value[self._OPTIME]))

    @abc.abstractmethod
    def _write_failsafe(self, value: str) -> bool:
        """Write current cluster topology to DCS that will be used by failsafe mechanism (if enabled).

        :param value: failsafe topology serialized in JSON format.

        :returns: ``True`` if successfully committed to DCS.
        """

    def write_failsafe(self, value: Dict[str, str]) -> None:
        """Write the ``/failsafe`` key in DCS.

        :param value: dictionary value to set, consisting of the ``name`` and ``api_url`` of members.
        """
        if not (isinstance(self._last_failsafe, dict) and deep_compare(self._last_failsafe, value)) \
                and self._write_failsafe(json.dumps(value, separators=(',', ':'))):
            self._last_failsafe = value

    @property
    def failsafe(self) -> Optional[Dict[str, str]]:
        """Stored value of :attr:`~AbstractDCS._last_failsafe`."""
        return self._last_failsafe

    @abc.abstractmethod
    def _update_leader(self, leader: Leader) -> bool:
        """Update ``leader`` key (or session) ttl.

        .. note::
            You have to use CAS (Compare And Swap) operation in order to update leader key, for example for etcd
            ``prevValue`` parameter must be used.

            If update fails due to DCS not being accessible or because it is not able to process requests (hopefully
            temporary), the :exc:`DCSError` exception should be raised.

        :param leader: a reference to a current :class:`leader` object.

        :returns: ``True`` if ``leader`` key (or session) has been updated successfully.
        """

    def update_leader(self,
                      leader: Leader,
                      last_lsn: Optional[int],
                      slots: Optional[Dict[str, int]] = None,
                      failsafe: Optional[Dict[str, str]] = None) -> bool:
        """Update ``leader`` key (or session) ttl and optime/leader.

        :param leader: :class:`Leader` object with information about the leader.
        :param last_lsn: absolute WAL LSN in bytes.
        :param slots: dictionary with permanent slots ``confirmed_flush_lsn``.
        :param failsafe: if defined dictionary passed to :meth:`~AbstractDCS.write_failsafe`.

        :returns: ``True`` if ``leader`` key (or session) has been updated successfully.
        """
        ret = self._update_leader(leader)
        if ret and last_lsn:
            status: Dict[str, Any] = {self._OPTIME: last_lsn}
            if slots:
                status['slots'] = slots
            self.write_status(status)

        if ret and failsafe is not None:
            self.write_failsafe(failsafe)

        return ret

    @abc.abstractmethod
    def attempt_to_acquire_leader(self) -> bool:
        """Attempt to acquire leader lock.

        .. note::
            This method should create ``/leader`` key with the value :attr:`~AbstractDCS._name`.

            The key must be created atomically. In case the key already exists it should not be
            overwritten and ``False`` must be returned.

            If key creation fails due to DCS not being accessible or because it is not able to
            process requests (hopefully temporary), the :exc:`DCSError` exception should be raised.

        :returns: ``True`` if key has been created successfully.
        """

    @abc.abstractmethod
    def set_failover_value(self, value: str, version: Optional[Any] = None) -> bool:
        """Create or update ``/failover`` key.

        :param value: value to set.
        :param version: for conditional update of the key/object.

        :returns: ``True`` if successfully committed to DCS.
        """

    def manual_failover(self, leader: Optional[str], candidate: Optional[str],
                        scheduled_at: Optional[datetime.datetime] = None, version: Optional[Any] = None) -> bool:
        """Prepare dictionary with given values and set ``/failover`` key in DCS.

        :param leader: value to set for ``leader``.
        :param candidate: value to set for ``member``.
        :param scheduled_at: value converted to ISO date format for ``scheduled_at``.
        :param version: for conditional update of the key/object.

        :returns: ``True`` if successfully committed to DCS.
        """
        failover_value = {}
        if leader:
            failover_value['leader'] = leader

        if candidate:
            failover_value['member'] = candidate

        if scheduled_at:
            failover_value['scheduled_at'] = scheduled_at.isoformat()
        return self.set_failover_value(json.dumps(failover_value, separators=(',', ':')), version)

    @abc.abstractmethod
    def set_config_value(self, value: str, version: Optional[Any] = None) -> bool:
        """Create or update ``/config`` key in DCS.

        :param value: new value to set in the ``config`` key.
        :param version: for conditional update of the key/object.

        :returns: ``True`` if successfully committed to DCS.
        """

    @abc.abstractmethod
    def touch_member(self, data: Dict[str, Any]) -> bool:
        """Update member key in DCS.

        .. note::
            This method should create or update key with the name with ``/members/`` + :attr:`~AbstractDCS._name`
            and the value of *data* in a given DCS.

        :param data: information about an instance (including connection strings).

        :returns: ``True`` if successfully committed to DCS.
        """

    @abc.abstractmethod
    def take_leader(self) -> bool:
        """Establish a new leader in DCS.

        .. note::
            This method should create leader key with value of :attr:`~AbstractDCS._name` and ``ttl`` of
            :attr:`~AbstractDCS.ttl`.

            Since it could be called only on initial cluster bootstrap it could create this key regardless,
            overwriting the key if necessary.

        :returns: ``True`` if successfully committed to DCS.
        """

    @abc.abstractmethod
    def initialize(self, create_new: bool = True, sysid: str = "") -> bool:
        """Race for cluster initialization.

        This method should atomically create ``initialize`` key and return ``True``,
        otherwise it should return ``False``.

        :param create_new: ``False`` if the key should already exist (in the case we are setting the system_id).
        :param sysid: PostgreSQL cluster system identifier, if specified, is written to the key.

        :returns: ``True`` if key has been created successfully.
        """

    @abc.abstractmethod
    def _delete_leader(self, leader: Leader) -> bool:
        """Remove leader key from DCS.

        This method should remove leader key if current instance is the leader.

        :param leader: :class:`Leader` object with information about the leader.

        :returns: ``True`` if successfully committed to DCS.
        """

    def delete_leader(self, leader: Optional[Leader], last_lsn: Optional[int] = None) -> bool:
        """Update ``optime/leader`` and voluntarily remove leader key from DCS.

        This method should remove leader key if current instance is the leader.

        :param leader: :class:`Leader` object with information about the leader.
        :param last_lsn: latest checkpoint location in bytes.

        :returns: boolean result of called abstract :meth:`~AbstractDCS._delete_leader`.
        """
        if last_lsn:
            self.write_status({self._OPTIME: last_lsn})
        return bool(leader) and self._delete_leader(leader)

    @abc.abstractmethod
    def cancel_initialization(self) -> bool:
        """Removes the ``initialize`` key for a cluster.

        :returns: ``True`` if successfully committed to DCS.
        """

    @abc.abstractmethod
    def delete_cluster(self) -> bool:
        """Delete cluster from DCS.

        :returns: ``True`` if successfully committed to DCS.
        """

    @staticmethod
    def sync_state(leader: Optional[str], sync_standby: Optional[Collection[str]]) -> Dict[str, Any]:
        """Build ``sync_state`` dictionary.

        :param leader: name of the leader node that manages ``/sync`` key.
        :param sync_standby: collection of currently known synchronous standby node names.

        :returns: dictionary that later could be serialized to JSON or saved directly to DCS.
        """
        return {'leader': leader, 'sync_standby': ','.join(sorted(sync_standby)) if sync_standby else None}

    def write_sync_state(self, leader: Optional[str], sync_standby: Optional[Collection[str]],
                         version: Optional[Any] = None) -> Optional[SyncState]:
        """Write the new synchronous state to DCS.

        Calls :meth:`~AbstractDCS.sync_state` to build a dictionary and then calls DCS specific
        :meth:`~AbstractDCS.set_sync_state_value`.

        :param leader: name of the leader node that manages ``/sync`` key.
        :param sync_standby: collection of currently known synchronous standby node names.
        :param version: for conditional update of the key/object.

        :returns: the new :class:`SyncState` object or ``None``.
        """
        sync_value = self.sync_state(leader, sync_standby)
        ret = self.set_sync_state_value(json.dumps(sync_value, separators=(',', ':')), version)
        if not isinstance(ret, bool):
            return SyncState.from_node(ret, sync_value)
        return None

    @abc.abstractmethod
    def set_history_value(self, value: str) -> bool:
        """Set value for ``history`` in DCS.

        :param value: new value of ``history`` key/object.

        :returns: ``True`` if successfully committed to DCS.
        """

    @abc.abstractmethod
    def set_sync_state_value(self, value: str, version: Optional[Any] = None) -> Union[Any, bool]:
        """Set synchronous state in DCS.

        :param value: the new value of ``/sync`` key.
        :param version: for conditional update of the key/object.

        :returns: *version* of the new object or ``False`` in case of error.
        """

    @abc.abstractmethod
    def delete_sync_state(self, version: Optional[Any] = None) -> bool:
        """Delete the synchronous state from DCS.

        :param version: for conditional deletion of the key/object.

        :returns: ``True`` if delete successful.
        """

    def watch(self, leader_version: Optional[Any], timeout: float) -> bool:
        """Sleep if the current node is a leader, otherwise, watch for changes of leader key with a given *timeout*.

        :param leader_version: version of a leader key.
        :param timeout: timeout in seconds.

        :returns: if ``True`` this will reschedule the next run of the HA cycle.
        """
        _ = leader_version
        self.event.wait(timeout)
        return self.event.is_set()<|MERGE_RESOLUTION|>--- conflicted
+++ resolved
@@ -15,11 +15,8 @@
 
 import dateutil.parser
 
-<<<<<<< HEAD
 from .. import global_config
-=======
 from ..dynamic_loader import iter_classes, iter_modules
->>>>>>> 91327f94
 from ..exceptions import PatroniFatalException
 from ..utils import deep_compare, uri
 from ..tags import Tags
