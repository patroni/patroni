--- conflicted
+++ resolved
@@ -942,11 +942,7 @@
 
         members: Dict[str, int] = {slot_name_from_member_name(m.name): m.lsn or 0
                                    for m in self.members if m.replicatefrom}
-<<<<<<< HEAD
-        slots: Dict[str, int] = {k: parse_int(v) or 0 for k, v in (self.slots or {}).items()}
-=======
         slots: Dict[str, int] = self.slots
->>>>>>> a5796a03
         for name, value in list(ret.items()):
             if not value:
                 value = ret[name] = {}
