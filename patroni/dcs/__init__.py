--- conflicted
+++ resolved
@@ -423,24 +423,15 @@
             if value and isinstance(value, str):
                 value = json.loads(value)
             assert isinstance(value, dict)
-<<<<<<< HEAD
             leader = value.get('leader')
             quorum = value.get('quorum')
-            return SyncState(index, leader, value.get('sync_standby'), int(quorum) if leader and quorum else 0)
-=======
-            return SyncState(version, value.get('leader'), value.get('sync_standby'))
->>>>>>> 2f5bcbd8
+            return SyncState(version, leader, value.get('sync_standby'), int(quorum) if leader and quorum else 0)
         except (AssertionError, TypeError, ValueError):
             return SyncState.empty(version)
 
     @staticmethod
-<<<<<<< HEAD
-    def empty(index: Optional[_Version] = None) -> 'SyncState':
-        return SyncState(index, None, None, 0)
-=======
     def empty(version: Optional[_Version] = None) -> 'SyncState':
-        return SyncState(version, None, None)
->>>>>>> 2f5bcbd8
+        return SyncState(version, None, None, 0)
 
     @property
     def is_empty(self) -> bool:
@@ -1112,30 +1103,18 @@
                 'sync_standby': ','.join(sorted(sync_standby)) if sync_standby else None}
 
     def write_sync_state(self, leader: Optional[str], sync_standby: Optional[Collection[str]],
-<<<<<<< HEAD
-                         quorum: Optional[int], index: Optional[Any] = None) -> Optional[SyncState]:
-=======
-                         version: Optional[Any] = None) -> Optional[SyncState]:
->>>>>>> 2f5bcbd8
+                         quorum: Optional[int], version: Optional[Any] = None) -> Optional[SyncState]:
         """Write the new synchronous state to DCS.
         Calls :func:`sync_state` method to build a dict and than calls DCS specific :func:`set_sync_state_value` method.
         :param leader: name of the leader node that manages /sync key
         :param sync_standby: collection of currently known synchronous standby node names
-<<<<<<< HEAD
-        :param index: for conditional update of the key/object
+        :param version: for conditional update of the key/object
         :param quorum: if the node from sync_standby list is doing a leader race it should
                        see at least quorum other nodes from the sync_standby + leader list
         :returns: the new :class:`SyncState` object or None
         """
         sync_value = self.sync_state(leader, sync_standby, quorum)
-        ret = self.set_sync_state_value(json.dumps(sync_value, separators=(',', ':')), index)
-=======
-        :param version: for conditional update of the key/object
-        :returns: the new :class:`SyncState` object or None
-        """
-        sync_value = self.sync_state(leader, sync_standby)
         ret = self.set_sync_state_value(json.dumps(sync_value, separators=(',', ':')), version)
->>>>>>> 2f5bcbd8
         if not isinstance(ret, bool):
             return SyncState.from_node(ret, sync_value)
 
