--- conflicted
+++ resolved
@@ -253,21 +253,15 @@
                 logger.exception('get_cluster')
                 self.cluster_watcher(None)
                 raise ZooKeeperError('ZooKeeper in not responding properly')
-        # Optime ZNode was updated or doesn't exist and we are not leader
+        # The /status ZNode was updated or doesn't exist and we are not leader
         elif (self._fetch_status and not self._fetch_cluster or not cluster.last_lsn
               or cluster.has_permanent_logical_slots(self._name, False) and not cluster.slots) and\
                 not (cluster.leader and cluster.leader.name == self._name):
             try:
-<<<<<<< HEAD
-                optime = self.get_leader_optime(cluster.leader)
+                last_lsn, slots = self.get_status(cluster.leader)
                 self.event.clear()
-                cluster = Cluster(cluster.initialize, cluster.config, cluster.leader, optime,
-                                  cluster.members, cluster.failover, cluster.sync, cluster.history)
-=======
-                last_lsn, slots = self.get_status(cluster.leader)
                 cluster = Cluster(cluster.initialize, cluster.config, cluster.leader, last_lsn,
                                   cluster.members, cluster.failover, cluster.sync, cluster.history, slots)
->>>>>>> c7173aad
             except Exception:
                 pass
         return cluster
@@ -401,12 +395,7 @@
         return self.set_sync_state_value("{}", index)
 
     def watch(self, leader_index, timeout):
-<<<<<<< HEAD
         ret = super(ZooKeeper, self).watch(leader_index, timeout + 0.5)
-        if ret and not self._fetch_optime:
-=======
-        ret = super(ZooKeeper, self).watch(leader_index, timeout)
         if ret and not self._fetch_status:
->>>>>>> c7173aad
             self._fetch_cluster = True
         return ret or self._fetch_cluster