import json
import logging
import select
import socket
import time

from kazoo.client import KazooClient, KazooState, KazooRetry
from kazoo.exceptions import ConnectionClosedError, NoNodeError, NodeExistsError, SessionExpiredError
from kazoo.handlers.threading import AsyncResult, SequentialThreadingHandler
from kazoo.protocol.states import KeeperState, WatchedEvent, ZnodeStat
from kazoo.retry import RetryFailedError
from kazoo.security import ACL, make_acl
from typing import Any, Callable, Dict, List, Optional, Union, Tuple, TYPE_CHECKING

from . import AbstractDCS, ClusterConfig, Cluster, Failover, Leader, Member, Status, SyncState, \
    TimelineHistory, citus_group_re
from ..exceptions import DCSError
from ..utils import deep_compare
if TYPE_CHECKING:  # pragma: no cover
    from ..config import Config

logger = logging.getLogger(__name__)


class ZooKeeperError(DCSError):
    pass


class PatroniSequentialThreadingHandler(SequentialThreadingHandler):

    def __init__(self, connect_timeout: Union[int, float]) -> None:
        super(PatroniSequentialThreadingHandler, self).__init__()
        self.set_connect_timeout(connect_timeout)

    def set_connect_timeout(self, connect_timeout: Union[int, float]) -> None:
        self._connect_timeout = max(1.0, connect_timeout / 2.0)  # try to connect to zookeeper node during loop_wait/2

    def create_connection(self, *args: Any, **kwargs: Any) -> socket.socket:
        """This method is trying to establish connection with one of the zookeeper nodes.
           Somehow strategy "fail earlier and retry more often" works way better comparing to
           the original strategy "try to connect with specified timeout".
           Since we want to try connect to zookeeper more often (with the smaller connect_timeout),
           he have to override `create_connection` method in the `SequentialThreadingHandler`
           class (which is used by `kazoo.Client`).

        :param args: always contains `tuple(host, port)` as the first element and could contain
                     `connect_timeout` (negotiated session timeout) as the second element."""

        args_list: List[Any] = list(args)
        if len(args_list) == 0:  # kazoo 2.6.0 slightly changed the way how it calls create_connection method
            kwargs['timeout'] = max(self._connect_timeout, kwargs.get('timeout', self._connect_timeout * 10) / 10.0)
        elif len(args_list) == 1:
            args_list.append(self._connect_timeout)
        else:
            args_list[1] = max(self._connect_timeout, args_list[1] / 10.0)
        return super(PatroniSequentialThreadingHandler, self).create_connection(*args_list, **kwargs)

    def select(self, *args: Any, **kwargs: Any) -> Any:
        """
        Python 3.XY may raise following exceptions if select/poll are called with an invalid socket:
        - `ValueError`: because fd == -1
        - `TypeError`: Invalid file descriptor: -1 (starting from kazoo 2.9)
        Python 2.7 may raise the `IOError` instead of `socket.error` (starting from kazoo 2.9)

        When it is appropriate we map these exceptions to `socket.error`.
        """

        try:
            return super(PatroniSequentialThreadingHandler, self).select(*args, **kwargs)
        except (TypeError, ValueError) as e:
            raise select.error(9, str(e))


class PatroniKazooClient(KazooClient):

    def _call(self, request: Tuple[Any], async_object: AsyncResult) -> Optional[bool]:
        # Before kazoo==2.7.0 it wasn't possible to send requests to zookeeper if
        # the connection is in the SUSPENDED state and Patroni was strongly relying on it.
        # The https://github.com/python-zk/kazoo/pull/588 changed it, and now such requests are queued.
        # We override the `_call()` method in order to keep the old behavior.

        if self._state == KeeperState.CONNECTING:
            async_object.set_exception(SessionExpiredError())
            return False
        return super(PatroniKazooClient, self)._call(request, async_object)


class ZooKeeper(AbstractDCS):

    def __init__(self, config: Dict[str, Any]) -> None:
        super(ZooKeeper, self).__init__(config)

        hosts: Union[str, List[str]] = config.get('hosts', [])
        if isinstance(hosts, list):
            hosts = ','.join(hosts)

        mapping = {'use_ssl': 'use_ssl', 'verify': 'verify_certs', 'cacert': 'ca',
                   'cert': 'certfile', 'key': 'keyfile', 'key_password': 'keyfile_password'}
        kwargs = {v: config[k] for k, v in mapping.items() if k in config}

        if 'set_acls' in config:
            default_acl: List[ACL] = []
            for principal, permissions in config['set_acls'].items():
                normalizedPermissions = [p.upper() for p in permissions]
                default_acl.append(make_acl(scheme='x509',
                                            credential=principal,
                                            read='READ' in normalizedPermissions,
                                            write='WRITE' in normalizedPermissions,
                                            create='CREATE' in normalizedPermissions,
                                            delete='DELETE' in normalizedPermissions,
                                            admin='ADMIN' in normalizedPermissions,
                                            all='ALL' in normalizedPermissions))
            kwargs['default_acl'] = default_acl

        self._client = PatroniKazooClient(hosts, handler=PatroniSequentialThreadingHandler(config['retry_timeout']),
                                          timeout=config['ttl'], connection_retry=KazooRetry(max_delay=1, max_tries=-1,
                                          sleep_func=time.sleep), command_retry=KazooRetry(max_delay=1, max_tries=-1,
<<<<<<< HEAD
                                          deadline=config['retry_timeout'], sleep_func=time.sleep),
                                          auth_data=list(config.get('auth_data', {}).items()), **kwargs)
        self._client.add_listener(self.session_listener)
=======
                                          deadline=config['retry_timeout'], sleep_func=time.sleep), **kwargs)
>>>>>>> ce10e5fc

        self.__last_member_data: Optional[Dict[str, Any]] = None

        self._orig_kazoo_connect = self._client._connection._connect
        self._client._connection._connect = self._kazoo_connect

        self._client.start()

    def _kazoo_connect(self, *args: Any) -> Tuple[Union[int, float], Union[int, float]]:
        """Kazoo is using Ping's to determine health of connection to zookeeper. If there is no
        response on Ping after Ping interval (1/2 from read_timeout) it will consider current
        connection dead and try to connect to another node. Without this "magic" it was taking
        up to 2/3 from session timeout (ttl) to figure out that connection was dead and we had
        only small time for reconnect and retry.

        This method is needed to return different value of read_timeout, which is not calculated
        from negotiated session timeout but from value of `loop_wait`. And it is 2 sec smaller
        than loop_wait, because we can spend up to 2 seconds when calling `touch_member()` and
        `write_leader_optime()` methods, which also may hang..."""

        ret = self._orig_kazoo_connect(*args)
        return max(self.loop_wait - 2, 2) * 1000, ret[1]

    def _watcher(self, event: WatchedEvent) -> None:
        if event.state != KazooState.CONNECTED or event.path.startswith(self.client_path('')):
            self.event.set()

    def reload_config(self, config: Union['Config', Dict[str, Any]]) -> None:
        self.set_retry_timeout(config['retry_timeout'])

        loop_wait = config['loop_wait']

        loop_wait_changed = self._loop_wait != loop_wait
        self._loop_wait = loop_wait
        if isinstance(self._client.handler, PatroniSequentialThreadingHandler):
            self._client.handler.set_connect_timeout(loop_wait)

        # We need to reestablish connection to zookeeper if we want to change
        # read_timeout (and Ping interval respectively), because read_timeout
        # is calculated in `_kazoo_connect` method. If we are changing ttl at
        # the same time, set_ttl method will reestablish connection and return
        # `!True`, otherwise we will close existing connection and let kazoo
        # open the new one.
        if not self.set_ttl(config['ttl']) and loop_wait_changed:
            self._client._connection._socket.close()

    def set_ttl(self, ttl: int) -> Optional[bool]:
        """It is not possible to change ttl (session_timeout) in zookeeper without
        destroying old session and creating the new one. This method returns `!True`
        if session_timeout has been changed (`restart()` has been called)."""
        ttl = int(ttl * 1000)
        if self._client._session_timeout != ttl:
            self._client._session_timeout = ttl
            self._client.restart()
            return True

    @property
    def ttl(self) -> int:
        return int(self._client._session_timeout / 1000.0)

    def set_retry_timeout(self, retry_timeout: int) -> None:
        retry = self._client.retry if isinstance(self._client.retry, KazooRetry) else self._client._retry
        retry.deadline = retry_timeout

    def get_node(
            self, key: str, watch: Optional[Callable[[WatchedEvent], None]] = None
    ) -> Optional[Tuple[str, ZnodeStat]]:
        try:
            ret = self._client.get(key, watch)
            return (ret[0].decode('utf-8'), ret[1])
        except NoNodeError:
            return None

    def get_status(self, path: str, leader: Optional[Leader]) -> Status:
        status = self.get_node(path + self._STATUS)
        if not status:
            status = self.get_node(path + self._LEADER_OPTIME)
        return Status.from_node(status and status[0])

    @staticmethod
    def member(name: str, value: str, znode: ZnodeStat) -> Member:
        return Member.from_node(znode.version, name, znode.ephemeralOwner, value)

    def get_children(self, key: str) -> List[str]:
        try:
            return self._client.get_children(key)
        except NoNodeError:
            return []

    def load_members(self, path: str) -> List[Member]:
        members: List[Member] = []
        for member in self.get_children(path + self._MEMBERS):
            data = self.get_node(path + self._MEMBERS + member)
            if data is not None:
                members.append(self.member(member, *data))
        return members

    def _cluster_loader(self, path: str) -> Cluster:
        nodes = set(self.get_children(path))

        # get initialize flag
        initialize = (self.get_node(path + self._INITIALIZE) or [None])[0] if self._INITIALIZE in nodes else None

        # get global dynamic configuration
        config = self.get_node(path + self._CONFIG, watch=self._watcher) if self._CONFIG in nodes else None
        config = config and ClusterConfig.from_node(config[1].version, config[0], config[1].mzxid)

        # get timeline history
        history = self.get_node(path + self._HISTORY) if self._HISTORY in nodes else None
        history = history and TimelineHistory.from_node(history[1].mzxid, history[0])

        # get synchronization state
        sync = self.get_node(path + self._SYNC) if self._SYNC in nodes else None
        sync = SyncState.from_node(sync and sync[1].version, sync and sync[0])

        # get list of members
        members = self.load_members(path) if self._MEMBERS[:-1] in nodes else []

        # get leader
        leader = self.get_node(path + self._LEADER, watch=self._watcher) if self._LEADER in nodes else None
        if leader:
            member = Member(-1, leader[0], None, {})
            member = ([m for m in members if m.name == leader[0]] or [member])[0]
            leader = Leader(leader[1].version, leader[1].ephemeralOwner, member)

        # get last known leader lsn and slots
        status = self.get_status(path, leader)

        # failover key
        failover = self.get_node(path + self._FAILOVER) if self._FAILOVER in nodes else None
        failover = failover and Failover.from_node(failover[1].version, failover[0])

        # get failsafe topology
        failsafe = self.get_node(path + self._FAILSAFE) if self._FAILSAFE in nodes else None
        try:
            failsafe = json.loads(failsafe[0]) if failsafe else None
        except Exception:
            failsafe = None

        return Cluster(initialize, config, leader, status, members, failover, sync, history, failsafe)

    def _citus_cluster_loader(self, path: str) -> Dict[int, Cluster]:
        ret: Dict[int, Cluster] = {}
        for node in self.get_children(path):
            if citus_group_re.match(node):
                ret[int(node)] = self._cluster_loader(path + node + '/')
        return ret

    def _load_cluster(
            self, path: str, loader: Callable[[str], Union[Cluster, Dict[int, Cluster]]]
    ) -> Union[Cluster, Dict[int, Cluster]]:
        try:
            return self._client.retry(loader, path)
        except Exception:
            logger.exception('get_cluster')
            raise ZooKeeperError('ZooKeeper in not responding properly')

    def _create(self, path: str, value: bytes, retry: bool = False, ephemeral: bool = False) -> bool:
        try:
            if retry:
                self._client.retry(self._client.create, path, value, makepath=True, ephemeral=ephemeral)
            else:
                self._client.create_async(path, value, makepath=True, ephemeral=ephemeral).get(timeout=1)
            return True
        except Exception:
            logger.exception('Failed to create %s', path)
        return False

    def attempt_to_acquire_leader(self) -> bool:
        try:
            self._client.retry(self._client.create, self.leader_path, self._name.encode('utf-8'),
                               makepath=True, ephemeral=True)
            return True
        except (ConnectionClosedError, RetryFailedError) as e:
            raise ZooKeeperError(e)
        except Exception as e:
            if not isinstance(e, NodeExistsError):
                logger.error('Failed to create %s: %r', self.leader_path, e)
        logger.info('Could not take out TTL lock')
        return False

    def _set_or_create(self, key: str, value: str, version: Optional[int] = None,
                       retry: bool = False, do_not_create_empty: bool = False) -> Union[int, bool]:
        value_bytes = value.encode('utf-8')
        try:
            if retry:
                ret = self._client.retry(self._client.set, key, value_bytes, version=version or -1)
            else:
                ret = self._client.set_async(key, value_bytes, version=version or -1).get(timeout=1)
            return ret.version
        except NoNodeError:
            if do_not_create_empty and not value_bytes:
                return True
            elif version is None:
                if self._create(key, value_bytes, retry):
                    return 0
            else:
                return False
        except Exception:
            logger.exception('Failed to update %s', key)
        return False

    def set_failover_value(self, value: str, version: Optional[int] = None) -> bool:
        return self._set_or_create(self.failover_path, value, version) is not False

    def set_config_value(self, value: str, version: Optional[int] = None) -> bool:
        return self._set_or_create(self.config_path, value, version, retry=True) is not False

    def initialize(self, create_new: bool = True, sysid: str = "") -> bool:
        sysid_bytes = sysid.encode('utf-8')
        return self._create(self.initialize_path, sysid_bytes, retry=True) if create_new \
            else self._client.retry(self._client.set, self.initialize_path, sysid_bytes)

    def touch_member(self, data: Dict[str, Any]) -> bool:
        cluster = self.cluster
        member = cluster and cluster.get_member(self._name, fallback_to_leader=False)
        member_data = self.__last_member_data or member and member.data
        if member and member_data:
            # We want delete the member ZNode if our session doesn't match with session id on our member key
            if self._client.client_id is not None and member.session != self._client.client_id[0]:
                logger.warning('Recreating the member ZNode due to ownership mismatch')
                try:
                    self._client.delete_async(self.member_path).get(timeout=1)
                except NoNodeError:
                    pass
                except Exception:
                    return False
                member = None

        encoded_data = json.dumps(data, separators=(',', ':')).encode('utf-8')
        if member and member_data:
            if deep_compare(data, member_data):
                return True
        else:
            try:
                self._client.create_async(self.member_path, encoded_data, makepath=True, ephemeral=True).get(timeout=1)
                self.__last_member_data = data
                return True
            except Exception as e:
                if not isinstance(e, NodeExistsError):
                    logger.exception('touch_member')
                    return False
        try:
            self._client.set_async(self.member_path, encoded_data).get(timeout=1)
            self.__last_member_data = data
            return True
        except Exception:
            logger.exception('touch_member')

        return False

    def take_leader(self) -> bool:
        return self.attempt_to_acquire_leader()

    def _write_leader_optime(self, last_lsn: str) -> bool:
        return self._set_or_create(self.leader_optime_path, last_lsn) is not False

    def _write_status(self, value: str) -> bool:
        return self._set_or_create(self.status_path, value) is not False

    def _write_failsafe(self, value: str) -> bool:
        return self._set_or_create(self.failsafe_path, value) is not False

    def _update_leader(self, leader: Leader) -> bool:
        if self._client.client_id and self._client.client_id[0] != leader.session:
            logger.warning('Recreating the leader ZNode due to ownership mismatch')
            try:
                self._client.retry(self._client.delete, self.leader_path)
            except NoNodeError:
                pass
            except (ConnectionClosedError, RetryFailedError) as e:
                raise ZooKeeperError(e)
            except Exception as e:
                logger.error('Failed to remove %s: %r', self.leader_path, e)
                return False

            try:
                self._client.retry(self._client.create, self.leader_path,
                                   self._name.encode('utf-8'), makepath=True, ephemeral=True)
            except (ConnectionClosedError, RetryFailedError) as e:
                raise ZooKeeperError(e)
            except Exception as e:
                logger.error('Failed to create %s: %r', self.leader_path, e)
                return False
        return True

    def _delete_leader(self, leader: Leader) -> bool:
        self._client.restart()
        return True

    def _cancel_initialization(self) -> None:
        node = self.get_node(self.initialize_path)
        if node:
            self._client.delete(self.initialize_path, version=node[1].version)

    def cancel_initialization(self) -> bool:
        try:
            self._client.retry(self._cancel_initialization)
            return True
        except Exception:
            logger.exception("Unable to delete initialize key")
        return False

    def delete_cluster(self) -> bool:
        try:
            return self._client.retry(self._client.delete, self.client_path(''), recursive=True)
        except NoNodeError:
            return True

    def set_history_value(self, value: str) -> bool:
        return self._set_or_create(self.history_path, value) is not False

    def set_sync_state_value(self, value: str, version: Optional[int] = None) -> Union[int, bool]:
        return self._set_or_create(self.sync_path, value, version, retry=True, do_not_create_empty=True)

    def delete_sync_state(self, version: Optional[int] = None) -> bool:
        return self.set_sync_state_value("{}", version) is not False

    def watch(self, leader_version: Optional[int], timeout: float) -> bool:
        if leader_version:
            timeout += 0.5

        try:
            return super(ZooKeeper, self).watch(leader_version, timeout)
        finally:
            self.event.clear()<|MERGE_RESOLUTION|>--- conflicted
+++ resolved
@@ -115,13 +115,8 @@
         self._client = PatroniKazooClient(hosts, handler=PatroniSequentialThreadingHandler(config['retry_timeout']),
                                           timeout=config['ttl'], connection_retry=KazooRetry(max_delay=1, max_tries=-1,
                                           sleep_func=time.sleep), command_retry=KazooRetry(max_delay=1, max_tries=-1,
-<<<<<<< HEAD
                                           deadline=config['retry_timeout'], sleep_func=time.sleep),
                                           auth_data=list(config.get('auth_data', {}).items()), **kwargs)
-        self._client.add_listener(self.session_listener)
-=======
-                                          deadline=config['retry_timeout'], sleep_func=time.sleep), **kwargs)
->>>>>>> ce10e5fc
 
         self.__last_member_data: Optional[Dict[str, Any]] = None
 
