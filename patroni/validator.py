#!/usr/bin/env python3
"""Patroni configuration validation helpers.

This module contains facilities for validating configuration of Patroni processes.

:var schema: configuration schema of the daemon launched by ``patroni`` command.
"""
import os
import shutil
import socket

<<<<<<< HEAD
from typing import Any, Dict, Union, Iterator, List, Optional as OptionalType, Tuple, TYPE_CHECKING

from .collections import CaseInsensitiveSet
=======
from typing import Any, Dict, Iterator, List, Optional as OptionalType, Tuple, TYPE_CHECKING, Union
>>>>>>> 6b685036

from .collections import CaseInsensitiveSet, EMPTY_DICT
from .dcs import dcs_modules
from .exceptions import ConfigParseError
from .log import type_logformat
from .utils import data_directory_is_empty, get_major_version, parse_int, split_host_port

# Additional parameters to fine-tune validation process
_validation_params: Dict[str, Any] = {}


def populate_validate_params(ignore_listen_port: bool = False) -> None:
    """Populate parameters used to fine-tune the validation of the Patroni config.

    :param ignore_listen_port: ignore the bind failures for the ports marked as `listen`.
    """
    _validation_params['ignore_listen_port'] = ignore_listen_port


def validate_log_field(field: Union[str, Dict[str, Any], Any]) -> bool:
    """Checks if log field is valid.

    :param field: A log field to be validated.

    :returns: ``True`` if the field is either a string or a dictionary with exactly one key
              that has string value, ``False`` otherwise.
    """
    if isinstance(field, str):
        return True
    elif isinstance(field, dict):
        return len(field) == 1 and isinstance(next(iter(field.values())), str)
    return False


def validate_log_format(logformat: type_logformat) -> bool:
    """Checks if log format is valid.

    :param logformat: A log format to be validated.

    :returns: ``True`` if the log format is either a string or a list of valid log fields.

    :raises:
        :exc:`~patroni.exceptions.ConfigParseError`:
            * If the logformat is not a string or a list; or
            * If the logformat is an empty list; or
            * If the log format is a list and it with values that don't pass validation using
              :func:`validate_log_field`.
    """
    if isinstance(logformat, str):
        return True
    elif isinstance(logformat, list):
        if len(logformat) == 0:
            raise ConfigParseError('should contain at least one item')
        if not all(map(validate_log_field, logformat)):
            raise ConfigParseError('each item should be a string or a dictionary with string values')

        return True
    else:
        raise ConfigParseError('Should be a string or a list')


def data_directory_empty(data_dir: str) -> bool:
    """Check if PostgreSQL data directory is empty.

    :param data_dir: path to the PostgreSQL data directory to be checked.

    :returns: ``True`` if the data directory is empty.
    """
    if os.path.isfile(os.path.join(data_dir, "global", "pg_control")):
        return False
    return data_directory_is_empty(data_dir)


def validate_connect_address(address: str) -> bool:
    """Check if options related to connection address were properly configured.

    :param address: address to be validated in the format ``host:ip``.

    :returns: ``True`` if the address is valid.

    :raises:
        :class:`~patroni.exceptions.ConfigParseError`:
            * If the address is not in the expected format; or
            * If the host is set to not allowed values (``127.0.0.1``, ``0.0.0.0``, ``*``, ``::1``, or ``localhost``).
    """
    try:
        host, _ = split_host_port(address, 1)
    except (AttributeError, TypeError, ValueError):
        raise ConfigParseError("contains a wrong value")
    if host in ["127.0.0.1", "0.0.0.0", "*", "::1", "localhost"]:
        raise ConfigParseError('must not contain "127.0.0.1", "0.0.0.0", "*", "::1", "localhost"')
    return True


def validate_host_port(host_port: str, listen: bool = False, multiple_hosts: bool = False) -> bool:
    """Check if host(s) and port are valid and available for usage.

    :param host_port: the host(s) and port to be validated. It can be in either of these formats:

        * ``host:ip``, if *multiple_hosts* is ``False``; or
        * ``host_1,host_2,...,host_n:port``, if *multiple_hosts* is ``True``.

    :param listen: if the address is expected to be available for binding. ``False`` means it expects to connect to that
        address, and ``True`` that it expects to bind to that address.
    :param multiple_hosts: if *host_port* can contain multiple hosts.

    :returns: ``True`` if the host(s) and port are valid.

    :raises:
        :class:`~patroni.exceptions.ConfigParseError`:
            * If the *host_port* is not in the expected format; or
            * If ``*`` was specified along with more hosts in *host_port*; or
            * If we are expecting to bind to an address that is already in use; or
            * If we are not able to connect to an address that we are expecting to do so; or
            * If :class:`~socket.gaierror` is thrown by socket module when attempting to connect to the given
              address(es).
    """
    try:
        hosts, port = split_host_port(host_port, 1)
    except (ValueError, TypeError):
        raise ConfigParseError("contains a wrong value")
    else:
        if multiple_hosts:
            hosts = hosts.split(",")
        else:
            hosts = [hosts]
        if "*" in hosts:
            if len(hosts) != 1:
                raise ConfigParseError("expecting '*' alone")
            # If host is set to "*" get all hostnames and/or IP addresses that the host would be able to listen to
            hosts = [p[-1][0] for p in socket.getaddrinfo(None, port, 0, socket.SOCK_STREAM, 0, socket.AI_PASSIVE)]
        for host in hosts:
            # Check if "socket.IF_INET" or "socket.IF_INET6" is being used and instantiate a socket with the identified
            # protocol
            proto = socket.getaddrinfo(host, None, 0, socket.SOCK_STREAM, 0, socket.AI_PASSIVE)
            s = socket.socket(proto[0][0], socket.SOCK_STREAM)
            try:
                if s.connect_ex((host, port)) == 0:
                    # Do not raise an exception if ignore_listen_port is set to True.
                    if listen and not _validation_params.get('ignore_listen_port', False):
                        raise ConfigParseError("Port {} is already in use.".format(port))
                elif not listen:
                    raise ConfigParseError("{} is not reachable".format(host_port))
            except socket.gaierror as e:
                raise ConfigParseError(e)
            finally:
                s.close()
    return True


def validate_host_port_list(value: List[str]) -> bool:
    """Validate a list of host(s) and port items.

    Call :func:`validate_host_port` with each item in *value*.

    :param value: list of host(s) and port items to be validated.

    :returns: ``True`` if all items are valid.
    """
    assert all([validate_host_port(v) for v in value]), "didn't pass the validation"
    return True


def comma_separated_host_port(string: str) -> bool:
    """Validate a list of host and port items.

    Call :func:`validate_host_port_list` with a list represented by the CSV *string*.

    :param string: comma-separated list of host and port items.

    :returns: ``True`` if all items in the CSV string are valid.
    """
    return validate_host_port_list([s.strip() for s in string.split(",")])


def validate_host_port_listen(host_port: str) -> bool:
    """Check if host and port are valid and available for binding.

    Call :func:`validate_host_port` with *listen* set to ``True``.

    :param host_port: the host and port to be validated. Must be in the format
        ``host:ip``.

    :returns: ``True`` if the host and port are valid and available for binding.
    """
    return validate_host_port(host_port, listen=True)


def validate_host_port_listen_multiple_hosts(host_port: str) -> bool:
    """Check if host(s) and port are valid and available for binding.

    Call :func:`validate_host_port` with both *listen* and *multiple_hosts* set to ``True``.

    :param host_port: the host(s) and port to be validated. It can be in either of these formats

        * ``host:ip``; or
        * ``host_1,host_2,...,host_n:port``

    :returns: ``True`` if the host(s) and port are valid and available for binding.
    """
    return validate_host_port(host_port, listen=True, multiple_hosts=True)


def is_ipv4_address(ip: str) -> bool:
    """Check if *ip* is a valid IPv4 address.

    :param ip: the IP to be checked.

    :returns: ``True`` if the IP is an IPv4 address.

    :raises:
        :class:`~patroni.exceptions.ConfigParseError`: if *ip* is not a valid IPv4 address.
    """
    try:
        socket.inet_aton(ip)
    except Exception:
        raise ConfigParseError("Is not a valid ipv4 address")
    return True


def is_ipv6_address(ip: str) -> bool:
    """Check if *ip* is a valid IPv6 address.

    :param ip: the IP to be checked.

    :returns: ``True`` if the IP is an IPv6 address.

    :raises:
        :class:`~patroni.exceptions.ConfigParseError`: if *ip* is not a valid IPv6 address.
    """
    try:
        socket.inet_pton(socket.AF_INET6, ip)
    except Exception:
        raise ConfigParseError("Is not a valid ipv6 address")
    return True


def get_bin_name(bin_name: str) -> str:
    """Get the value of ``postgresql.bin_name[*bin_name*]`` configuration option.

    :param bin_name: a key to be retrieved from ``postgresql.bin_name`` configuration.

    :returns: value of ``postgresql.bin_name[*bin_name*]``, if present, otherwise *bin_name*.
    """
    if TYPE_CHECKING:  # pragma: no cover
        assert isinstance(schema.data, dict)
<<<<<<< HEAD
    return (schema.data.get('postgresql', {}).get('bin_name', {}) or {}).get(bin_name, bin_name)
=======
    return (schema.data.get('postgresql', {}).get('bin_name', {}) or EMPTY_DICT).get(bin_name, bin_name)
>>>>>>> 6b685036


def validate_data_dir(data_dir: str) -> bool:
    """Validate the value of ``postgresql.data_dir`` configuration option.

    It requires that ``postgresql.data_dir`` is set and match one of following conditions:

        * Point to a path that does not exist yet; or
        * Point to an empty directory; or
        * Point to a non-empty directory that seems to contain a valid PostgreSQL data directory.

    :param data_dir: the value of ``postgresql.data_dir`` configuration option.

    :returns: ``True`` if the PostgreSQL data directory is valid.

    :raises:
        :class:`~patroni.exceptions.ConfigParseError`:
            * If no *data_dir* was given; or
            * If *data_dir* is a file and not a directory; or
            * If *data_dir* is a non-empty directory and:
                * ``PG_VERSION`` file is not available in the directory
                * ``pg_wal``/``pg_xlog`` is not available in the directory
                * ``PG_VERSION`` content does not match the major version reported by ``postgres --version``
    """
    if not data_dir:
        raise ConfigParseError("is an empty string")
    elif os.path.exists(data_dir) and not os.path.isdir(data_dir):
        raise ConfigParseError("is not a directory")
    elif not data_directory_empty(data_dir):
        if not os.path.exists(os.path.join(data_dir, "PG_VERSION")):
            raise ConfigParseError("doesn't look like a valid data directory")
        else:
            with open(os.path.join(data_dir, "PG_VERSION"), "r") as version:
                pgversion = version.read().strip()
            waldir = ("pg_wal" if float(pgversion) >= 10 else "pg_xlog")
            if not os.path.isdir(os.path.join(data_dir, waldir)):
                raise ConfigParseError("data dir for the cluster is not empty, but doesn't contain"
                                       " \"{}\" directory".format(waldir))
            if TYPE_CHECKING:  # pragma: no cover
                assert isinstance(schema.data, dict)
            bin_dir = schema.data.get("postgresql", {}).get("bin_dir", None)
            major_version = get_major_version(bin_dir, get_bin_name('postgres'))
            if pgversion != major_version:
                raise ConfigParseError("data_dir directory postgresql version ({}) doesn't match with "
                                       "'postgres --version' output ({})".format(pgversion, major_version))
    return True


def validate_binary_name(bin_name: str) -> bool:
    """Validate the value of ``postgresql.binary_name[*bin_name*]`` configuration option.

    If ``postgresql.bin_dir`` is set and the value of the *bin_name* meets these conditions:

        * The path join of ``postgresql.bin_dir`` plus the *bin_name* value exists; and
        * The path join as above is executable

    If ``postgresql.bin_dir`` is not set, then validate that the value of *bin_name* meets this
    condition:

        * Is found in the system PATH using ``which``

    :param bin_name: the value of the ``postgresql.bin_name[*bin_name*]``

    :returns: ``True`` if the conditions are true

    :raises:
        :class:`~patroni.exceptions.ConfigParseError` if:
            * *bin_name* is not set; or
            * the path join of the ``postgresql.bin_dir`` plus *bin_name* does not exist; or
            * the path join as above is not executable; or
            * the *bin_name* cannot be found in the system PATH

    """
    if not bin_name:
        raise ConfigParseError("is an empty string")
    if TYPE_CHECKING:  # pragma: no cover
        assert isinstance(schema.data, dict)
    bin_dir = schema.data.get('postgresql', {}).get('bin_dir', None)
    if not shutil.which(bin_name, path=bin_dir):
        raise ConfigParseError(f"does not contain '{bin_name}' in '{bin_dir or '$PATH'}'")
    return True


class Result(object):
    """Represent the result of a given validation that was performed.

    :ivar status: If the validation succeeded.
    :ivar path: YAML tree path of the configuration option.
    :ivar data: value of the configuration option.
    :ivar level: error level, in case of error.
    :ivar error: error message if the validation failed, otherwise ``None``.
    """

    def __init__(self, status: bool, error: OptionalType[str] = "didn't pass validation", level: int = 0,
                 path: str = "", data: Any = "") -> None:
        """Create a :class:`Result` object based on the given arguments.

        .. note::

            ``error`` attribute is only set if *status* is failed.

        :param status: if the validation succeeded.
        :param error: error message related to the validation that was performed, if the validation failed.
        :param level: error level, in case of error.
        :param path: YAML tree path of the configuration option.
        :param data: value of the configuration option.
        """
        self.status = status
        self.path = path
        self.data = data
        self.level = level
        self._error = error
        if not self.status:
            self.error = error
        else:
            self.error = None

    def __repr__(self) -> str:
        """Show configuration path and value. If the validation failed, also show the error message."""
        return str(self.path) + (" " + str(self.data) + " " + str(self._error) if self.error else "")


class Case(object):
    """Map how a list of available configuration options should be validated.

    .. note::

        It should be used together with an :class:`Or` object. The :class:`Or` object will define the list of possible
        configuration options in a given context, and the :class:`Case` object will dictate how to validate each of
        them, if they are set.
    """

    def __init__(self, schema: Dict[str, Any]) -> None:
        """Create a :class:`Case` object.

        :param schema: the schema for validating a set of attributes that may be available in the configuration.
                       Each key is the configuration that is available in a given scope and that should be validated,
                       and the related value is the validation function or expected type.

        :Example:

            .. code-block:: python

                Case({
                    "host": validate_host_port,
                    "url": str,
                })

        That will check that ``host`` configuration, if given, is valid based on :func:`validate_host_port`, and will
        also check that ``url`` configuration, if given, is a ``str`` instance.
        """
        self._schema = schema


class Or(object):
    """Represent the list of options that are available.

    It can represent either a list of configuration options that are available in a given scope, or a list of
    validation functions and/or expected types for a given configuration option.
    """

    def __init__(self, *args: Any) -> None:
        """Create an :class:`Or` object.

        :param `*args`: any arguments that the caller wants to be stored in this :class:`Or` object.

        :Example:

            .. code-block:: python

                Or("host", "hosts"): Case({
                    "host": validate_host_port,
                    "hosts": Or(comma_separated_host_port, [validate_host_port]),
                })

            The outer :class:`Or` is used to define that ``host`` and ``hosts`` are possible options in this scope.
            The inner :class`Or` in the ``hosts`` key value is used to define that ``hosts`` option is valid if either
            of :func:`comma_separated_host_port` or :func:`validate_host_port` succeed to validate it.
        """
        self.args = args


class AtMostOne(object):
    """Mark that at most one option from a :class:`Case` can be suplied.

    Represents a list of possible configuration options in a given scope, where at most one can actually
    be provided.

    .. note::

        It should be used together with a :class:`Case` object.
    """

    def __init__(self, *args: str) -> None:
        """Create a :class`AtMostOne` object.

        :param `*args`: any arguments that the caller wants to be stored in this :class:`Or` object.

        :Example:

            .. code-block:: python

                AtMostOne("nofailover", "failover_priority"): Case({
                    "nofailover": bool,
                    "failover_priority": IntValidator(min=0, raise_assert=True),
                })

        The :class`AtMostOne` object is used to define that at most one of ``nofailover`` and
        ``failover_priority`` can be provided.
        """
        self.args = args


class Optional(object):
    """Mark a configuration option as optional.

    :ivar name: name of the configuration option.
    :ivar default: value to set if the configuration option is not explicitly provided
    """

    def __init__(self, name: str, default: OptionalType[Any] = None) -> None:
        """Create an :class:`Optional` object.

        :param name: name of the configuration option.
        :param default: value to set if the configuration option is not explicitly provided
        """
        self.name = name
        self.default = default


class Directory(object):
    """Check if a directory contains the expected files.

    The attributes of objects of this class are used by their :func:`validate` method.

    :param contains: list of paths that should exist relative to a given directory.
    :param contains_executable: list of executable files that should exist directly under a given directory.
    """

    def __init__(self, contains: OptionalType[List[str]] = None,
                 contains_executable: OptionalType[List[str]] = None) -> None:
        """Create a :class:`Directory` object.

        :param contains: list of paths that should exist relative to a given directory.
        :param contains_executable: list of executable files that should exist directly under a given directory.
        """
        self.contains = contains
        self.contains_executable = contains_executable

    def _check_executables(self, path: OptionalType[str] = None) -> Iterator[Result]:
        """Check that all executables from contains_executable list exist within the given directory or within ``PATH``.

        :param path: optional path to the base directory against which executables will be validated.
                     If not provided, check within ``PATH``.

        :yields: objects with the error message containing the name of the executable, if any check fails.
        """
        for program in self.contains_executable or []:
            if not shutil.which(program, path=path):
                yield Result(False, f"does not contain '{program}' in '{(path or '$PATH')}'")

    def validate(self, name: str) -> Iterator[Result]:
        """Check if the expected paths and executables can be found under *name* directory.

        :param name: path to the base directory against which paths and executables will be validated.
                     Check against ``PATH`` if name is not provided.

        :yields: objects with the error message related to the failure, if any check fails.
        """
        if not name:
            yield from self._check_executables()
        elif not os.path.exists(name):
            yield Result(False, "Directory '{}' does not exist.".format(name))
        elif not os.path.isdir(name):
            yield Result(False, "'{}' is not a directory.".format(name))
        else:
            if self.contains:
                for path in self.contains:
                    if not os.path.exists(os.path.join(name, path)):
                        yield Result(False, "'{}' does not contain '{}'".format(name, path))
            yield from self._check_executables(path=name)


class BinDirectory(Directory):
    """Check if a Postgres binary directory contains the expected files.

    It is a subclass of :class:`Directory` with an extended capability: translating ``BINARIES`` according to configured
    ``postgresql.bin_name``, if any.

    :cvar BINARIES: list of executable files that should exist directly under a given Postgres binary directory.
    """

    # ``pg_rewind`` is not in the list because its usage by Patroni is optional. Also, it is not available by default on
    # Postgres 9.3 and 9.4, versions which Patroni supports.
    BINARIES = ["pg_ctl", "initdb", "pg_controldata", "pg_basebackup", "postgres", "pg_isready"]

    def validate(self, name: str) -> Iterator[Result]:
        """Check if the expected executables can be found under *name* binary directory.

        :param name: path to the base directory against which executables will be validated. Check against PATH if
            *name* is not provided.

        :yields: objects with the error message related to the failure, if any check fails.
        """
        self.contains_executable: List[str] = [get_bin_name(binary) for binary in self.BINARIES]
        yield from super().validate(name)


class Schema(object):
    """Define a configuration schema.

    It contains all the configuration options that are available in each scope, including the validation(s) that should
    be performed against each one of them. The validations will be performed whenever the :class:`Schema` object is
    called, or its :func:`validate` method is called.

    :ivar validator: validator of the configuration schema. Can be any of these:

        * :class:`str`: defines that a string value is required; or
        * :class:`type`: any subclass of :class:`type`, defines that a value of the given type is required; or
        * ``callable``: any callable object, defines that validation will follow the code defined in the callable
          object. If the callable object contains an ``expected_type`` attribute, then it will check if the
          configuration value is of the expected type before calling the code of the callable object; or
        * :class:`list`: list representing one or more values in the configuration; or
        * :class:`dict`: dictionary representing the YAML configuration tree.
    """

    def __init__(self, validator: Union[Dict[Any, Any], List[Any], Any]) -> None:
        """Create a :class:`Schema` object.

        .. note::

            This class is expected to be initially instantiated with a :class:`dict` based *validator* argument. The
            idea is that dict represents the full YAML tree of configuration options. The :func:`validate` method will
            then walk recursively through the configuration tree, creating new instances of :class:`Schema` with the
            new "base path", to validate the structure and the leaf values of the tree. The recursion stops on leaf
            nodes, when it performs checks of the actual setting values.

        :param validator: validator of the configuration schema. Can be any of these:

            * :class:`str`: defines that a string value is required; or
            * :class:`type`: any subclass of :class:`type`, defines that a value of the given type is required; or
            * ``callable``: Any callable object, defines that validation will follow the code defined in the callable
              object. If the callable object contains an ``expected_type`` attribute, then it will check if the
              configuration value is of the expected type before calling the code of the callable object; or
            * :class:`list`: list representing it expects to contain one or more values in the configuration; or
            * :class:`dict`: dictionary representing the YAML configuration tree.

            The first 3 items in the above list are here referenced as "base validators", which cause the recursion
            to stop.

            If *validator* is a :class:`dict`, then you should follow these rules:

            * For the keys it can be either:

                * A :class:`str` instance. It will be the name of the configuration option; or
                * An :class:`Optional` instance. The ``name`` attribute of that object will be the name of the
                  configuration option, and that class makes this configuration option as optional to the
                  user, allowing it to not be specified in the YAML; or
                * An :class:`Or` instance. The ``args`` attribute of that object will contain a tuple of
                    configuration option names. At least one of them should be specified by the user in the YAML;

            * For the values it can be either:

                * A new :class:`dict` instance. It will represent a new level in the YAML configuration tree; or
                * A :class:`Case` instance. This is required if the key of this value is an :class:`Or` instance,
                  and the :class:`Case` instance is used to map each of the ``args`` in :class:`Or` to their
                  corresponding base validator in :class:`Case`; or
                * An :class:`Or` instance with one or more base validators; or
                * A :class:`list` instance with a single item which is the base validator; or
                * A base validator.

        :Example:

            .. code-block:: python

                Schema({
                    "application_name": str,
                    "bind": {
                        "host": validate_host,
                        "port": int,
                    },
                    "aliases": [str],
                    Optional("data_directory"): "/var/lib/myapp",
                    Or("log_to_file", "log_to_db"): Case({
                        "log_to_file": bool,
                        "log_to_db": bool,
                    }),
                    "version": Or(int, float),
                })

            This sample schema defines that your YAML configuration follows these rules:

                * It must contain an ``application_name`` entry which value should be a :class:`str` instance;
                * It must contain a ``bind.host`` entry which value should be valid as per function ``validate_host``;
                * It must contain a ``bind.port`` entry which value should be an :class:`int` instance;
                * It must contain a ``aliases`` entry which value should be a :class:`list` of :class:`str` instances;
                * It may optionally contain a ``data_directory`` entry, with a value which should be a string;
                * It must contain at least one of ``log_to_file`` or ``log_to_db``, with a value which should be a
                  :class:`bool` instance;
                * It must contain a ``version`` entry which value should be either an :class:`int` or a :class:`float`
                  instance.
        """
        self.validator = validator

    def __call__(self, data: Any) -> List[str]:
        """Perform validation of data using the rules defined in this schema.

        :param data: configuration to be validated against ``validator``.

        :returns: list of errors identified while validating the *data*, if any.
        """
        errors: List[str] = []
        for i in self.validate(data):
            if not i.status:
                errors.append(str(i))
        return errors

    def validate(self, data: Union[Dict[Any, Any], Any]) -> Iterator[Result]:
        """Perform all validations from the schema against the given configuration.

        It first checks that *data* argument type is compliant with the type of ``validator`` attribute.

        Additionally:
            * If ``validator`` attribute is a callable object, calls it to validate *data* argument. Before doing so, if
                `validator` contains an ``expected_type`` attribute, check if *data* argument is compliant with that
                expected type.
            * If ``validator`` attribute is an iterable object (:class:`dict`, :class:`list`, :class:`Directory` or
                :class:`Or`), then it iterates over it to validate each of the corresponding entries in *data* argument.

        :param data: configuration to be validated against ``validator``.

        :yields: objects with the error message related to the failure, if any check fails.
        """
        self.data = data

        # New `Schema` objects can be created while validating a given `Schema`, depending on its structure. The first
        # 3 IF statements deal with the situation where we already reached a leaf node in the `Schema` structure, then
        # we are dealing with an actual value validation. The remaining logic in this method is used to iterate through
        # iterable objects in the structure, until we eventually reach a leaf node to validate its value.
        if isinstance(self.validator, str):
            yield Result(isinstance(self.data, str), "is not a string", level=1, data=self.data)
        elif isinstance(self.validator, type):
            yield Result(isinstance(self.data, self.validator),
                         "is not {}".format(_get_type_name(self.validator)), level=1, data=self.data)
        elif callable(self.validator):
            if hasattr(self.validator, "expected_type"):
                if not isinstance(data, self.validator.expected_type):
                    yield Result(False, "is not {}"
                                 .format(_get_type_name(self.validator.expected_type)), level=1, data=self.data)
                    return
            try:
                self.validator(data)
                yield Result(True, data=self.data)
            except Exception as e:
                yield Result(False, "didn't pass validation: {}".format(e), data=self.data)
        elif isinstance(self.validator, dict):
            if not isinstance(self.data, dict):
                yield Result(isinstance(self.data, dict), "is not a dictionary", level=1, data=self.data)
        elif isinstance(self.validator, list):
            if not isinstance(self.data, list):
                yield Result(isinstance(self.data, list), "is not a list", level=1, data=self.data)
                return
        yield from self.iter()

    def iter(self) -> Iterator[Result]:
        """Iterate over ``validator``, if it is an iterable object, to validate the corresponding entries in ``data``.

        Only :class:`dict`, :class:`list`, :class:`Directory` and :class:`Or` objects are considered iterable objects.

        :yields: objects with the error message related to the failure, if any check fails.
        """
        if isinstance(self.validator, dict):
            if not isinstance(self.data, dict):
                yield Result(False, "is not a dictionary.", level=1)
            else:
                yield from self.iter_dict()
        elif isinstance(self.validator, list):
            if len(self.data) == 0:
                yield Result(False, "is an empty list", data=self.data)
            if self.validator:
                for key, value in enumerate(self.data):
                    # Although the value in the configuration (`data`) is expected to contain 1 or more entries, only
                    # the first validator defined in `validator` property list will be used. It is only defined as a
                    # `list` in `validator` so this logic can understand that the value in `data` attribute should be a
                    # `list`. For example: "pg_hba": [str] in `validator` attribute defines that "pg_hba" in `data`
                    # attribute should contain a list with one or more `str` entries.
                    for v in Schema(self.validator[0]).validate(value):
                        yield Result(v.status, v.error,
                                     path=(str(key) + ("." + v.path if v.path else "")), level=v.level, data=value)
        elif isinstance(self.validator, Directory) and isinstance(self.data, str):
            yield from self.validator.validate(self.data)
        elif isinstance(self.validator, Or):
            yield from self.iter_or()

    def iter_dict(self) -> Iterator[Result]:
        """Iterate over a :class:`dict` based ``validator`` to validate the corresponding entries in ``data``.

        :yields: objects with the error message related to the failure, if any check fails.
        """
        # One key in `validator` attribute (`key` variable) can be mapped to one or more keys in `data` attribute (`d`
        # variable), depending on the `key` type.
        if TYPE_CHECKING:  # pragma: no cover
            assert isinstance(self.validator, dict)
            assert isinstance(self.data, dict)
        for key in self.validator.keys():
            if isinstance(key, AtMostOne) and len(list(self._data_key(key))) > 1:
                yield Result(False, f"Multiple of {key.args} provided")
                continue
            for d in self._data_key(key):
                if d not in self.data and not isinstance(key, Optional):
                    yield Result(False, "is not defined.", path=d)
                elif d not in self.data and isinstance(key, Optional) and key.default is None:
                    continue
                else:
                    if d not in self.data and isinstance(key, Optional):
                        self.data[d] = key.default
                    validator = self.validator[key]
                    if isinstance(key, (Or, AtMostOne)) and isinstance(self.validator[key], Case):
                        validator = self.validator[key]._schema[d]
                    # In this loop we may be calling a new `Schema` either over an intermediate node in the tree, or
                    # over a leaf node. In the latter case the recursive calls in the given path will finish.
                    for v in Schema(validator).validate(self.data[d]):
                        yield Result(v.status, v.error,
                                     path=(d + ("." + v.path if v.path else "")), level=v.level, data=v.data)

    def iter_or(self) -> Iterator[Result]:
        """Perform all validations defined in an :class:`Or` object for a given configuration option.

        This method can be only called against leaf nodes in the configuration tree. :class:`Or` objects defined in the
        ``validator`` keys will be handled by :func:`iter_dict` method.

        :yields: objects with the error message related to the failure, if any check fails.
        """
        if TYPE_CHECKING:  # pragma: no cover
            assert isinstance(self.validator, Or)
        results: List[Result] = []
        for a in self.validator.args:
            r: List[Result] = []
            # Each of the `Or` validators can throw 0 to many `Result` instances.
            for v in Schema(a).validate(self.data):
                r.append(v)
            if any([x.status for x in r]) and not all([x.status for x in r]):
                results += [x for x in r if not x.status]
            else:
                results += r
        # None of the `Or` validators succeeded to validate `data`, so we report the issues back.
        if not any([x.status for x in results]):
            max_level = 3
            for v in sorted(results, key=lambda x: x.level):
                if v.level > max_level:
                    break
                max_level = v.level
                yield Result(v.status, v.error, path=v.path, level=v.level, data=v.data)

    def _data_key(self, key: Union[str, Optional, Or, AtMostOne]) -> Iterator[str]:
        """Map a key from the ``validator`` dictionary to the corresponding key(s) in the ``data`` dictionary.

        :param key: key from the ``validator`` attribute.

        :yields: keys that should be used to access corresponding value in the ``data`` attribute.
        """
        # If the key was defined as a `str` object in `validator` attribute, then it is already the final key to access
        # the `data` dictionary.
        if isinstance(self.data, dict) and isinstance(key, str):
            yield key
        # If the key was defined as an `Optional` object in `validator` attribute, then its name is the key to access
        # the `data` dictionary.
        elif isinstance(key, Optional):
            yield key.name
        # If the key was defined as an `Or` object in `validator` attribute, then each of its values are the keys to
        # access the `data` dictionary.
        elif isinstance(key, Or) and isinstance(self.data, dict):
            # At least one of the `Or` entries should be available in the `data` dictionary. If we find at least one of
            # them in `data`, then we return all found entries so the caller method can validate them all.
            if any([item in self.data for item in key.args]):
                for item in key.args:
                    if item in self.data:
                        yield item
            # If none of the `Or` entries is available in the `data` dictionary, then we return all entries so the
            # caller method will issue errors that they are all absent.
            else:
                for item in key.args:
                    yield item
        # If the key was defined as a `AtMostOne` object in `validator` attribute, then each of its values
        # are the keys to access the `data` dictionary.
        elif isinstance(key, AtMostOne) and isinstance(self.data, dict):
            # Yield back all of the entries from the `data` dictionary, each will be validated and then counted
            # to inform us if we've provided too many
            for item in key.args:
                if item in self.data:
                    yield item


def _get_type_name(python_type: Any) -> str:
    """Get a user-friendly name for a given Python type.

    :param python_type: Python type which user friendly name should be taken.

    :returns: User friendly name of the given Python type.
    """
    types: Dict[Any, str] = {str: 'a string', int: 'an integer', float: 'a number',
                             bool: 'a boolean', list: 'an array', dict: 'a dictionary'}
    return types.get(python_type, getattr(python_type, __name__, "unknown type"))


def assert_(condition: bool, message: str = "Wrong value") -> None:
    """Assert that a given condition is ``True``.

    If the assertion fails, then throw a message.

    :param condition: result of a condition to be asserted.
    :param message: message to be thrown if the condition is ``False``.
    """
    assert condition, message


class IntValidator(object):
    """Validate an integer setting.

    :ivar min: minimum allowed value for the setting, if any.
    :ivar max: maximum allowed value for the setting, if any.
    :ivar base_unit: the base unit to convert the value to before checking if it's within *min* and *max* range.
    :ivar expected_type: the expected Python type.
    :ivar raise_assert: if an ``assert`` test should be performed regarding expected type and valid range.
    """

    def __init__(self, min: OptionalType[int] = None, max: OptionalType[int] = None,
                 base_unit: OptionalType[str] = None, expected_type: Any = None, raise_assert: bool = False) -> None:
        """Create an :class:`IntValidator` object with the given rules.

        :param min: minimum allowed value for the setting, if any.
        :param max: maximum allowed value for the setting, if any.
        :param base_unit: the base unit to convert the value to before checking if it's within *min* and *max* range.
        :param expected_type: the expected Python type.
        :param raise_assert: if an ``assert`` test should be performed regarding expected type and valid range.
        """
        self.min = min
        self.max = max
        self.base_unit = base_unit
        if expected_type:
            self.expected_type = expected_type
        self.raise_assert = raise_assert

    def __call__(self, value: Any) -> bool:
        """Check if *value* is a valid integer and within the expected range.

        .. note::
            If ``raise_assert`` is ``True`` and *value* is not valid, then an :class:`AssertionError` will be triggered.

        :param value: value to be checked against the rules defined for this :class:`IntValidator` instance.

        :returns: ``True`` if *value* is valid and within the expected range.
        """
        value = parse_int(value, self.base_unit)
        ret = isinstance(value, int)\
            and (self.min is None or value >= self.min)\
            and (self.max is None or value <= self.max)

        if self.raise_assert:
            assert_(ret)
        return ret


class EnumValidator(object):
    """Validate enum setting

    :ivar allowed_values: a ``set`` or ``CaseInsensitiveSet`` object with allowed enum values.
    :ivar raise_assert: if an ``assert`` call should be performed regarding expected type and valid range.
    """

    def __init__(self, allowed_values: Tuple[str, ...],
                 case_sensitive: bool = False, raise_assert: bool = False) -> None:
        """Create an :class:`EnumValidator` object with given allowed values.

        :param allowed_values: a tuple with allowed enum values
        :param case_sensitive: set to ``True`` to do case sensitive comparisons
        :param raise_assert: if an ``assert`` call should be performed regarding expected values.
        """
        self.allowed_values = set(allowed_values) if case_sensitive else CaseInsensitiveSet(allowed_values)
        self.raise_assert = raise_assert

    def __call__(self, value: Any) -> bool:
        """Check if provided *value* could be found within *allowed_values*.

        .. note::
            If ``raise_assert`` is ``True`` and *value* is not valid, then an ``AssertionError`` will be triggered.
        :param value: value to be checked.
        :returns: ``True`` if *value* could be found within *allowed_values*.
        """
        ret = isinstance(value, str) and value in self.allowed_values

        if self.raise_assert:
            assert_(ret)
        return ret


def validate_watchdog_mode(value: Any) -> None:
    """Validate ``watchdog.mode`` configuration option.

    :param value: value of ``watchdog.mode`` to be validated.
    """
    assert_(isinstance(value, (str, bool)), "expected type is not a string")
    assert_(value in (False, "off", "automatic", "required"))


userattributes = {"username": "", Optional("password"): ""}
available_dcs = [m.split(".")[-1] for m in dcs_modules()]
setattr(validate_host_port_list, 'expected_type', list)
setattr(comma_separated_host_port, 'expected_type', str)
setattr(validate_connect_address, 'expected_type', str)
setattr(validate_host_port_listen, 'expected_type', str)
setattr(validate_host_port_listen_multiple_hosts, 'expected_type', str)
setattr(validate_data_dir, 'expected_type', str)
setattr(validate_binary_name, 'expected_type', str)
validate_etcd = {
    Or("host", "hosts", "srv", "srv_suffix", "url", "proxy"): Case({
        "host": validate_host_port,
        "hosts": Or(comma_separated_host_port, [validate_host_port]),
        "srv": str,
        "srv_suffix": str,
        "url": str,
        "proxy": str
    }),
    Optional("protocol"): str,
    Optional("username"): str,
    Optional("password"): str,
    Optional("cacert"): str,
    Optional("cert"): str,
    Optional("key"): str
}

schema = Schema({
    "name": str,
    "scope": str,
    Optional("log"): {
        Optional("type"): EnumValidator(('plain', 'json'), case_sensitive=True, raise_assert=True),
        Optional("level"): EnumValidator(('DEBUG', 'INFO', 'WARN', 'WARNING', 'ERROR', 'FATAL', 'CRITICAL'),
                                         case_sensitive=True, raise_assert=True),
        Optional("traceback_level"): EnumValidator(('DEBUG', 'ERROR'), raise_assert=True),
        Optional("format"): validate_log_format,
        Optional("dateformat"): str,
        Optional("static_fields"): dict,
        Optional("max_queue_size"): int,
        Optional("dir"): str,
        Optional("file_num"): int,
        Optional("file_size"): int,
        Optional("mode"): IntValidator(min=0, max=511, expected_type=int, raise_assert=True),
        Optional("loggers"): dict
    },
    Optional("ctl"): {
        Optional("insecure"): bool,
        Optional("cacert"): str,
        Optional("certfile"): str,
        Optional("keyfile"): str,
        Optional("keyfile_password"): str
    },
    "restapi": {
        "listen": validate_host_port_listen,
        "connect_address": validate_connect_address,
        Optional("authentication"): {
            "username": str,
            "password": str
        },
        Optional("certfile"): str,
        Optional("keyfile"): str,
        Optional("keyfile_password"): str,
        Optional("cafile"): str,
        Optional("ciphers"): str,
        Optional("verify_client"): EnumValidator(("none", "optional", "required"),
                                                 case_sensitive=True, raise_assert=True),
        Optional("allowlist"): [str],
        Optional("allowlist_include_members"): bool,
        Optional("http_extra_headers"): dict,
        Optional("https_extra_headers"): dict,
        Optional("request_queue_size"): IntValidator(min=0, max=4096, expected_type=int, raise_assert=True)
    },
    Optional("bootstrap"): {
        "dcs": {
            Optional("ttl"): IntValidator(min=20, raise_assert=True),
            Optional("loop_wait"): IntValidator(min=1, raise_assert=True),
            Optional("retry_timeout"): IntValidator(min=3, raise_assert=True),
            Optional("maximum_lag_on_failover"): IntValidator(min=0, raise_assert=True),
            Optional("maximum_lag_on_syncnode"): IntValidator(min=-1, raise_assert=True),
            Optional('member_slots_ttl'): IntValidator(min=0, base_unit='s', raise_assert=True),
            Optional("postgresql"): {
                Optional("parameters"): {
                    Optional("max_connections"): IntValidator(1, 262143, raise_assert=True),
                    Optional("max_locks_per_transaction"): IntValidator(10, 2147483647, raise_assert=True),
                    Optional("max_prepared_transactions"): IntValidator(0, 262143, raise_assert=True),
                    Optional("max_replication_slots"): IntValidator(0, 262143, raise_assert=True),
                    Optional("max_wal_senders"): IntValidator(0, 262143, raise_assert=True),
                    Optional("max_worker_processes"): IntValidator(0, 262143, raise_assert=True),
                },
                Optional("use_pg_rewind"): bool,
                Optional("pg_hba"): [str],
                Optional("pg_ident"): [str],
                Optional("pg_ctl_timeout"): IntValidator(min=0, raise_assert=True),
                Optional("use_slots"): bool,
            },
            Optional("primary_start_timeout"): IntValidator(min=0, raise_assert=True),
            Optional("primary_stop_timeout"): IntValidator(min=0, raise_assert=True),
            Optional("standby_cluster"): {
                Or("host", "port", "restore_command"): Case({
                    "host": str,
                    "port": IntValidator(max=65535, expected_type=int, raise_assert=True),
                    "restore_command": str
                }),
                Optional("primary_slot_name"): str,
                Optional("create_replica_methods"): [str],
                Optional("archive_cleanup_command"): str,
                Optional("recovery_min_apply_delay"): str
            },
            Optional("synchronous_mode"): bool,
            Optional("synchronous_mode_strict"): bool,
            Optional("synchronous_node_count"): IntValidator(min=1, raise_assert=True),
        },
        Optional("initdb"): [Or(str, dict)],
        Optional("method"): str
    },
    Or(*available_dcs): Case({
        "consul": {
            Or("host", "url"): Case({
                "host": validate_host_port,
                "url": str
            }),
            Optional("port"): IntValidator(max=65535, expected_type=int, raise_assert=True),
            Optional("scheme"): str,
            Optional("token"): str,
            Optional("verify"): bool,
            Optional("cacert"): str,
            Optional("cert"): str,
            Optional("key"): str,
            Optional("dc"): str,
            Optional("checks"): [str],
            Optional("register_service"): bool,
            Optional("service_tags"): [str],
            Optional("service_check_interval"): str,
            Optional("service_check_tls_server_name"): str,
            Optional("consistency"): EnumValidator(('default', 'consistent', 'stale'),
                                                   case_sensitive=True, raise_assert=True)
        },
        "etcd": validate_etcd,
        "etcd3": validate_etcd,
        "exhibitor": {
            "hosts": [str],
            "port": IntValidator(max=65535, expected_type=int, raise_assert=True),
            Optional("poll_interval"): IntValidator(min=1, expected_type=int, raise_assert=True),
        },
        "raft": {
            "self_addr": validate_connect_address,
            Optional("bind_addr"): validate_host_port_listen,
            "partner_addrs": validate_host_port_list,
            Optional("data_dir"): str,
            Optional("password"): str
        },
        "zookeeper": {
            "hosts": Or(comma_separated_host_port, [validate_host_port]),
            Optional("use_ssl"): bool,
            Optional("cacert"): str,
            Optional("cert"): str,
            Optional("key"): str,
            Optional("key_password"): str,
            Optional("verify"): bool,
            Optional("set_acls"): dict,
            Optional("auth_data"): dict,
        },
        "kubernetes": {
            "labels": {},
            Optional("bypass_api_service"): bool,
            Optional("namespace"): str,
            Optional("scope_label"): str,
            Optional("role_label"): str,
            Optional("leader_label_value"): str,
            Optional("follower_label_value"): str,
            Optional("standby_leader_label_value"): str,
            Optional("tmp_role_label"): str,
            Optional("use_endpoints"): bool,
            Optional("pod_ip"): Or(is_ipv4_address, is_ipv6_address),
            Optional("ports"): [{"name": str, "port": IntValidator(max=65535, expected_type=int, raise_assert=True)}],
            Optional("cacert"): str,
            Optional("retriable_http_codes"): Or(int, [int]),
        },
    }),
    Optional("citus"): {
        "database": str,
        "group": IntValidator(min=0, expected_type=int, raise_assert=True),
    },
    "postgresql": {
        "listen": validate_host_port_listen_multiple_hosts,
        "connect_address": validate_connect_address,
        Optional("proxy_address"): validate_connect_address,
        "authentication": {
            "replication": userattributes,
            "superuser": userattributes,
            Optional("rewind"): userattributes
        },
        "data_dir": validate_data_dir,
        Optional("bin_name"): {
            Optional("pg_ctl"): validate_binary_name,
            Optional("initdb"): validate_binary_name,
            Optional("pg_controldata"): validate_binary_name,
            Optional("pg_basebackup"): validate_binary_name,
            Optional("postgres"): validate_binary_name,
            Optional("pg_isready"): validate_binary_name,
            Optional("pg_rewind"): validate_binary_name,
        },
        Optional("bin_dir", ""): BinDirectory(),
        Optional("parameters"): {
            Optional("unix_socket_directories"): str
        },
        Optional("pg_hba"): [str],
        Optional("pg_ident"): [str],
        Optional("pg_ctl_timeout"): IntValidator(min=0, raise_assert=True),
        Optional("use_pg_rewind"): bool
    },
    Optional("watchdog"): {
        Optional("mode"): validate_watchdog_mode,
        Optional("device"): str,
        Optional("safety_margin"): IntValidator(min=-1, expected_type=int, raise_assert=True),
    },
    Optional("tags"): {
        AtMostOne("nofailover", "failover_priority"): Case({
            "nofailover": bool,
            "failover_priority": IntValidator(min=0, expected_type=int, raise_assert=True),
        }),
        Optional("clonefrom"): bool,
        Optional("noloadbalance"): bool,
        Optional("replicatefrom"): str,
        Optional("nosync"): bool,
        Optional("nostream"): bool
    }
})<|MERGE_RESOLUTION|>--- conflicted
+++ resolved
@@ -9,13 +9,7 @@
 import shutil
 import socket
 
-<<<<<<< HEAD
-from typing import Any, Dict, Union, Iterator, List, Optional as OptionalType, Tuple, TYPE_CHECKING
-
-from .collections import CaseInsensitiveSet
-=======
 from typing import Any, Dict, Iterator, List, Optional as OptionalType, Tuple, TYPE_CHECKING, Union
->>>>>>> 6b685036
 
 from .collections import CaseInsensitiveSet, EMPTY_DICT
 from .dcs import dcs_modules
@@ -262,11 +256,7 @@
     """
     if TYPE_CHECKING:  # pragma: no cover
         assert isinstance(schema.data, dict)
-<<<<<<< HEAD
-    return (schema.data.get('postgresql', {}).get('bin_name', {}) or {}).get(bin_name, bin_name)
-=======
     return (schema.data.get('postgresql', {}).get('bin_name', {}) or EMPTY_DICT).get(bin_name, bin_name)
->>>>>>> 6b685036
 
 
 def validate_data_dir(data_dir: str) -> bool:
