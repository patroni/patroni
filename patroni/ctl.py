--- conflicted
+++ resolved
@@ -453,20 +453,12 @@
 @click.option('--pg-version', 'version', help='Restart if the PostgreSQL version is less than provided (e.g. 9.5.2)',
               default=None)
 @click.option('--pending', help='Restart if pending', is_flag=True)
-<<<<<<< HEAD
 @click.option('--timeout',
               help='Return error and fail over if necessary when restarting takes longer than this.')
-@option_config_file
 @option_force
-@option_dcs
-def restart(cluster_name, member_names, config_file, dcs, force, role, p_any, scheduled, version, pending, timeout):
-    config, dcs, cluster = ctl_load_config(cluster_name, config_file, dcs)
-=======
-@option_force
-@click.pass_obj
-def restart(obj, cluster_name, member_names, force, role, p_any, scheduled, version, pending):
+@click.pass_obj
+def restart(obj, cluster_name, member_names, force, role, p_any, scheduled, version, pending, timeout):
     cluster = get_dcs(obj, cluster_name).get_cluster()
->>>>>>> bb070763
 
     members = get_members(cluster, cluster_name, member_names, role, force, 'restart')
     if p_any:
