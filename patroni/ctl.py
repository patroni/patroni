--- conflicted
+++ resolved
@@ -535,19 +535,7 @@
             break
 
 
-<<<<<<< HEAD
 def _do_failover_or_switchover(obj, action, cluster_name, master, candidate, force, scheduled=None):
-=======
-@ctl.command('failover', help='Failover to a replica')
-@arg_cluster_name
-@click.option('--master', help='The name of the current master', default=None)
-@click.option('--candidate', help='The name of the candidate', default=None)
-@click.option('--scheduled', help='Timestamp of a scheduled failover in unambiguous format (e.g. ISO 8601)',
-              default=None)
-@option_force
-@click.pass_obj
-def failover(obj, cluster_name, master, candidate, force, scheduled):
->>>>>>> 6b01d278
     """
         We want to trigger a failover or switchover for the specified cluster name.
 
@@ -640,7 +628,7 @@
 
 
 @ctl.command('failover', help='Failover to a replica')
-@click.argument('cluster_name')
+@arg_cluster_name
 @click.option('--master', help='The name of the current master', default=None)
 @click.option('--candidate', help='The name of the candidate', default=None)
 @option_force
@@ -651,7 +639,7 @@
 
 
 @ctl.command('switchover', help='Switchover to a replica')
-@click.argument('cluster_name')
+@arg_cluster_name
 @click.option('--master', help='The name of the current master', default=None)
 @click.option('--candidate', help='The name of the candidate', default=None)
 @click.option('--scheduled', help='Timestamp of a scheduled switchover in unambiguous format (e.g. ISO 8601)',
