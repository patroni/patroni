'''
Patroni Control
'''

import click
import datetime
import dateutil
import json
import logging
import os
import psycopg2
import random
import requests
import time
import tzlocal
import yaml

from click import ClickException
<<<<<<< HEAD
=======
from patroni import Patroni, PatroniException
>>>>>>> 56f9366a
from patroni.postgresql import parseurl
from prettytable import PrettyTable
from six.moves.urllib_parse import urlparse

CONFIG_DIR_PATH = click.get_app_dir('patroni')
CONFIG_FILE_PATH = os.path.join(CONFIG_DIR_PATH, 'patronictl.yaml')
LOGLEVEL = 'WARNING'


class PatroniCtlException(ClickException):
    pass


def parse_dcs(dcs):
    """
    Break up the provided dcs string
    >>> parse_dcs('localhost') == {'etcd': {'host': 'localhost:4001'}}
    True
    >>> parse_dcs('localhost:8500') == {'consul': {'host': 'localhost:8500'}}
    True
    >>> parse_dcs('zookeeper://localhost') == {'zookeeper': {'hosts': ['localhost:2181']}}
    True
    >>> parse_dcs('exhibitor://localhost') == {'zookeeper': {'exhibitor': {'hosts': ['localhost'], 'port': 8181}}}
    True
    """

    if not dcs:
        return {}

    parsed = urlparse(dcs)
    scheme = parsed.scheme
    if scheme == '' and parsed.netloc == '':
        parsed = urlparse('//' + dcs)

    if scheme == '':
        default_schemes = {'2181': 'zookeeper', '8181': 'exhibitor', '8500': 'consul'}
        scheme = default_schemes.get(str(parsed.port), 'etcd')

    port = parsed.port or {'consul': 8500, 'zookeeper': 2181, 'exhibitor': 8181}.get(str(scheme), 4001)

    config = {'host': '{0}:{1}'.format(parsed.hostname, port)}
    if scheme == 'exhibitor':
        config = {scheme: {'port': int(port), 'hosts': [str(parsed.hostname)]}}
        scheme = 'zookeeper'
    elif scheme == 'zookeeper':
        config['hosts'] = [config.pop('host')]
    return {scheme: config}


def load_config(path, dcs):
    logging.debug('Loading configuration from file %s', path)
    config = dict()
    try:
        with open(path, 'rb') as fd:
            config = yaml.safe_load(fd)
    except (IOError, yaml.YAMLError):
        logging.exception('Could not load configuration file')

    if dcs:
        config['dcs'] = parse_dcs(dcs)
    else:
        config['dcs'] = parse_dcs(config.get('dcs_api'))

    return config


def store_config(config, path):
    dir_path = os.path.dirname(path)
    if dir_path and not os.path.isdir(dir_path):
        os.makedirs(dir_path)
    with open(path, 'w') as fd:
        yaml.dump(config, fd)


option_config_file = click.option('--config-file', '-c', help='Configuration file', default=CONFIG_FILE_PATH)
option_format = click.option('--format', '-f', 'fmt', help='Output format (pretty, json)', default='pretty')
option_dcs = click.option('--dcs', '-d', help='Use this DCS', envvar='DCS')
option_watchrefresh = click.option('-w', '--watch', type=float, help='Auto update the screen every X seconds')
option_watch = click.option('-W', is_flag=True, help='Auto update the screen every 2 seconds')
option_force = click.option('--force', is_flag=True, help='Do not ask for confirmation at any point')


@click.group()
@click.pass_context
def ctl(ctx):
    global LOGLEVEL
    LOGLEVEL = os.environ.get('LOGLEVEL', LOGLEVEL)

    logging.basicConfig(format='%(asctime)s - %(levelname)s - %(message)s', level=LOGLEVEL)


def get_dcs(config, scope):
<<<<<<< HEAD
    scheme, hostname, port = map(config.get('dcs', {}).get, ('scheme', 'hostname', 'port'))

    if scheme == 'etcd':
        from patroni.etcd import Etcd
        return Etcd(name=scope, config={'scope': scope, 'host': '{0}:{1}'.format(hostname, port)})

    if scheme == 'zookeeper':
        from patroni.zookeeper import ZooKeeper
        return ZooKeeper(name=scope, config={'scope': scope, 'hosts': [hostname], 'port': port})

    if scheme == 'exhibitor':
        from patroni.zookeeper import ZooKeeper
        return ZooKeeper(name=scope, config={'scope': scope, 'exhibitor': {'hosts': [hostname], 'port': port}})

    if scheme == 'consul':
        from patroni.consul import Consul
        return Consul(name=scope, config={'scope': scope, 'host': '{0}:{1}'.format(hostname, port)})

    raise PatroniCtlException('Can not find suitable configuration of distributed configuration store')
=======
    dcs_config = config.get('dcs', {})
    dcs_config[list(dcs_config.keys())[0]]['scope'] = scope
    try:
        return Patroni.get_dcs(scope, dcs_config)
    except PatroniException as e:
        raise PatroniCtlException(str(e))
>>>>>>> 56f9366a


def post_patroni(member, endpoint, content, headers=None):
    url = urlparse(member.api_url)
    logging.debug(url)
    return requests.post('{0}://{1}/{2}'.format(url.scheme, url.netloc, endpoint),
                         headers=headers or {'Content-Type': 'application/json'},
                         data=json.dumps(content), timeout=60)


def print_output(columns, rows=None, alignment=None, fmt='pretty', header=True, delimiter='\t'):
    rows = rows or []
    if fmt == 'pretty':
        t = PrettyTable(columns)
        for k, v in (alignment or {}).items():
            t.align[k] = v
        for r in rows:
            t.add_row(r)
        click.echo(t)
        return

    if fmt == 'json':
        elements = list()
        for r in rows:
            elements.append(dict(zip(columns, r)))

        click.echo(json.dumps(elements))

    if fmt == 'tsv':
        if columns is not None and header:
            click.echo(delimiter.join(columns) + '\n')

        for r in rows:
            c = [str(c) for c in r]
            click.echo(delimiter.join(c))


def watching(w, watch, max_count=None, clear=True):
    """
    >>> len(list(watching(True, 1, 0)))
    1
    >>> len(list(watching(True, 1, 1)))
    2
    >>> len(list(watching(True, None, 0)))
    1
    """

    if w and not watch:
        watch = 2
    if watch and clear:
        click.clear()
    yield 0

    if max_count is not None and max_count < 1:
        return

    counter = 1
    while watch and counter <= (max_count or counter):
        time.sleep(watch)
        counter += 1
        if clear:
            click.clear()
        yield 0


def build_connect_parameters(conn_url, connect_parameters=None):
    params = (connect_parameters or {}).copy()
    parsed = parseurl(conn_url)
    params['host'] = parsed['host']
    params['port'] = parsed['port']
    params['fallback_application_name'] = 'Patroni ctl'
    params['connect_timeout'] = '5'

    return params


def get_all_members(cluster, role='master'):
    if role == 'master':
        if cluster.leader is not None:
            yield cluster.leader
        return

    leader_name = (cluster.leader.member.name if cluster.leader else None)
    for m in cluster.members:
        if role == 'any' or role == 'replica' and m.name != leader_name:
            yield m


def get_any_member(cluster, role='master', member=None):
    members = get_all_members(cluster, role)
    for m in members:
        if member is None or m.name == member:
            return m


def get_cursor(cluster, role='master', member=None, connect_parameters=None):
    member = get_any_member(cluster, role=role, member=member)
    if member is None:
        return None

    params = build_connect_parameters(member.conn_url, connect_parameters)

    conn = psycopg2.connect(**params)
    conn.autocommit = True
    cursor = conn.cursor()
    if role == 'any':
        return cursor

    cursor.execute('SELECT pg_is_in_recovery()')
    in_recovery = cursor.fetchone()[0]

    if in_recovery and role == 'replica' or not in_recovery and role == 'master':
        return cursor

    conn.close()

    return None


@ctl.command('dsn', help='Generate a dsn for the provided member, defaults to a dsn of the master')
@click.option('--role', '-r', help='Give a dsn of any member with this role', type=click.Choice(['master', 'replica',
              'any']), default=None)
@click.option('--member', '-m', help='Generate a dsn for this member', type=str)
@option_dcs
@option_config_file
@click.argument('cluster_name')
def dsn(cluster_name, config_file, dcs, role, member):
    if role is not None and member is not None:
        raise PatroniCtlException('--role and --member are mutually exclusive options')
    if member is None and role is None:
        role = 'master'

    _, dcs, cluster = ctl_load_config(cluster_name, config_file, dcs)
    m = get_any_member(cluster, role=role, member=member)
    if m is None:
        raise PatroniCtlException('Can not find a suitable member')

    params = build_connect_parameters(m.conn_url)
    click.echo('host={host} port={port}'.format(**params))


@ctl.command('query', help='Query a Patroni PostgreSQL member')
@click.argument('cluster_name')
@option_config_file
@option_format
@click.option('--format', 'fmt', help='Output format (pretty, json)', default='tsv')
@click.option('--file', '-f', 'p_file', help='Execute the SQL commands from this file', type=click.File('rb'))
@click.option('--password', help='force password prompt', is_flag=True)
@click.option('-U', '--username', help='database user name', type=str)
@option_dcs
@option_watch
@option_watchrefresh
@click.option('--role', '-r', help='The role of the query', type=click.Choice(['master', 'replica', 'any']),
              default=None)
@click.option('--member', '-m', help='Query a specific member', type=str)
@click.option('--delimiter', help='The column delimiter', default='\t')
@click.option('--command', '-c', help='The SQL commands to execute')
@click.option('-d', '--dbname', help='database name to connect to', type=str)
def query(
    cluster_name,
    config_file,
    dcs,
    role,
    member,
    w,
    watch,
    delimiter,
    command,
    p_file,
    password,
    username,
    dbname,
    fmt='tsv',
):
    if role is not None and member is not None:
        raise PatroniCtlException('--role and --member are mutually exclusive options')
    if member is None and role is None:
        role = 'master'

    if p_file is not None and command is not None:
        raise PatroniCtlException('--file and --command are mutually exclusive options')

    if p_file is None and command is None:
        raise PatroniCtlException('You need to specify either --command or --file')

    connect_parameters = dict()
    if username:
        connect_parameters['user'] = username
    if password:
        connect_parameters['password'] = click.prompt('Password', hide_input=True, type=str)
    if dbname:
        connect_parameters['database'] = dbname

    if p_file is not None:
        command = p_file.read()

    _, dcs, cluster = ctl_load_config(cluster_name, config_file, dcs)

    cursor = None
    for _ in watching(w, watch, clear=False):

        output, cursor = query_member(cluster, cursor, member, role, command, connect_parameters)
        print_output(None, output, fmt=fmt, delimiter=delimiter)

        if cursor is None:
            cluster = dcs.get_cluster()


def query_member(cluster, cursor, member, role, command, connect_parameters=None):
    try:
        if cursor is None:
            cursor = get_cursor(cluster, role=role, member=member, connect_parameters=connect_parameters)

        if cursor is None:
            if role is None:
                message = 'No connection to member {0} is available'.format(member)
            else:
                message = 'No connection to role={0} is available'.format(role)
            logging.debug(message)
            return [[timestamp(0), message]], None

        cursor.execute('SELECT pg_is_in_recovery()')
        in_recovery = cursor.fetchone()[0]

        if in_recovery and role == 'master' or not in_recovery and role == 'replica':
            cursor.connection.close()
            return None, None

        cursor.execute(command)
        return cursor.fetchall(), cursor
    except (psycopg2.OperationalError, psycopg2.DatabaseError) as oe:
        logging.debug(oe)
        if cursor is not None and not cursor.connection.closed:
            cursor.connection.close()
        message = oe.pgcode or oe.pgerror or str(oe)
        message = message.replace('\n', ' ')
        return [[timestamp(0), 'ERROR, SQLSTATE: {0}'.format(message)]], None


@ctl.command('remove', help='Remove cluster from DCS')
@click.argument('cluster_name')
@option_config_file
@option_format
@option_dcs
def remove(config_file, cluster_name, fmt, dcs):
    _, dcs, cluster = ctl_load_config(cluster_name, config_file, dcs)

    output_members(cluster, cluster_name, fmt)

    confirm = click.prompt('Please confirm the cluster name to remove', type=str)
    if confirm != cluster_name:
        raise PatroniCtlException('Cluster names specified do not match')

    message = 'Yes I am aware'
    confirm = \
        click.prompt('You are about to remove all information in DCS for {0}, please type: "{1}"'.format(cluster_name,
                     message), type=str)
    if message != confirm:
        raise PatroniCtlException('You did not exactly type "{0}"'.format(message))

    if cluster.leader:
        confirm = click.prompt('This cluster currently is healthy. Please specify the master name to continue')
        if confirm != cluster.leader.name:
            raise PatroniCtlException('You did not specify the current master of the cluster')

    dcs.delete_cluster()


def wait_for_leader(dcs, timeout=30):
    t_stop = time.time() + timeout
    timeout /= 2

    while time.time() < t_stop:
        dcs.watch(timeout)
        cluster = dcs.get_cluster()

        if cluster.leader:
            return cluster

    raise PatroniCtlException('Timeout occured')


def empty_post_to_members(cluster, member_names, force, endpoint):
    candidates = dict()
    for m in cluster.members:
        candidates[m.name] = m

    if not member_names:
        member_names = [click.prompt('Which member do you want to {0} [{1}]?'.format(endpoint,
                        ', '.join(candidates.keys())), type=str, default='')]

    for mn in member_names:
        if mn not in candidates.keys():
            raise PatroniCtlException('{0} is not a member of cluster'.format(mn))

    if not force:
        confirm = click.confirm('Are you sure you want to {0} members {1}?'.format(endpoint, ', '.join(member_names)))
        if not confirm:
            raise PatroniCtlException('Aborted {0}'.format(endpoint))

    for mn in member_names:
        r = post_patroni(candidates[mn], endpoint, '')
        if r.status_code != 200:
            click.echo('{0} failed for member {1}, status code={2}, ({3})'.format(endpoint, mn, r.status_code, r.text))
        else:
            click.echo('Succesful {0} on member {1}'.format(endpoint, mn))


def ctl_load_config(cluster_name, config_file, dcs):
    config = load_config(config_file, dcs)
    dcs = get_dcs(config, cluster_name)
    cluster = dcs.get_cluster()

    return config, dcs, cluster


@ctl.command('restart', help='Restart cluster member')
@click.argument('cluster_name')
@click.argument('member_names', nargs=-1)
@click.option('--role', '-r', help='Restart only members with this role', default='any',
              type=click.Choice(['master', 'replica', 'any']))
@click.option('--any', 'p_any', help='Restart a single member only', is_flag=True)
@option_config_file
@option_force
@option_dcs
def restart(cluster_name, member_names, config_file, dcs, force, role, p_any):
    _, dcs, cluster = ctl_load_config(cluster_name, config_file, dcs)

    role_names = [m.name for m in get_all_members(cluster, role)]

    if member_names:
        member_names = list(set(member_names) & set(role_names))
    else:
        member_names = role_names

    if p_any:
        random.shuffle(member_names)
        member_names = member_names[:1]

    output_members(cluster, cluster_name)
    empty_post_to_members(cluster, member_names, force, 'restart')


@ctl.command('reinit', help='Reinitialize cluster member')
@click.argument('cluster_name')
@click.argument('member_names', nargs=-1)
@option_config_file
@option_force
@option_dcs
def reinit(cluster_name, member_names, config_file, dcs, force):
    _, dcs, cluster = ctl_load_config(cluster_name, config_file, dcs)
    empty_post_to_members(cluster, member_names, force, 'reinitialize')


@ctl.command('failover', help='Failover to a replica')
@click.argument('cluster_name')
@click.option('--master', help='The name of the current master', default=None)
@click.option('--candidate', help='The name of the candidate', default=None)
@click.option('--scheduled', help='Timestamp of a scheduled failover in unambiguous format (e.g. ISO 8601)',
              default=None)
@click.option('--force', is_flag=True)
@option_config_file
@option_dcs
def failover(config_file, cluster_name, master, candidate, force, dcs, scheduled):
    """
        We want to trigger a failover for the specified cluster name.

        We verify that the cluster name, master name and candidate name are correct.
        If so, we trigger a failover and keep the client up to date.
    """

    _, dcs, cluster = ctl_load_config(cluster_name, config_file, dcs)

    if cluster.leader is None:
        raise PatroniCtlException('This cluster has no master')

    if master is None:
        if force:
            master = cluster.leader.member.name
        else:
            master = click.prompt('Master', type=str, default=cluster.leader.member.name)

    if cluster.leader.member.name != master:
        raise PatroniCtlException('Member {0} is not the leader of cluster {1}'.format(master, cluster_name))

    candidate_names = [str(m.name) for m in cluster.members if m.name != master]
    # We sort the names for consistent output to the client
    candidate_names.sort()

    if not candidate_names:
        raise PatroniCtlException('No candidates found to failover to')

    if candidate is None and not force:
        candidate = click.prompt('Candidate ' + str(candidate_names), type=str, default='')

    if candidate == master:
        raise PatroniCtlException('Failover target and source are the same.')

    if candidate and candidate not in candidate_names:
        raise PatroniCtlException('Member {0} does not exist in cluster {1}'.format(candidate, cluster_name))

    if scheduled is None and not force:
        scheduled = click.prompt('When should the failover take place (e.g. 2015-10-01T14:30) ', type=str,
                                 default='now')

    if (scheduled or 'now') == 'now':
        scheduled_at = None
    else:
        try:
            scheduled_at = dateutil.parser.parse(scheduled)
            if scheduled_at.tzinfo is None:
                scheduled_at = tzlocal.get_localzone().localize(scheduled_at)
        except (ValueError, TypeError):
            message = 'Unable to parse scheduled timestamp ({0}). It should be in an unambiguous format (e.g. ISO 8601)'
            raise PatroniCtlException(message.format(scheduled))
        scheduled_at = scheduled_at.isoformat()

    failover_value = {'leader': master, 'candidate': candidate, 'scheduled_at': scheduled_at}
    logging.debug(failover_value)

    # By now we have established that the leader exists and the candidate exists
    click.echo('Current cluster topology')
    output_members(dcs.get_cluster(), cluster_name)

    if not force:
        a = \
            click.confirm('Are you sure you want to failover cluster {0}, demoting current master {1}?'.format(
                cluster_name, master))
        if not a:
            raise PatroniCtlException('Aborting failover')

    r = None
    try:
        r = post_patroni(cluster.leader.member, 'failover', failover_value)
        if r.status_code == 200:
            logging.debug(r)
            cluster = dcs.get_cluster()
            logging.debug(cluster)
            click.echo('{0} {1}'.format(timestamp(), r.text))
        else:
            click.echo('Failover failed, details: {0}, {1}'.format(r.status_code, r.text))
            return
    except Exception:
        logging.exception(r)
        logging.warning('Failing over to DCS')
        click.echo(timestamp() + ' Could not failover using Patroni api, falling back to DCS')
        click.echo(timestamp() + ' Initializing failover from master {0}'.format(master))
        dcs.manual_failover(master, candidate, scheduled_at=failover_value)

    output_members(cluster, cluster_name)


def output_members(cluster, name, fmt='pretty'):
    rows = []
    logging.debug(cluster)
    leader_name = None
    if cluster.leader:
        leader_name = cluster.leader.member.name

    xlog_location_cluster = cluster.last_leader_operation or 0

    # Mainly for consistent pretty printing and watching we sort the output
    cluster.members.sort(key=lambda x: x.name)
    for m in cluster.members:
        logging.debug(m)

        leader = ''
        if m.name == leader_name:
            leader = '*'

        host = build_connect_parameters(m.conn_url)['host']

        xlog_location = m.data.get('xlog_location') or 0
        lag = ''
        if (xlog_location_cluster >= xlog_location):
            lag = round((xlog_location_cluster - xlog_location)/1024/1024)

        rows.append([
            name,
            m.name,
            host,
            leader,
            m.data.get('state', ''),
            lag
        ])

    columns = [
        'Cluster',
        'Member',
        'Host',
        'Leader',
        'State',
        'Lag in MB',
    ]
    alignment = {'Cluster': 'l', 'Member': 'l', 'Host': 'l', 'Lag in MB': 'r'}

    print_output(columns, rows, alignment, fmt)


@ctl.command('list', help='List the Patroni members for a given Patroni')
@click.argument('cluster_names', nargs=-1)
@option_config_file
@option_format
@option_watch
@option_watchrefresh
@option_dcs
def members(config_file, cluster_names, fmt, watch, w, dcs):
    if not cluster_names:
        logging.warning('Listing members: No cluster names were provided')
        return

    config = load_config(config_file, dcs)
    for cluster_name in cluster_names:
        dcs = get_dcs(config, cluster_name)

        for _ in watching(w, watch):
            output_members(dcs.get_cluster(), cluster_name, fmt)


def timestamp(precision=6):
    return datetime.datetime.now().strftime('%Y-%m-%d %H:%M:%S.%f')[:precision - 7]


@ctl.command('configure', help='Create configuration file')
@click.option('--config-file', '-c', help='Configuration file', prompt='Configuration file', default=CONFIG_FILE_PATH)
@click.option('--dcs', '-d', help='The DCS connect url', prompt='DCS connect url', default='etcd://localhost:4001')
@click.option('--namespace', '-n', help='The namespace', prompt='Namespace', default='/service/')
def configure(config_file, dcs, namespace):
    config = dict()
    config['dcs_api'] = str(dcs)
    config['namespace'] = str(namespace)
    store_config(config, config_file)<|MERGE_RESOLUTION|>--- conflicted
+++ resolved
@@ -16,10 +16,7 @@
 import yaml
 
 from click import ClickException
-<<<<<<< HEAD
-=======
 from patroni import Patroni, PatroniException
->>>>>>> 56f9366a
 from patroni.postgresql import parseurl
 from prettytable import PrettyTable
 from six.moves.urllib_parse import urlparse
@@ -112,34 +109,12 @@
 
 
 def get_dcs(config, scope):
-<<<<<<< HEAD
-    scheme, hostname, port = map(config.get('dcs', {}).get, ('scheme', 'hostname', 'port'))
-
-    if scheme == 'etcd':
-        from patroni.etcd import Etcd
-        return Etcd(name=scope, config={'scope': scope, 'host': '{0}:{1}'.format(hostname, port)})
-
-    if scheme == 'zookeeper':
-        from patroni.zookeeper import ZooKeeper
-        return ZooKeeper(name=scope, config={'scope': scope, 'hosts': [hostname], 'port': port})
-
-    if scheme == 'exhibitor':
-        from patroni.zookeeper import ZooKeeper
-        return ZooKeeper(name=scope, config={'scope': scope, 'exhibitor': {'hosts': [hostname], 'port': port}})
-
-    if scheme == 'consul':
-        from patroni.consul import Consul
-        return Consul(name=scope, config={'scope': scope, 'host': '{0}:{1}'.format(hostname, port)})
-
-    raise PatroniCtlException('Can not find suitable configuration of distributed configuration store')
-=======
     dcs_config = config.get('dcs', {})
     dcs_config[list(dcs_config.keys())[0]]['scope'] = scope
     try:
         return Patroni.get_dcs(scope, dcs_config)
     except PatroniException as e:
         raise PatroniCtlException(str(e))
->>>>>>> 56f9366a
 
 
 def post_patroni(member, endpoint, content, headers=None):
