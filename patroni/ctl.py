--- conflicted
+++ resolved
@@ -1493,9 +1493,17 @@
         yield member
 
 
-<<<<<<< HEAD
-def get_cluster_service_info(cluster):
-    service_info = []
+def get_cluster_service_info(cluster: Dict[str, Any]) -> List[str]:
+    """Get complementary information about the cluster.
+
+    :param cluster: a Patroni cluster represented as an object created through :func:`~patroni.utils.cluster_as_json`.
+
+    :returns: a list of 0 or more informational messages. They can be about:
+
+        * Cluster in maintenance mode;
+        * Scheduled switchovers.
+    """
+    service_info: List[str] = []
 
     leader_name = cluster['leader']['name'] if cluster.get('leader') else None
     for m in cluster['members']:
@@ -1508,19 +1516,6 @@
             except Exception:
                 pass
 
-=======
-def get_cluster_service_info(cluster: Dict[str, Any]) -> List[str]:
-    """Get complementary information about the cluster.
-
-    :param cluster: a Patroni cluster represented as an object created through :func:`~patroni.utils.cluster_as_json`.
-
-    :returns: a list of 0 or more informational messages. They can be about:
-
-        * Cluster in maintenance mode;
-        * Scheduled switchovers.
-    """
-    service_info: List[str] = []
->>>>>>> c8e32775
     if cluster.get('pause'):
         service_info.append('Maintenance mode: on')
 
