import base64
import fcntl
import json
import logging
import psycopg2
import socket
import time
import dateutil
import datetime
import pytz

from patroni.exceptions import PostgresConnectionException
from patroni.utils import Retry, RetryFailedError
from six.moves.BaseHTTPServer import BaseHTTPRequestHandler, HTTPServer
from six.moves.socketserver import ThreadingMixIn
from threading import Thread

logger = logging.getLogger(__name__)


def check_auth(func):
    """Decorator function to check authorization header.

    Usage example:
    @check_auth
    def do_PUT_foo():
        pass
    """
    def wrapper(handler):
        if handler.check_auth_header():
            return func(handler)
    return wrapper


class RestApiHandler(BaseHTTPRequestHandler):

    def send_auth_request(self, body):
        self.send_response(401)
        self.send_header('WWW-Authenticate', 'Basic realm=\"Patroni\"')
        self.send_header('Content-type', 'text/html')
        self.end_headers()
        self.wfile.write(body.encode('utf-8'))

    def finish(self, *args, **kwargs):
        try:
            if not self.wfile.closed:
                self.wfile.flush()
                self.wfile.close()
        except socket.error:
            pass
        self.rfile.close()

    def check_auth_header(self):
        auth_header = self.headers.get('Authorization')
        status = self.server.check_auth_header(auth_header)
        return not status or self.send_auth_request(status)

    def do_OPTIONS(self):
        self.do_GET(options=True)

    def do_GET(self, options=False):
        """Default method for processing all GET requests which can not be routed to other methods"""

        path = '/master' if self.path == '/' else self.path
        response = self.get_postgresql_status()
        response.update(self.get_tags())

        patroni = self.server.patroni
        cluster = patroni.dcs.cluster
        if cluster:  # dcs available
            if cluster.leader and cluster.leader.name == patroni.postgresql.name:  # is_leader
                status_code = 200 if 'master' in path else 503
            elif 'role' not in response:
                status_code = 503
            elif response['role'] == 'master':  # running as master but without leader lock!!!!
                status_code = 503
            elif response['role'] in path:
                status_code = 200
            else:
                status_code = 503
        elif 'role' in response and response['role'] in path:
            status_code = 200
        elif patroni.ha.restart_scheduled() and patroni.postgresql.role == 'master' and 'master' in path:
            # exceptional case for master node when the postgres is being restarted via API
            status_code = 200
        else:
            status_code = 503

        self.send_response(status_code)
        if not options:
            self.send_header('Content-Type', 'application/json')
            self.end_headers()
            self.wfile.write(json.dumps(response).encode('utf-8'))

    def do_GET_patroni(self):
        response = self.get_postgresql_status(True)
        response.update(self.get_tags())
        response['patroni'] = {'version': self.server.patroni.version, 'scope': self.server.patroni.postgresql.scope}

        self.send_response(200)
        self.send_header('Content-Type', 'application/json')
        self.end_headers()
        self.wfile.write(json.dumps(response).encode('utf-8'))

    @check_auth
    def do_POST_restart(self):
        status_code = 500
        data = b'restart failed'
        try:
            status, msg = self.server.patroni.ha.restart()
            status_code = 200 if status else 503
            data = msg.encode('utf-8')
        except Exception:
            logger.exception('Exception during restart')

        self.send_response(status_code)
        self.send_header('Content-Type', 'text/html')
        self.end_headers()
        self.wfile.write(data)

    @check_auth
    def do_POST_reinitialize(self):
        ha = self.server.patroni.ha
        cluster = ha.dcs.get_cluster()
        if cluster.is_unlocked():
            status_code = 503
            data = b'Cluster has no leader, can not reinitialize'
        elif cluster.leader.name == ha.state_handler.name:
            status_code = 503
            data = b'I am the leader, can not reinitialize'
        else:
            action = ha.schedule_reinitialize()
            if action is not None:
                status_code = 503
                data = (action + ' already in progress').encode('utf-8')
            else:
                status_code = 200
                data = b'reinitialize scheduled'

        self.send_response(status_code)
        self.send_header('Content-Type', 'text/html')
        self.end_headers()
        self.wfile.write(data)

    def poll_failover_result(self, leader, candidate):
        for _ in range(0, 15):
            time.sleep(1)
            try:
                cluster = self.server.patroni.dcs.get_cluster()
                if cluster.leader and cluster.leader.name != leader:
                    if not candidate or candidate == cluster.leader.name:
                        return 200, ('Successfully failed over to ' + cluster.leader.name).encode('utf-8')
                    else:
                        return 200, 'Failed over to "{0}" instead of "{1}"'.format(cluster.leader.name,
                                                                                   candidate).encode('utf-8')
                if not cluster.failover:
                    return 503, b'Failover failed'
            except Exception as e:
                logger.debug('Exception occured during polling failover result: %s', e)
        return 503, b'Failover status unknown'

    def is_failover_possible(self, cluster, leader, candidate):
        if leader and not cluster.leader or cluster.leader.name != leader:
            return b'leader name does not match'
        if candidate:
            members = [m for m in cluster.members if m.name == candidate]
            if not members:
                return b'candidate does not exists'
        else:
            members = [m for m in cluster.members if m.name != cluster.leader.name and m.api_url]
            if not members:
                return b'failover is not possible: cluster does not have members except leader'
        for _, reachable, _, _, tags in self.server.patroni.ha.fetch_nodes_statuses(members):
            if reachable and not tags.get('nofailover', False):
                return None
        return b'failover is not possible: no good candidates have been found'

    @check_auth
    def do_POST_failover(self):
        content_length = int(self.headers.get('content-length', 0))
        try:
            request = json.loads(self.rfile.read(content_length).decode('utf-8'))
        except ValueError:
            request = {}
        leader = request.get('leader')
<<<<<<< HEAD
        member = request.get('member')
=======
        candidate = request.get('candidate') or request.get('member')
>>>>>>> 6c0c1b13
        scheduled_at = request.get('scheduled_at')
        cluster = self.server.patroni.ha.dcs.get_cluster()
        status_code = 500

<<<<<<< HEAD
        logger.info("received failover request with leader %s member %s scheduled_at %s", leader, member, scheduled_at)
=======
        logger.info("received failover request with leader=%s candidate=%s scheduled_at=%s",
                    leader, candidate, scheduled_at)
>>>>>>> 6c0c1b13

        data = b''
        if leader or candidate:
            if scheduled_at:
                try:
                    scheduled_at = dateutil.parser.parse(scheduled_at)
                    if scheduled_at.tzinfo is None:
                        data = b'Timezone information is mandatory for scheduled_at'
                        status_code = 400
                    elif scheduled_at < datetime.datetime.now(pytz.utc):
                        data = b'Cannot schedule failover in the past'
                        status_code = 422
                    elif self.server.patroni.dcs.manual_failover(leader, candidate, scheduled_at=scheduled_at):
                        data = b'Failover scheduled'
                        status_code = 200
                except (ValueError, TypeError):
                    logger.exception('Invalid scheduled failover time: %s', request['scheduled_at'])
                    data = b'Unable to parse scheduled timestamp. It should be in an unambiguous format, e.g. ISO 8601'
                    status_code = 422
            else:
                data = self.is_failover_possible(cluster, leader, candidate)
                if not data:
                    if not self.server.patroni.dcs.manual_failover(leader, candidate):
                        data = b'failed to write failover key into DCS'
                        status_code = 503
                    else:
                        self.server.patroni.dcs.event.set()
                        status_code, data = self.poll_failover_result(cluster.leader and cluster.leader.name, candidate)
        else:
            status_code = 400
            data = b'No values given for required parameters leader and candidate'

        self.send_response(status_code)
        self.send_header('Content-Type', 'text/html')
        self.end_headers()
        self.wfile.write(data)

    def parse_request(self):
        """Override parse_request method to enrich basic functionality of `BaseHTTPRequestHandler` class

        Original class can only invoke do_GET, do_POST, do_PUT, etc method implementations if they are defined.
        But we would like to have at least some simple routing mechanism, i.e.:
        GET /uri1/part2 request should invoke `do_GET_uri1()`
        POST /other should invoke `do_POST_other()`

        If the `do_<REQUEST_METHOD>_<first_part_url>` method does not exists we'll fallback to original behavior."""

        ret = BaseHTTPRequestHandler.parse_request(self)
        if ret:
            mname = self.path.lstrip('/').split('/')[0]
            mname = self.command + ('_' + mname if mname else '')
            if hasattr(self, 'do_' + mname):
                self.command = mname
        return ret

    def handle_one_request(self):
        try:
            BaseHTTPRequestHandler.handle_one_request(self)
        except socket.error:
            pass

    def query(self, sql, *params, **kwargs):
        if not kwargs.get('retry', False):
            return self.server.query(sql, *params)
        retry = Retry(delay=1, retry_exceptions=PostgresConnectionException)
        return retry(self.server.query, sql, *params)

    def get_postgresql_status(self, retry=False):
        try:
            row = self.query("""SELECT to_char(pg_postmaster_start_time(), 'YYYY-MM-DD HH24:MI:SS.MS TZ'),
                                       pg_is_in_recovery(),
                                       CASE WHEN pg_is_in_recovery()
                                            THEN 0
                                            ELSE pg_xlog_location_diff(pg_current_xlog_location(), '0/0')::bigint
                                       END,
                                       pg_xlog_location_diff(pg_last_xlog_receive_location(), '0/0')::bigint,
                                       pg_xlog_location_diff(pg_last_xlog_replay_location(), '0/0')::bigint,
                                       to_char(pg_last_xact_replay_timestamp(), 'YYYY-MM-DD HH24:MI:SS.MS TZ'),
                                       pg_is_in_recovery() AND pg_is_xlog_replay_paused()""", retry=retry)[0]
            return {
                'state': self.server.patroni.postgresql.state,
                'postmaster_start_time': row[0],
                'role': 'replica' if row[1] else 'master',
                'server_version': self.server.patroni.postgresql.server_version,
                'xlog': ({
                    'received_location': row[3],
                    'replayed_location': row[4],
                    'replayed_timestamp': row[5],
                    'paused': row[6]} if row[1] else {
                    'location': row[2]
                })
            }
        except (psycopg2.Error, RetryFailedError, PostgresConnectionException):
            state = self.server.patroni.postgresql.state
            if state == 'running':
                logger.exception('get_postgresql_status')
                state = 'unknown'
            return {'state': state}

    def get_tags(self):
        return {'tags': self.server.patroni.tags}

    def log_message(self, fmt, *args):
        logger.debug("API thread: %s - - [%s] %s", self.client_address[0], self.log_date_time_string(), fmt % args)


class RestApiServer(ThreadingMixIn, HTTPServer, Thread):

    def __init__(self, patroni, config):
        self._auth_key = base64.b64encode(config['auth'].encode('utf-8')).decode('utf-8') if 'auth' in config else None
        host, port = config['listen'].split(':')
        HTTPServer.__init__(self, (host, int(port)), RestApiHandler)
        Thread.__init__(self, target=self.serve_forever)
        self._set_fd_cloexec(self.socket)

        protocol = 'http'

        # wrap socket with ssl if 'certfile' is defined in a config.yaml
        # Sometime it's also needed to pass reference to a 'keyfile'.
        options = {option: config[option] for option in ['certfile', 'keyfile'] if option in config}
        if options.get('certfile'):
            import ssl
            self.socket = ssl.wrap_socket(self.socket, server_side=True, **options)
            protocol = 'https'

        self.connection_string = '{0}://{1}/patroni'.format(protocol, config.get('connect_address', config['listen']))

        self.patroni = patroni
        self.daemon = True

    def query(self, sql, *params):
        cursor = None
        try:
            with self.patroni.postgresql.connection().cursor() as cursor:
                cursor.execute(sql, params)
                return [r for r in cursor]
        except psycopg2.Error as e:
            if cursor and cursor.connection.closed == 0:
                raise e
            raise PostgresConnectionException('connection problems')

    @staticmethod
    def _set_fd_cloexec(fd):
        flags = fcntl.fcntl(fd, fcntl.F_GETFD)
        fcntl.fcntl(fd, fcntl.F_SETFD, flags | fcntl.FD_CLOEXEC)

    def check_basic_auth_key(self, key):
        return self._auth_key == key

    def check_auth_header(self, auth_header):
        if self._auth_key:
            if auth_header is None:
                return 'no auth header received'
            if not auth_header.startswith('Basic ') or not self.check_basic_auth_key(auth_header[6:]):
                return 'not authenticated'<|MERGE_RESOLUTION|>--- conflicted
+++ resolved
@@ -183,21 +183,13 @@
         except ValueError:
             request = {}
         leader = request.get('leader')
-<<<<<<< HEAD
-        member = request.get('member')
-=======
         candidate = request.get('candidate') or request.get('member')
->>>>>>> 6c0c1b13
         scheduled_at = request.get('scheduled_at')
         cluster = self.server.patroni.ha.dcs.get_cluster()
         status_code = 500
 
-<<<<<<< HEAD
-        logger.info("received failover request with leader %s member %s scheduled_at %s", leader, member, scheduled_at)
-=======
         logger.info("received failover request with leader=%s candidate=%s scheduled_at=%s",
                     leader, candidate, scheduled_at)
->>>>>>> 6c0c1b13
 
         data = b''
         if leader or candidate:
