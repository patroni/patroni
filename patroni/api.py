import base64
import hmac
import json
import logging
import psycopg2
import time
import traceback
import dateutil.parser
import datetime
import os
import six
import socket
import sys

from six.moves.BaseHTTPServer import BaseHTTPRequestHandler, HTTPServer
from six.moves.socketserver import ThreadingMixIn
from six.moves.urllib_parse import urlparse, parse_qs
from threading import Thread

from .exceptions import PostgresConnectionException, PostgresException
from .postgresql.misc import postgres_version_to_int
from .utils import deep_compare, enable_keepalive, parse_bool, patch_config, Retry, \
    RetryFailedError, parse_int, split_host_port, tzutc, uri, cluster_as_json

logger = logging.getLogger(__name__)


class RestApiHandler(BaseHTTPRequestHandler):

    def _write_status_code_only(self, status_code):
        message = self.responses[status_code][0]
        self.wfile.write('{0} {1} {2}\r\n\r\n'.format(self.protocol_version, status_code, message).encode('utf-8'))
        self.log_request(status_code)

    def _write_response(self, status_code, body, content_type='text/html', headers=None):
        self.send_response(status_code)
        headers = headers or {}
        if content_type:
            headers['Content-Type'] = content_type
        for name, value in headers.items():
            self.send_header(name, value)
        for name, value in self.server.http_extra_headers.items():
            self.send_header(name, value)
        self.end_headers()
        self.wfile.write(body.encode('utf-8'))

    def _write_json_response(self, status_code, response):
        self._write_response(status_code, json.dumps(response, default=str), content_type='application/json')

    def check_auth(func):
        """Decorator function to check authorization header or client certificates

        Usage example:
        @check_auth
        def do_PUT_foo():
            pass
        """

        def wrapper(self, *args, **kwargs):
            if self.server.check_auth(self):
                return func(self, *args, **kwargs)

        return wrapper

    def _write_status_response(self, status_code, response):
        patroni = self.server.patroni
        tags = patroni.ha.get_effective_tags()
        if tags:
            response['tags'] = tags
        if patroni.postgresql.sysid:
            response['database_system_identifier'] = patroni.postgresql.sysid
        if patroni.postgresql.pending_restart:
            response['pending_restart'] = True
        response['patroni'] = {'version': patroni.version, 'scope': patroni.postgresql.scope}
        if patroni.scheduled_restart and isinstance(patroni.scheduled_restart, dict):
            response['scheduled_restart'] = patroni.scheduled_restart.copy()
            del response['scheduled_restart']['postmaster_start_time']
            response['scheduled_restart']['schedule'] = (response['scheduled_restart']['schedule']).isoformat()
        if not patroni.ha.watchdog.is_healthy:
            response['watchdog_failed'] = True
        if patroni.ha.is_paused():
            response['pause'] = True
        qsize = patroni.logger.queue_size
        if qsize > patroni.logger.NORMAL_LOG_QUEUE_SIZE:
            response['logger_queue_size'] = qsize
            lost = patroni.logger.records_lost
            if lost:
                response['logger_records_lost'] = lost
        self._write_json_response(status_code, response)

    def do_GET(self, write_status_code_only=False):
        """Default method for processing all GET requests which can not be routed to other methods"""

        path = '/master' if self.path == '/' else self.path
        response = self.get_postgresql_status()

        patroni = self.server.patroni
        cluster = patroni.dcs.cluster

        leader_optime = cluster and cluster.last_lsn or 0
        replayed_location = response.get('xlog', {}).get('replayed_location', 0)
        max_replica_lag = parse_int(self.path_query.get('lag', [sys.maxsize])[0], 'B')
        if max_replica_lag is None:
            max_replica_lag = sys.maxsize
        is_lagging = leader_optime and leader_optime > replayed_location + max_replica_lag

        replica_status_code = 200 if not patroni.noloadbalance and not is_lagging and \
            response.get('role') == 'replica' and response.get('state') == 'running' else 503

        if not cluster and patroni.ha.is_paused():
            leader_status_code = 200 if response.get('role') in ('master', 'standby_leader') else 503
            primary_status_code = 200 if response.get('role') == 'master' else 503
            standby_leader_status_code = 200 if response.get('role') == 'standby_leader' else 503
        elif patroni.ha.is_leader():
            leader_status_code = 200
            if patroni.ha.is_standby_cluster():
                primary_status_code = replica_status_code = 503
                standby_leader_status_code = 200 if response.get('role') in ('replica', 'standby_leader') else 503
            else:
                primary_status_code = 200
                standby_leader_status_code = 503
        else:
            leader_status_code = primary_status_code = standby_leader_status_code = 503

        status_code = 503

        ignore_tags = False
        if 'standby_leader' in path or 'standby-leader' in path:
            status_code = standby_leader_status_code
<<<<<<< HEAD
            ignore_tags = True
        elif 'master' in path or 'leader' in path or 'primary' in path or 'read-write' in path:
=======
        elif 'leader' in path:
            status_code = leader_status_code
        elif 'master' in path or 'primary' in path or 'read-write' in path:
>>>>>>> 03e71b67
            status_code = primary_status_code
            ignore_tags = True
        elif 'replica' in path:
            status_code = replica_status_code
        elif 'read-only' in path:
            status_code = 200 if 200 in (primary_status_code, standby_leader_status_code) else replica_status_code
        elif 'health' in path:
            status_code = 200 if response.get('state') == 'running' else 503
        elif cluster:  # dcs is available
            is_synchronous = cluster.is_synchronous_mode() and cluster.sync \
                    and patroni.postgresql.name in cluster.sync.members
            if path in ('/sync', '/synchronous') and is_synchronous:
                status_code = replica_status_code
            elif path in ('/async', '/asynchronous') and not is_synchronous:
                status_code = replica_status_code

        # check for user defined tags in query params
        if not ignore_tags and status_code == 200:
            qs_tag_prefix = "tag_"
            for qs_key, qs_value in self.path_query.items():
                if not qs_key.startswith(qs_tag_prefix):
                    continue
                qs_key = qs_key[len(qs_tag_prefix):]
                qs_value = qs_value[0]
                instance_tag_value = patroni.tags.get(qs_key)
                # tag not registered for instance
                if instance_tag_value is None:
                    status_code = 503
                    break
                if not isinstance(instance_tag_value, six.string_types):
                    instance_tag_value = str(instance_tag_value).lower()
                if instance_tag_value != qs_value:
                    status_code = 503
                    break

        if write_status_code_only:  # when haproxy sends OPTIONS request it reads only status code and nothing more
            self._write_status_code_only(status_code)
        else:
            self._write_status_response(status_code, response)

    def do_OPTIONS(self):
        self.do_GET(write_status_code_only=True)

    def do_GET_liveness(self):
        self._write_status_code_only(200)

    def do_GET_readiness(self):
        patroni = self.server.patroni
        if patroni.ha.is_leader():
            status_code = 200
        elif patroni.postgresql.state == 'running':
            status_code = 200 if patroni.dcs.cluster else 503
        else:
            status_code = 503
        self._write_status_code_only(status_code)

    def do_GET_patroni(self):
        response = self.get_postgresql_status(True)
        self._write_status_response(200, response)

    def do_GET_cluster(self):
        cluster = self.server.patroni.dcs.get_cluster(True)
        self._write_json_response(200, cluster_as_json(cluster))

    def do_GET_history(self):
        cluster = self.server.patroni.dcs.cluster or self.server.patroni.dcs.get_cluster()
        self._write_json_response(200, cluster.history and cluster.history.lines or [])

    def do_GET_config(self):
        cluster = self.server.patroni.dcs.cluster or self.server.patroni.dcs.get_cluster()
        if cluster.config:
            self._write_json_response(200, cluster.config.data)
        else:
            self.send_error(502)

    def do_GET_metrics(self):
        postgres = self.get_postgresql_status(True)
        patroni = self.server.patroni
        epoch = datetime.datetime(1970, 1, 1, tzinfo=tzutc)

        metrics = []

        metrics.append("# HELP patroni_version Patroni semver without periods.")
        metrics.append("# TYPE patroni_version gauge")
        padded_semver = ''.join([x.zfill(2) for x in patroni.version.split('.')])  # 2.0.2 => 020002
        metrics.append("patroni_version {0}".format(padded_semver))

        metrics.append("# HELP patroni_postgres_running Value is 1 if Postgres is running, 0 otherwise.")
        metrics.append("# TYPE patroni_postgres_running gauge")
        metrics.append("patroni_postgres_running {0}".format(int(postgres['state'] == 'running')))

        metrics.append("# HELP patroni_postmaster_start_time Epoch seconds since Postgres started.")
        metrics.append("# TYPE patroni_postmaster_start_time gauge")
        postmaster_start_time = postgres.get('postmaster_start_time')
        postmaster_start_time = (postmaster_start_time - epoch).total_seconds() if postmaster_start_time else 0
        metrics.append("patroni_postmaster_start_time {0}".format(postmaster_start_time))

        metrics.append("# HELP patroni_master Value is 1 if this node is the leader, 0 otherwise.")
        metrics.append("# TYPE patroni_master gauge")
        metrics.append("patroni_master {0}".format(int(postgres['role'] == 'master')))

        metrics.append("# HELP patroni_xlog_location Current location of the Postgres"
                       " transaction log, 0 if this node is not the leader.")
        metrics.append("# TYPE patroni_xlog_location counter")
        metrics.append("patroni_xlog_location {0}".format(postgres.get('xlog', {}).get('location', 0)))

        metrics.append("# HELP patroni_standby_leader Value is 1 if this node is the standby_leader, 0 otherwise.")
        metrics.append("# TYPE patroni_standby_leader gauge")
        metrics.append("patroni_standby_leader {0}".format(int(postgres['role'] == 'standby_leader')))

        metrics.append("# HELP patroni_replica Value is 1 if this node is a replica, 0 otherwise.")
        metrics.append("# TYPE patroni_replica gauge")
        metrics.append("patroni_replica {0}".format(int(postgres['role'] == 'replica')))

        metrics.append("# HELP patroni_xlog_received_location Current location of the received"
                       " Postgres transaction log, 0 if this node is not a replica.")
        metrics.append("# TYPE patroni_xlog_received_location counter")
        metrics.append("patroni_xlog_received_location {0}".format(
                        postgres.get('xlog', {}).get('received_location', 0)))

        metrics.append("# HELP patroni_xlog_replayed_location Current location of the replayed"
                       " Postgres transaction log, 0 if this node is not a replica.")
        metrics.append("# TYPE patroni_xlog_replayed_location counter")
        metrics.append("patroni_xlog_replayed_location {0}".format(
                        postgres.get('xlog', {}).get('replayed_location', 0)))

        metrics.append("# HELP patroni_xlog_replayed_timestamp Current timestamp of the replayed"
                       " Postgres transaction log, 0 if null.")
        metrics.append("# TYPE patroni_xlog_replayed_timestamp gauge")
        replayed_timestamp = postgres.get('xlog', {}).get('replayed_timestamp')
        replayed_timestamp = (replayed_timestamp - epoch).total_seconds() if replayed_timestamp else 0
        metrics.append("patroni_xlog_replayed_timestamp {0}".format(replayed_timestamp))

        metrics.append("# HELP patroni_xlog_paused Value is 1 if the Postgres xlog is paused, 0 otherwise.")
        metrics.append("# TYPE patroni_xlog_paused gauge")
        metrics.append("patroni_xlog_paused {0}".format(
                        int(postgres.get('xlog', {}).get('paused', False) is True)))

        metrics.append("# HELP patroni_postgres_server_version Version of Postgres (if running), 0 otherwise.")
        metrics.append("# TYPE patroni_postgres_server_version gauge")
        metrics.append("patroni_postgres_server_version {0}".format(postgres.get('server_version', 0)))

        metrics.append("# HELP patroni_cluster_unlocked Value is 1 if the cluster is unlocked, 0 if locked.")
        metrics.append("# TYPE patroni_cluster_unlocked gauge")
        metrics.append("patroni_cluster_unlocked {0}".format(int(postgres['cluster_unlocked'])))

        metrics.append("# HELP patroni_postgres_timeline Postgres timeline of this node (if running), 0 otherwise.")
        metrics.append("# TYPE patroni_postgres_timeline counter")
        metrics.append("patroni_postgres_timeline {0}".format(postgres.get('timeline', 0)))

        self._write_response(200, '\n'.join(metrics)+'\n', content_type='text/plain')

    def _read_json_content(self, body_is_optional=False):
        if 'content-length' not in self.headers:
            return self.send_error(411) if not body_is_optional else {}
        try:
            content_length = int(self.headers.get('content-length'))
            if content_length == 0 and body_is_optional:
                return {}
            request = json.loads(self.rfile.read(content_length).decode('utf-8'))
            if isinstance(request, dict) and (request or body_is_optional):
                return request
        except Exception:
            logger.exception('Bad request')
        self.send_error(400)

    @check_auth
    def do_PATCH_config(self):
        request = self._read_json_content()
        if request:
            cluster = self.server.patroni.dcs.get_cluster(True)
            if not (cluster.config and cluster.config.modify_index):
                return self.send_error(503)
            data = cluster.config.data.copy()
            if patch_config(data, request):
                value = json.dumps(data, separators=(',', ':'))
                if not self.server.patroni.dcs.set_config_value(value, cluster.config.index):
                    return self.send_error(409)
            self.server.patroni.ha.wakeup()
            self._write_json_response(200, data)

    @check_auth
    def do_PUT_config(self):
        request = self._read_json_content()
        if request:
            cluster = self.server.patroni.dcs.get_cluster()
            if not deep_compare(request, cluster.config.data):
                value = json.dumps(request, separators=(',', ':'))
                if not self.server.patroni.dcs.set_config_value(value):
                    return self.send_error(502)
            self._write_json_response(200, request)

    @check_auth
    def do_POST_reload(self):
        self.server.patroni.sighup_handler()
        self._write_response(202, 'reload scheduled')

    @staticmethod
    def parse_schedule(schedule, action):
        """ parses the given schedule and validates at """
        error = None
        scheduled_at = None
        try:
            scheduled_at = dateutil.parser.parse(schedule)
            if scheduled_at.tzinfo is None:
                error = 'Timezone information is mandatory for the scheduled {0}'.format(action)
                status_code = 400
            elif scheduled_at < datetime.datetime.now(tzutc):
                error = 'Cannot schedule {0} in the past'.format(action)
                status_code = 422
            else:
                status_code = None
        except (ValueError, TypeError):
            logger.exception('Invalid scheduled %s time: %s', action, schedule)
            error = 'Unable to parse scheduled timestamp. It should be in an unambiguous format, e.g. ISO 8601'
            status_code = 422
        return (status_code, error, scheduled_at)

    @check_auth
    def do_POST_restart(self):
        status_code = 500
        data = 'restart failed'
        request = self._read_json_content(body_is_optional=True)
        cluster = self.server.patroni.dcs.get_cluster()
        if request is None:
            # failed to parse the json
            return
        if request:
            logger.debug("received restart request: {0}".format(request))

        if cluster.is_paused() and 'schedule' in request:
            self._write_response(status_code, "Can't schedule restart in the paused state")
            return

        for k in request:
            if k == 'schedule':
                (_, data, request[k]) = self.parse_schedule(request[k], "restart")
                if _:
                    status_code = _
                    break
            elif k == 'role':
                if request[k] not in ('master', 'replica'):
                    status_code = 400
                    data = "PostgreSQL role should be either master or replica"
                    break
            elif k == 'postgres_version':
                try:
                    postgres_version_to_int(request[k])
                except PostgresException as e:
                    status_code = 400
                    data = e.value
                    break
            elif k == 'timeout':
                request[k] = parse_int(request[k], 's')
                if request[k] is None or request[k] <= 0:
                    status_code = 400
                    data = "Timeout should be a positive number of seconds"
                    break
            elif k != 'restart_pending':
                status_code = 400
                data = "Unknown filter for the scheduled restart: {0}".format(k)
                break
        else:
            if 'schedule' not in request:
                try:
                    status, data = self.server.patroni.ha.restart(request)
                    status_code = 200 if status else 503
                except Exception:
                    logger.exception('Exception during restart')
                    status_code = 400
            else:
                if self.server.patroni.ha.schedule_future_restart(request):
                    data = "Restart scheduled"
                    status_code = 202
                else:
                    data = "Another restart is already scheduled"
                    status_code = 409
        self._write_response(status_code, data)

    @check_auth
    def do_DELETE_restart(self):
        if self.server.patroni.ha.delete_future_restart():
            data = "scheduled restart deleted"
            code = 200
        else:
            data = "no restarts are scheduled"
            code = 404
        self._write_response(code, data)

    @check_auth
    def do_DELETE_switchover(self):
        failover = self.server.patroni.dcs.get_cluster().failover
        if failover and failover.scheduled_at:
            if not self.server.patroni.dcs.manual_failover('', '', index=failover.index):
                return self.send_error(409)
            else:
                data = "scheduled switchover deleted"
                code = 200
        else:
            data = "no switchover is scheduled"
            code = 404
        self._write_response(code, data)

    @check_auth
    def do_POST_reinitialize(self):
        request = self._read_json_content(body_is_optional=True)

        if request:
            logger.debug('received reinitialize request: %s', request)

        force = isinstance(request, dict) and parse_bool(request.get('force')) or False

        data = self.server.patroni.ha.reinitialize(force)
        if data is None:
            status_code = 200
            data = 'reinitialize started'
        else:
            status_code = 503
        self._write_response(status_code, data)

    def poll_failover_result(self, leader, candidate, action):
        timeout = max(10, self.server.patroni.dcs.loop_wait)
        for _ in range(0, timeout*2):
            time.sleep(1)
            try:
                cluster = self.server.patroni.dcs.get_cluster()
                if not cluster.is_unlocked() and cluster.leader.name != leader:
                    if not candidate or candidate == cluster.leader.name:
                        return 200, 'Successfully {0}ed over to "{1}"'.format(action[:-4], cluster.leader.name)
                    else:
                        return 200, '{0}ed over to "{1}" instead of "{2}"'.format(action[:-4].title(),
                                                                                  cluster.leader.name, candidate)
                if not cluster.failover:
                    return 503, action.title() + ' failed'
            except Exception as e:
                logger.debug('Exception occured during polling %s result: %s', action, e)
        return 503, action.title() + ' status unknown'

    def is_failover_possible(self, cluster, leader, candidate, action):
        if leader and (not cluster.leader or cluster.leader.name != leader):
            return 'leader name does not match'
        if candidate:
            if action == 'switchover' and cluster.is_synchronous_mode() and candidate not in cluster.sync.members:
                return 'candidate name does not match with sync_standby'
            members = [m for m in cluster.members if m.name == candidate]
            if not members:
                return 'candidate does not exists'
        elif cluster.is_synchronous_mode():
            members = [m for m in cluster.members if m.name in cluster.sync.members]
            if not members:
                return action + ' is not possible: can not find sync_standby'
        else:
            members = [m for m in cluster.members if m.name != cluster.leader.name and m.api_url]
            if not members:
                return action + ' is not possible: cluster does not have members except leader'
        for st in self.server.patroni.ha.fetch_nodes_statuses(members):
            if st.failover_limitation() is None:
                return None
        return action + ' is not possible: no good candidates have been found'

    @check_auth
    def do_POST_failover(self, action='failover'):
        request = self._read_json_content()
        (status_code, data) = (400, '')
        if not request:
            return

        leader = request.get('leader')
        candidate = request.get('candidate') or request.get('member')
        scheduled_at = request.get('scheduled_at')
        cluster = self.server.patroni.dcs.get_cluster()

        logger.info("received %s request with leader=%s candidate=%s scheduled_at=%s",
                    action, leader, candidate, scheduled_at)

        if action == 'failover' and not candidate:
            data = 'Failover could be performed only to a specific candidate'
        elif action == 'switchover' and not leader:
            data = 'Switchover could be performed only from a specific leader'

        if not data and scheduled_at:
            if not leader:
                data = 'Scheduled {0} is possible only from a specific leader'.format(action)
            if not data and cluster.is_paused():
                data = "Can't schedule {0} in the paused state".format(action)
            if not data:
                (status_code, data, scheduled_at) = self.parse_schedule(scheduled_at, action)

        if not data and cluster.is_paused() and not candidate:
            data = action.title() + ' is possible only to a specific candidate in a paused state'

        if not data and not scheduled_at:
            data = self.is_failover_possible(cluster, leader, candidate, action)
            if data:
                status_code = 412

        if not data:
            if self.server.patroni.dcs.manual_failover(leader, candidate, scheduled_at=scheduled_at):
                self.server.patroni.ha.wakeup()
                if scheduled_at:
                    data = action.title() + ' scheduled'
                    status_code = 202
                else:
                    status_code, data = self.poll_failover_result(cluster.leader and cluster.leader.name,
                                                                  candidate, action)
            else:
                data = 'failed to write {0} key into DCS'.format(action)
                status_code = 503
        self._write_response(status_code, data)

    def do_POST_switchover(self):
        self.do_POST_failover(action='switchover')

    def parse_request(self):
        """Override parse_request method to enrich basic functionality of `BaseHTTPRequestHandler` class

        Original class can only invoke do_GET, do_POST, do_PUT, etc method implementations if they are defined.
        But we would like to have at least some simple routing mechanism, i.e.:
        GET /uri1/part2 request should invoke `do_GET_uri1()`
        POST /other should invoke `do_POST_other()`

        If the `do_<REQUEST_METHOD>_<first_part_url>` method does not exists we'll fallback to original behavior."""

        ret = BaseHTTPRequestHandler.parse_request(self)
        if ret:
            urlpath = urlparse(self.path)
            self.path = urlpath.path
            self.path_query = parse_qs(urlpath.query) or {}
            mname = self.path.lstrip('/').split('/')[0]
            mname = self.command + ('_' + mname if mname else '')
            if hasattr(self, 'do_' + mname):
                self.command = mname
        return ret

    def query(self, sql, *params, **kwargs):
        if not kwargs.get('retry', False):
            return self.server.query(sql, *params)
        retry = Retry(delay=1, retry_exceptions=PostgresConnectionException)
        return retry(self.server.query, sql, *params)

    def get_postgresql_status(self, retry=False):
        postgresql = self.server.patroni.postgresql
        try:
            cluster = self.server.patroni.dcs.cluster

            if postgresql.state not in ('running', 'restarting', 'starting'):
                raise RetryFailedError('')
            stmt = ("SELECT " + postgresql.POSTMASTER_START_TIME + ", " + postgresql.TL_LSN + ","
                    " pg_catalog.pg_last_xact_replay_timestamp(),"
                    " pg_catalog.array_to_json(pg_catalog.array_agg(pg_catalog.row_to_json(ri))) "
                    "FROM (SELECT (SELECT rolname FROM pg_authid WHERE oid = usesysid) AS usename,"
                    " application_name, client_addr, w.state, sync_state, sync_priority"
                    " FROM pg_catalog.pg_stat_get_wal_senders() w, pg_catalog.pg_stat_get_activity(pid)) AS ri")

            row = self.query(stmt.format(postgresql.wal_name, postgresql.lsn_name), retry=retry)[0]

            result = {
                'state': postgresql.state,
                'postmaster_start_time': row[0],
                'role': 'replica' if row[1] == 0 else 'master',
                'server_version': postgresql.server_version,
                'cluster_unlocked': bool(not cluster or cluster.is_unlocked()),
                'xlog': ({
                    'received_location': row[4] or row[3],
                    'replayed_location': row[3],
                    'replayed_timestamp': row[6],
                    'paused': row[5]} if row[1] == 0 else {
                    'location': row[2]
                })
            }

            if result['role'] == 'replica' and self.server.patroni.ha.is_standby_cluster():
                result['role'] = postgresql.role

            if row[1] > 0:
                result['timeline'] = row[1]
            else:
                leader_timeline = None if not cluster or cluster.is_unlocked() else cluster.leader.timeline
                result['timeline'] = postgresql.replica_cached_timeline(leader_timeline)

            if row[7]:
                result['replication'] = row[7]

            return result
        except (psycopg2.Error, RetryFailedError, PostgresConnectionException):
            state = postgresql.state
            if state == 'running':
                logger.exception('get_postgresql_status')
                state = 'unknown'
            return {'state': state, 'role': postgresql.role}

    def handle_one_request(self):
        self.__start_time = time.time()
        BaseHTTPRequestHandler.handle_one_request(self)

    def log_message(self, fmt, *args):
        latency = 1000.0 * (time.time() - self.__start_time)
        logger.debug("API thread: %s - - %s latency: %0.3f ms", self.client_address[0], fmt % args, latency)


class RestApiServer(ThreadingMixIn, HTTPServer, Thread):
    # On 3.7+ the `ThreadingMixIn` gathers all non-daemon worker threads in order to join on them at server close.
    daemon_threads = True  # Make worker threads "fire and forget" to prevent a memory leak.

    def __init__(self, patroni, config):
        self.patroni = patroni
        self.__listen = None
        self.__ssl_options = None
        self.http_extra_headers = {}
        self.reload_config(config)
        self.daemon = True
        self.__ssl_serial_number = None
        self._received_new_cert = False

    def query(self, sql, *params):
        cursor = None
        try:
            with self.patroni.postgresql.connection().cursor() as cursor:
                cursor.execute(sql, params)
                return [r for r in cursor]
        except psycopg2.Error as e:
            if cursor and cursor.connection.closed == 0:
                raise e
            raise PostgresConnectionException('connection problems')

    @staticmethod
    def _set_fd_cloexec(fd):
        if os.name != 'nt':
            import fcntl
            flags = fcntl.fcntl(fd, fcntl.F_GETFD)
            fcntl.fcntl(fd, fcntl.F_SETFD, flags | fcntl.FD_CLOEXEC)

    def check_basic_auth_key(self, key):
        return hmac.compare_digest(self.__auth_key, key.encode('utf-8'))

    def check_auth_header(self, auth_header):
        if self.__auth_key:
            if auth_header is None:
                return 'no auth header received'
            if not auth_header.startswith('Basic ') or not self.check_basic_auth_key(auth_header[6:]):
                return 'not authenticated'

    def check_auth(self, rh):
        if not hasattr(rh.request, 'getpeercert') or not rh.request.getpeercert():  # valid client cert isn't present
            if self.__protocol == 'https' and self.__ssl_options.get('verify_client') in ('required', 'optional'):
                return rh._write_response(403, 'client certificate required')

        reason = self.check_auth_header(rh.headers.get('Authorization'))
        if reason:
            headers = {'WWW-Authenticate': 'Basic realm="' + self.patroni.__class__.__name__ + '"'}
            return rh._write_response(401, reason, headers=headers)
        return True

    @staticmethod
    def __has_dual_stack():
        if hasattr(socket, 'AF_INET6') and hasattr(socket, 'IPPROTO_IPV6') and hasattr(socket, 'IPV6_V6ONLY'):
            sock = None
            try:
                sock = socket.socket(socket.AF_INET6, socket.SOCK_STREAM)
                sock.setsockopt(socket.IPPROTO_IPV6, socket.IPV6_V6ONLY, False)
                return True
            except socket.error as e:
                logger.debug('Error when working with ipv6 socket: %s', e)
            finally:
                if sock:
                    sock.close()
        return False

    def __httpserver_init(self, host, port):
        dual_stack = self.__has_dual_stack()
        if host in ('', '*'):
            host = None

        info = socket.getaddrinfo(host, port, socket.AF_UNSPEC, socket.SOCK_STREAM, 0, socket.AI_PASSIVE)
        # in case dual stack is not supported we want IPv4 to be preferred over IPv6
        info.sort(key=lambda x: x[0] == socket.AF_INET, reverse=not dual_stack)

        self.address_family = info[0][0]
        try:
            HTTPServer.__init__(self, info[0][-1][:2], RestApiHandler)
        except socket.error:
            logger.error(
                    "Couldn't start a service on '%s:%s', please check your `restapi.listen` configuration", host, port)
            raise

    def __initialize(self, listen, ssl_options):
        try:
            host, port = split_host_port(listen, None)
        except Exception:
            raise ValueError('Invalid "restapi" config: expected <HOST>:<PORT> for "listen", but got "{0}"'
                             .format(listen))

        reloading_config = self.__listen is not None  # changing config in runtime
        if reloading_config:
            self.shutdown()

        self.__listen = listen
        self.__ssl_options = ssl_options
        self._received_new_cert = False  # reset to False after reload_config()

        self.__httpserver_init(host, port)
        Thread.__init__(self, target=self.serve_forever)
        self._set_fd_cloexec(self.socket)

        # wrap socket with ssl if 'certfile' is defined in a config.yaml
        # Sometime it's also needed to pass reference to a 'keyfile'.
        self.__protocol = 'https' if ssl_options.get('certfile') else 'http'
        if self.__protocol == 'https':
            import ssl
            ctx = ssl.create_default_context(ssl.Purpose.CLIENT_AUTH, cafile=ssl_options.get('cafile'))
            if ssl_options.get('ciphers'):
                ctx.set_ciphers(ssl_options['ciphers'])
            ctx.load_cert_chain(certfile=ssl_options['certfile'], keyfile=ssl_options.get('keyfile'),
                                password=ssl_options.get('keyfile_password'))
            verify_client = ssl_options.get('verify_client')
            if verify_client:
                modes = {'none': ssl.CERT_NONE, 'optional': ssl.CERT_OPTIONAL, 'required': ssl.CERT_REQUIRED}
                if verify_client in modes:
                    ctx.verify_mode = modes[verify_client]
                else:
                    logger.error('Bad value in the "restapi.verify_client": %s', verify_client)
            self.__ssl_serial_number = self.get_certificate_serial_number()
            self.socket = ctx.wrap_socket(self.socket, server_side=True)
        if reloading_config:
            self.start()

    def process_request_thread(self, request, client_address):
        if isinstance(request, tuple):
            sock, newsock = request
            try:
                request = sock.context.wrap_socket(newsock, do_handshake_on_connect=sock.do_handshake_on_connect,
                                                   suppress_ragged_eofs=sock.suppress_ragged_eofs, server_side=True)
            except socket.error:
                return
        super(RestApiServer, self).process_request_thread(request, client_address)

    def get_request(self):
        sock = self.socket
        newsock, addr = socket.socket.accept(sock)
        enable_keepalive(newsock, 10, 3)
        if hasattr(sock, 'context'):  # SSLSocket, we want to do the deferred handshake from a thread
            newsock = (sock, newsock)
        return newsock, addr

    def shutdown_request(self, request):
        if isinstance(request, tuple):
            _, request = request  # SSLSocket
        return super(RestApiServer, self).shutdown_request(request)

    def get_certificate_serial_number(self):
        if self.__ssl_options.get('certfile'):
            import ssl
            try:
                crt = ssl._ssl._test_decode_cert(self.__ssl_options['certfile'])
                return crt.get('serialNumber')
            except ssl.SSLError as e:
                logger.error('Failed to get serial number from certificate %s: %r', self.__ssl_options['certfile'], e)

    def reload_local_certificate(self):
        if self.__protocol == 'https':
            on_disk_cert_serial_number = self.get_certificate_serial_number()
            if on_disk_cert_serial_number != self.__ssl_serial_number:
                self._received_new_cert = True
                self.__ssl_serial_number = on_disk_cert_serial_number
                return True

    def reload_config(self, config):
        if 'listen' not in config:  # changing config in runtime
            raise ValueError('Can not find "restapi.listen" config')

        ssl_options = {n: config[n] for n in ('certfile', 'keyfile', 'keyfile_password',
                                              'cafile', 'ciphers') if n in config}

        self.http_extra_headers = config.get('http_extra_headers') or {}
        self.http_extra_headers.update((config.get('https_extra_headers') or {}) if ssl_options.get('certfile') else {})

        if isinstance(config.get('verify_client'), six.string_types):
            ssl_options['verify_client'] = config['verify_client'].lower()

        if self.__listen != config['listen'] or self.__ssl_options != ssl_options or self._received_new_cert:
            self.__initialize(config['listen'], ssl_options)

        self.__auth_key = base64.b64encode(config['auth'].encode('utf-8')) if 'auth' in config else None
        self.connection_string = uri(self.__protocol, config.get('connect_address') or self.__listen, 'patroni')

    @staticmethod
    def handle_error(request, client_address):
        address, port = client_address
        logger.warning('Exception happened during processing of request from {}:{}'.format(address, port))
        logger.warning(traceback.format_exc())<|MERGE_RESOLUTION|>--- conflicted
+++ resolved
@@ -127,14 +127,11 @@
         ignore_tags = False
         if 'standby_leader' in path or 'standby-leader' in path:
             status_code = standby_leader_status_code
-<<<<<<< HEAD
             ignore_tags = True
-        elif 'master' in path or 'leader' in path or 'primary' in path or 'read-write' in path:
-=======
         elif 'leader' in path:
             status_code = leader_status_code
+            ignore_tags = True
         elif 'master' in path or 'primary' in path or 'read-write' in path:
->>>>>>> 03e71b67
             status_code = primary_status_code
             ignore_tags = True
         elif 'replica' in path:
