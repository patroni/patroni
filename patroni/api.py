--- conflicted
+++ resolved
@@ -95,26 +95,15 @@
 
     def get_postgresql_status(self, retry=False):
         try:
-<<<<<<< HEAD
-            row = self.server.query("""SELECT to_char(pg_postmaster_start_time(), 'YYYY-MM-DD HH24:MI:SS.MS TZ'),
-                                              pg_is_in_recovery(),
-                                              CASE WHEN pg_is_in_recovery()
-                                                   THEN 0
-                                                   ELSE pg_xlog_location_diff(pg_current_xlog_location(), '0/0')::bigint
-                                              END,
-                                              pg_xlog_location_diff(pg_last_xlog_receive_location(), '0/0')::bigint,
-                                              pg_xlog_location_diff(pg_last_xlog_replay_location(), '0/0')::bigint,
-                                              pg_is_in_recovery() AND pg_is_xlog_replay_paused()""")[0]
-=======
             row = self.query("""SELECT to_char(pg_postmaster_start_time(), 'YYYY-MM-DD HH24:MI:SS.MS TZ'),
                                        pg_is_in_recovery(),
                                        CASE WHEN pg_is_in_recovery()
-                                            THEN null
-                                            ELSE pg_current_xlog_location() END,
-                                       pg_last_xlog_receive_location(),
-                                       pg_last_xlog_replay_location(),
+                                            THEN 0
+                                            ELSE pg_xlog_location_diff(pg_current_xlog_location(), '0/0')::bigint
+                                       END,
+                                       pg_last_xlog_receive_location()::bigint,
+                                       pg_last_xlog_replay_location()::bigint,
                                        pg_is_in_recovery() AND pg_is_xlog_replay_paused()""", retry=retry)[0]
->>>>>>> d8e51f58
             return {
                 'running': True,
                 'postmaster_start_time': row[0],
