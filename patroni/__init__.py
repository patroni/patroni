import logging
import os
import signal
import sys
import time

logger = logging.getLogger(__name__)


class Patroni(object):

    def __init__(self):
        from patroni.api import RestApiServer
        from patroni.config import Config
        from patroni.dcs import get_dcs
        from patroni.ha import Ha
        from patroni.log import PatroniLogger
        from patroni.postgresql import Postgresql
        from patroni.version import __version__
        from patroni.watchdog import Watchdog

        self.setup_signal_handlers()

        self.version = __version__
        self.logger = PatroniLogger()
        self.config = Config()
        self.logger.reload_config(self.config.get('log', {}))
        self.dcs = get_dcs(self.config)
        self.watchdog = Watchdog(self.config)
        self.load_dynamic_configuration()

        self.postgresql = Postgresql(self.config['postgresql'])
        self.api = RestApiServer(self, self.config['restapi'])
        self.ha = Ha(self)

        self.tags = self.get_tags()
        self.next_run = time.time()
        self.scheduled_restart = {}

    def load_dynamic_configuration(self):
        from patroni.exceptions import DCSError
        while True:
            try:
                cluster = self.dcs.get_cluster()
                if cluster and cluster.config and cluster.config.data:
                    if self.config.set_dynamic_configuration(cluster.config):
                        self.dcs.reload_config(self.config)
                        self.watchdog.reload_config(self.config)
                elif not self.config.dynamic_configuration and 'bootstrap' in self.config:
                    if self.config.set_dynamic_configuration(self.config['bootstrap']['dcs']):
                        self.dcs.reload_config(self.config)
                break
            except DCSError:
                logger.warning('Can not get cluster from dcs')
                time.sleep(5)

    def get_tags(self):
        return {tag: value for tag, value in self.config.get('tags', {}).items()
                if tag not in ('clonefrom', 'nofailover', 'noloadbalance', 'nosync') or value}

    @property
    def nofailover(self):
        return bool(self.tags.get('nofailover', False))

    @property
    def nosync(self):
        return bool(self.tags.get('nosync', False))

    def reload_config(self):
        try:
            self.tags = self.get_tags()
            self.logger.reload_config(self.config.get('log', {}))
            self.dcs.reload_config(self.config)
            self.watchdog.reload_config(self.config)
            self.api.reload_config(self.config['restapi'])
            self.postgresql.reload_config(self.config['postgresql'])
        except Exception:
            logger.exception('Failed to reload config_file=%s', self.config.config_file)

    @property
    def replicatefrom(self):
        return self.tags.get('replicatefrom')

    def sighup_handler(self, *args):
        self._received_sighup = True

    def sigterm_handler(self, *args):
        if not self._received_sigterm:
            self._received_sigterm = True
            sys.exit()

    @property
    def noloadbalance(self):
        return bool(self.tags.get('noloadbalance', False))

    def schedule_next_run(self):
        self.next_run += self.dcs.loop_wait
        current_time = time.time()
        nap_time = self.next_run - current_time
        if nap_time <= 0:
            self.next_run = current_time
            # Release the GIL so we don't starve anyone waiting on async_executor lock
            time.sleep(0.001)
            # Warn user that Patroni is not keeping up
            logger.warning("Loop time exceeded, rescheduling immediately.")
        elif self.ha.watch(nap_time):
            self.next_run = time.time()

    def run(self):
        self.api.start()
        self.next_run = time.time()

        while not self._received_sigterm:
            if self._received_sighup:
                self._received_sighup = False
                if self.config.reload_local_configuration():
                    self.reload_config()

            logger.info(self.ha.run_cycle())

            if self.dcs.cluster and self.dcs.cluster.config and self.dcs.cluster.config.data \
                    and self.config.set_dynamic_configuration(self.dcs.cluster.config):
                self.reload_config()

            if self.postgresql.role != 'uninitialized':
                self.config.save_cache()

            self.schedule_next_run()

    def setup_signal_handlers(self):
        self._received_sighup = False
        self._received_sigterm = False
        if os.name != 'nt':
            signal.signal(signal.SIGHUP, self.sighup_handler)
        signal.signal(signal.SIGTERM, self.sigterm_handler)

    def shutdown(self):
        try:
            self.api.shutdown()
        except Exception:
            logger.exception('Exception during RestApi.shutdown')
        self.ha.shutdown()


def patroni_main():
<<<<<<< HEAD
    logdir = os.environ.get('PATRONI_FILE_LOG_DIR')
    logformat = os.environ.get('PATRONI_LOGFORMAT', '%(asctime)s %(levelname)s: %(message)s')
    loglevel = os.environ.get('PATRONI_LOGLEVEL', 'INFO')

    if not logdir:
        logging.basicConfig(format=logformat, level=loglevel)
    else:
        logsize = os.environ.get('PATRONI_FILE_LOG_SIZE', 25000000)
        lognum = os.environ.get('PATRONI_FILE_LOG_NUM', 4)

        root_logger = logging.getLogger()
        root_logger.setLevel(loglevel)
        handler = RotatingFileHandler(os.path.join(logdir, 'patroni.log'), mode='a', maxBytes=logsize,
                                      backupCount=lognum)
        handler.setFormatter(logging.Formatter(logformat))
        root_logger.addHandler(handler)

=======
>>>>>>> 71dae6a9
    patroni = Patroni()
    try:
        patroni.run()
    except KeyboardInterrupt:
        pass
    finally:
        patroni.shutdown()
        logging.shutdown()


def pg_ctl_start(args):
    import subprocess
    if os.name != 'nt':
        os.setsid()
    postmaster = subprocess.Popen(args)
    print(postmaster.pid)


def call_self(args, **kwargs):
    """This function executes Patroni once again with provided arguments.

    :args: list of arguments to call Patroni with.
    :returns: `Popen` object"""

    exe = [sys.executable]
    if not getattr(sys, 'frozen', False):  # Binary distribution?
        exe.append(sys.argv[0])

    import subprocess
    return subprocess.Popen(exe + args, **kwargs)


def main():
    if os.getpid() != 1:
        if len(sys.argv) > 5 and sys.argv[1] == 'pg_ctl_start':
            return pg_ctl_start(sys.argv[2:])
        return patroni_main()

    pid = 0

    # Looks like we are in a docker, so we will act like init
    def sigchld_handler(signo, stack_frame):
        try:
            while True:
                ret = os.waitpid(-1, os.WNOHANG)
                if ret == (0, 0):
                    break
                elif ret[0] != pid:
                    logger.info('Reaped pid=%s, exit status=%s', *ret)
        except OSError:
            pass

    def passtochild(signo, stack_frame):
        if pid:
            os.kill(pid, signo)

    signal.signal(signal.SIGCHLD, sigchld_handler)
    if os.name != 'nt':
        signal.signal(signal.SIGHUP, passtochild)
        signal.signal(signal.SIGQUIT, passtochild)
    signal.signal(signal.SIGINT, passtochild)
    signal.signal(signal.SIGUSR1, passtochild)
    signal.signal(signal.SIGUSR2, passtochild)
    signal.signal(signal.SIGABRT, passtochild)
    signal.signal(signal.SIGTERM, passtochild)

    patroni = call_self(sys.argv[1:])
    pid = patroni.pid
    patroni.wait()<|MERGE_RESOLUTION|>--- conflicted
+++ resolved
@@ -143,26 +143,6 @@
 
 
 def patroni_main():
-<<<<<<< HEAD
-    logdir = os.environ.get('PATRONI_FILE_LOG_DIR')
-    logformat = os.environ.get('PATRONI_LOGFORMAT', '%(asctime)s %(levelname)s: %(message)s')
-    loglevel = os.environ.get('PATRONI_LOGLEVEL', 'INFO')
-
-    if not logdir:
-        logging.basicConfig(format=logformat, level=loglevel)
-    else:
-        logsize = os.environ.get('PATRONI_FILE_LOG_SIZE', 25000000)
-        lognum = os.environ.get('PATRONI_FILE_LOG_NUM', 4)
-
-        root_logger = logging.getLogger()
-        root_logger.setLevel(loglevel)
-        handler = RotatingFileHandler(os.path.join(logdir, 'patroni.log'), mode='a', maxBytes=logsize,
-                                      backupCount=lognum)
-        handler.setFormatter(logging.Formatter(logformat))
-        root_logger.addHandler(handler)
-
-=======
->>>>>>> 71dae6a9
     patroni = Patroni()
     try:
         patroni.run()
