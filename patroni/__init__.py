import logging
import os
import signal
import sys
import time

logger = logging.getLogger(__name__)


class Patroni(object):

    def __init__(self):
        from patroni.api import RestApiServer
        from patroni.config import Config
        from patroni.dcs import get_dcs
        from patroni.ha import Ha
        from patroni.log import PatroniLogger
        from patroni.postgresql import Postgresql
        from patroni.request import PatroniRequest
        from patroni.version import __version__
        from patroni.watchdog import Watchdog

        self.setup_signal_handlers()

        self.version = __version__
        self.logger = PatroniLogger()
        self.config = Config()
        self.logger.reload_config(self.config.get('log', {}))
        self.dcs = get_dcs(self.config)
        self.watchdog = Watchdog(self.config)
        self.load_dynamic_configuration()

        self.postgresql = Postgresql(self.config['postgresql'])
        self.api = RestApiServer(self, self.config['restapi'])
        self.request = PatroniRequest(self.config, True)
        self.ha = Ha(self)

        self.tags = self.get_tags()
        self.next_run = time.time()
        self.scheduled_restart = {}

    def load_dynamic_configuration(self):
        from patroni.exceptions import DCSError
        while True:
            try:
                cluster = self.dcs.get_cluster()
                if cluster and cluster.config and cluster.config.data:
                    if self.config.set_dynamic_configuration(cluster.config):
                        self.dcs.reload_config(self.config)
                        self.watchdog.reload_config(self.config)
                elif not self.config.dynamic_configuration and 'bootstrap' in self.config:
                    if self.config.set_dynamic_configuration(self.config['bootstrap']['dcs']):
                        self.dcs.reload_config(self.config)
                break
            except DCSError:
                logger.warning('Can not get cluster from dcs')
                time.sleep(5)

    def get_tags(self):
        return {tag: value for tag, value in self.config.get('tags', {}).items()
                if tag not in ('clonefrom', 'nofailover', 'noloadbalance', 'nosync') or value}

    @property
    def nofailover(self):
        return bool(self.tags.get('nofailover', False))

    @property
    def nosync(self):
        return bool(self.tags.get('nosync', False))

    def reload_config(self, sighup=False):
        try:
            self.tags = self.get_tags()
            self.logger.reload_config(self.config.get('log', {}))
            self.watchdog.reload_config(self.config)
            self.api.reload_config(self.config['restapi'])
            self.postgresql.reload_config(self.config['postgresql'], sighup)
            self.dcs.reload_config(self.config)
        except Exception:
            logger.exception('Failed to reload config_file=%s', self.config.config_file)

    @property
    def replicatefrom(self):
        return self.tags.get('replicatefrom')

    def sighup_handler(self, *args):
        self._received_sighup = True

    def sigterm_handler(self, *args):
        with self._sigterm_lock:
            if not self._received_sigterm:
                self._received_sigterm = True
                sys.exit()

    @property
    def noloadbalance(self):
        return bool(self.tags.get('noloadbalance', False))

    def schedule_next_run(self):
        self.next_run += self.dcs.loop_wait
        current_time = time.time()
        nap_time = self.next_run - current_time
        if nap_time <= 0:
            self.next_run = current_time
            # Release the GIL so we don't starve anyone waiting on async_executor lock
            time.sleep(0.001)
            # Warn user that Patroni is not keeping up
            logger.warning("Loop time exceeded, rescheduling immediately.")
        elif self.ha.watch(nap_time):
            self.next_run = time.time()

    @property
    def received_sigterm(self):
        with self._sigterm_lock:
            return self._received_sigterm

    def run(self):
        self.api.start()
        self.logger.start()
        self.next_run = time.time()

        while not self.received_sigterm:
            if self._received_sighup:
                self._received_sighup = False
                if self.config.reload_local_configuration():
<<<<<<< HEAD
                    self.request.reload_config(self.config)
                    self.reload_config()
=======
                    self.reload_config(True)
                else:
                    self.postgresql.config.reload_config(self.config['postgresql'], True)
>>>>>>> c9527566

            logger.info(self.ha.run_cycle())

            if self.dcs.cluster and self.dcs.cluster.config and self.dcs.cluster.config.data \
                    and self.config.set_dynamic_configuration(self.dcs.cluster.config):
                self.reload_config()

            if self.postgresql.role != 'uninitialized':
                self.config.save_cache()

            self.schedule_next_run()

    def setup_signal_handlers(self):
        from threading import Lock

        self._received_sighup = False
        self._sigterm_lock = Lock()
        self._received_sigterm = False
        if os.name != 'nt':
            signal.signal(signal.SIGHUP, self.sighup_handler)
        signal.signal(signal.SIGTERM, self.sigterm_handler)

    def shutdown(self):
        with self._sigterm_lock:
            self._received_sigterm = True
        try:
            self.api.shutdown()
        except Exception:
            logger.exception('Exception during RestApi.shutdown')
        self.ha.shutdown()
        self.logger.shutdown()


def patroni_main():
    patroni = Patroni()
    try:
        patroni.run()
    except KeyboardInterrupt:
        pass
    finally:
        patroni.shutdown()


def fatal(string, *args):
    sys.stderr.write('FATAL: ' + string.format(*args) + '\n')
    sys.exit(1)


def check_psycopg2():
    min_psycopg2 = (2, 5, 4)
    min_psycopg2_str = '.'.join(map(str, min_psycopg2))

    def parse_version(version):
        for e in version.split('.'):
            try:
                yield int(e)
            except ValueError:
                break

    try:
        import psycopg2
        version_str = psycopg2.__version__.split(' ')[0]
        version = tuple(parse_version(version_str))
        if version < min_psycopg2:
            fatal('Patroni requires psycopg2>={0}, but only {1} is available', min_psycopg2_str, version_str)
    except ImportError:
        fatal('Patroni requires psycopg2>={0} or psycopg2-binary', min_psycopg2_str)


def main():
    check_psycopg2()
    if os.getpid() != 1:
        return patroni_main()

    # Patroni started with PID=1, it looks like we are in the container
    pid = 0

    # Looks like we are in a docker, so we will act like init
    def sigchld_handler(signo, stack_frame):
        try:
            while True:
                ret = os.waitpid(-1, os.WNOHANG)
                if ret == (0, 0):
                    break
                elif ret[0] != pid:
                    logger.info('Reaped pid=%s, exit status=%s', *ret)
        except OSError:
            pass

    def passtochild(signo, stack_frame):
        if pid:
            os.kill(pid, signo)

    if os.name != 'nt':
        signal.signal(signal.SIGCHLD, sigchld_handler)
        signal.signal(signal.SIGHUP, passtochild)
        signal.signal(signal.SIGQUIT, passtochild)
        signal.signal(signal.SIGUSR1, passtochild)
        signal.signal(signal.SIGUSR2, passtochild)
    signal.signal(signal.SIGINT, passtochild)
    signal.signal(signal.SIGABRT, passtochild)
    signal.signal(signal.SIGTERM, passtochild)

    import multiprocessing
    patroni = multiprocessing.Process(target=patroni_main)
    patroni.start()
    pid = patroni.pid
    patroni.join()<|MERGE_RESOLUTION|>--- conflicted
+++ resolved
@@ -73,6 +73,8 @@
             self.tags = self.get_tags()
             self.logger.reload_config(self.config.get('log', {}))
             self.watchdog.reload_config(self.config)
+            if sighup:
+                self.request.reload_config(self.config)
             self.api.reload_config(self.config['restapi'])
             self.postgresql.reload_config(self.config['postgresql'], sighup)
             self.dcs.reload_config(self.config)
@@ -123,14 +125,9 @@
             if self._received_sighup:
                 self._received_sighup = False
                 if self.config.reload_local_configuration():
-<<<<<<< HEAD
-                    self.request.reload_config(self.config)
-                    self.reload_config()
-=======
                     self.reload_config(True)
                 else:
                     self.postgresql.config.reload_config(self.config['postgresql'], True)
->>>>>>> c9527566
 
             logger.info(self.ha.run_cycle())
 
