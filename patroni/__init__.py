import logging
import os
import sys
import time
import yaml

from patroni.api import RestApiServer
<<<<<<< HEAD
from patroni.consul import Consul
from patroni.etcd import Etcd
from patroni.ha import Ha
from patroni.postgresql import Postgresql
from patroni.utils import setup_signal_handlers, reap_children
from patroni.zookeeper import ZooKeeper
=======
from patroni.ha import Ha
from patroni.postgresql import Postgresql
from patroni.utils import setup_signal_handlers, sleep, reap_children
>>>>>>> 3facd48d

logger = logging.getLogger(__name__)


class Patroni:

    def __init__(self, config):
        self.nap_time = config['loop_wait']
        self.tags = config.get('tags', dict())
        self.postgresql = Postgresql(config['postgresql'])
        self.dcs = self.get_dcs(self.postgresql.name, config)
        self.api = RestApiServer(self, config['restapi'])
        self.ha = Ha(self)
        self.next_run = time.time()

    @property
    def nofailover(self):
        return self.tags.get('nofailover', False)

    @staticmethod
    def get_dcs(name, config):
        if 'etcd' in config:
            from patroni.etcd import Etcd
            return Etcd(name, config['etcd'])
        if 'zookeeper' in config:
            from patroni.zookeeper import ZooKeeper
            return ZooKeeper(name, config['zookeeper'])
        if 'consul' in config:
<<<<<<< HEAD
            return Consul(name, config['consul'])
        raise Exception('Can not find suitable configuration of distributed configuration store')
=======
            from patroni.consul import Consul
            return Consul(name, config['consul'])
        raise Exception('Can not find sutable configuration of distributed configuration store')

    def touch_member(self, ttl=None):
        connection_string = self.postgresql.connection_string + '?application_name=' + self.api.connection_string
        if self.ha.cluster:
            for m in self.ha.cluster.members:
                # Do not update member TTL when it is far from being expired
                if m.name == self.postgresql.name and m.real_ttl() > self.shutdown_member_ttl:
                    return True
        return self.ha.dcs.touch_member(connection_string, ttl)

    def initialize(self):
        # wait for etcd to be available
        while not self.touch_member():
            logger.info('waiting on DCS')
            sleep(5)

        # is data directory empty?
        if self.postgresql.data_directory_empty():
            # racing to initialize
            if self.ha.dcs.race('/initialize'):
                self.postgresql.initialize()
                self.ha.dcs.take_leader()
                self.postgresql.start()
                self.postgresql.create_replication_user()
                self.postgresql.create_connection_users()
            else:
                while True:
                    leader = self.ha.dcs.current_leader()
                    if leader and self.postgresql.sync_from_leader(leader):
                        self.postgresql.write_recovery_conf(leader)
                        self.postgresql.start()
                        break
                    sleep(5)
        elif self.postgresql.is_running():
            self.postgresql.load_replication_slots()
>>>>>>> 3facd48d

    def schedule_next_run(self):
        self.next_run += self.nap_time
        current_time = time.time()
        nap_time = self.next_run - current_time
        if nap_time <= 0:
            self.next_run = current_time
        elif self.dcs.watch(nap_time):
            self.next_run = time.time()

    def run(self):
        self.api.start()
        self.next_run = time.time()

        while True:
            logger.info(self.ha.run_cycle())
            reap_children()
            self.schedule_next_run()


def main():
    logging.basicConfig(format='%(asctime)s %(levelname)s: %(message)s', level=logging.INFO)
    logging.getLogger('requests').setLevel(logging.WARNING)
    setup_signal_handlers()

    if len(sys.argv) < 2 or not os.path.isfile(sys.argv[1]):
        print('Usage: {} config.yml'.format(sys.argv[0]))
        return

    with open(sys.argv[1], 'r') as f:
        config = yaml.load(f)

    patroni = Patroni(config)
    try:
        patroni.run()
    except KeyboardInterrupt:
        pass
    finally:
        patroni.api.shutdown()
        patroni.postgresql.stop()
        patroni.dcs.delete_leader()<|MERGE_RESOLUTION|>--- conflicted
+++ resolved
@@ -5,18 +5,9 @@
 import yaml
 
 from patroni.api import RestApiServer
-<<<<<<< HEAD
-from patroni.consul import Consul
-from patroni.etcd import Etcd
 from patroni.ha import Ha
 from patroni.postgresql import Postgresql
 from patroni.utils import setup_signal_handlers, reap_children
-from patroni.zookeeper import ZooKeeper
-=======
-from patroni.ha import Ha
-from patroni.postgresql import Postgresql
-from patroni.utils import setup_signal_handlers, sleep, reap_children
->>>>>>> 3facd48d
 
 logger = logging.getLogger(__name__)
 
@@ -45,49 +36,9 @@
             from patroni.zookeeper import ZooKeeper
             return ZooKeeper(name, config['zookeeper'])
         if 'consul' in config:
-<<<<<<< HEAD
+            from patroni.consul import Consul
             return Consul(name, config['consul'])
         raise Exception('Can not find suitable configuration of distributed configuration store')
-=======
-            from patroni.consul import Consul
-            return Consul(name, config['consul'])
-        raise Exception('Can not find sutable configuration of distributed configuration store')
-
-    def touch_member(self, ttl=None):
-        connection_string = self.postgresql.connection_string + '?application_name=' + self.api.connection_string
-        if self.ha.cluster:
-            for m in self.ha.cluster.members:
-                # Do not update member TTL when it is far from being expired
-                if m.name == self.postgresql.name and m.real_ttl() > self.shutdown_member_ttl:
-                    return True
-        return self.ha.dcs.touch_member(connection_string, ttl)
-
-    def initialize(self):
-        # wait for etcd to be available
-        while not self.touch_member():
-            logger.info('waiting on DCS')
-            sleep(5)
-
-        # is data directory empty?
-        if self.postgresql.data_directory_empty():
-            # racing to initialize
-            if self.ha.dcs.race('/initialize'):
-                self.postgresql.initialize()
-                self.ha.dcs.take_leader()
-                self.postgresql.start()
-                self.postgresql.create_replication_user()
-                self.postgresql.create_connection_users()
-            else:
-                while True:
-                    leader = self.ha.dcs.current_leader()
-                    if leader and self.postgresql.sync_from_leader(leader):
-                        self.postgresql.write_recovery_conf(leader)
-                        self.postgresql.start()
-                        break
-                    sleep(5)
-        elif self.postgresql.is_running():
-            self.postgresql.load_replication_slots()
->>>>>>> 3facd48d
 
     def schedule_next_run(self):
         self.next_run += self.nap_time
