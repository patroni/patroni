import logging
import os
import signal
import sys
import time

from patroni.version import __version__

logger = logging.getLogger(__name__)

PATRONI_ENV_PREFIX = 'PATRONI_'


class Patroni(object):

    def __init__(self, conf):
        from patroni.api import RestApiServer
        from patroni.dcs import get_dcs
        from patroni.ha import Ha
        from patroni.log import PatroniLogger
        from patroni.postgresql import Postgresql
        from patroni.request import PatroniRequest
        from patroni.watchdog import Watchdog

        self.setup_signal_handlers()

        self.version = __version__
        self.logger = PatroniLogger()
        self.config = conf
        self.logger.reload_config(self.config.get('log', {}))
        self.dcs = get_dcs(self.config)
        self.watchdog = Watchdog(self.config)
        self.load_dynamic_configuration()

        self.postgresql = Postgresql(self.config['postgresql'])
        self.api = RestApiServer(self, self.config['restapi'])
        self.request = PatroniRequest(self.config, True)
        self.ha = Ha(self)

        self.tags = self.get_tags()
        self.next_run = time.time()
        self.scheduled_restart = {}

    def load_dynamic_configuration(self):
        from patroni.exceptions import DCSError
        while True:
            try:
                cluster = self.dcs.get_cluster()
                if cluster and cluster.config and cluster.config.data:
                    if self.config.set_dynamic_configuration(cluster.config):
                        self.dcs.reload_config(self.config)
                        self.watchdog.reload_config(self.config)
                elif not self.config.dynamic_configuration and 'bootstrap' in self.config:
                    if self.config.set_dynamic_configuration(self.config['bootstrap']['dcs']):
                        self.dcs.reload_config(self.config)
                break
            except DCSError:
                logger.warning('Can not get cluster from dcs')
                time.sleep(5)

    def get_tags(self):
        return {tag: value for tag, value in self.config.get('tags', {}).items()
                if tag not in ('clonefrom', 'nofailover', 'noloadbalance', 'nosync') or value}

    @property
    def nofailover(self):
        return bool(self.tags.get('nofailover', False))

    @property
    def nosync(self):
        return bool(self.tags.get('nosync', False))

    def reload_config(self, sighup=False):
        try:
            self.tags = self.get_tags()
            self.logger.reload_config(self.config.get('log', {}))
            self.watchdog.reload_config(self.config)
            if sighup:
                self.request.reload_config(self.config)
            self.api.reload_config(self.config['restapi'])
            self.postgresql.reload_config(self.config['postgresql'], sighup)
            self.dcs.reload_config(self.config)
        except Exception:
            logger.exception('Failed to reload config_file=%s', self.config.config_file)

    @property
    def replicatefrom(self):
        return self.tags.get('replicatefrom')

    def sighup_handler(self, *args):
        self._received_sighup = True

    def sigterm_handler(self, *args):
        with self._sigterm_lock:
            if not self._received_sigterm:
                self._received_sigterm = True
                sys.exit()

    @property
    def noloadbalance(self):
        return bool(self.tags.get('noloadbalance', False))

    def schedule_next_run(self):
        self.next_run += self.dcs.loop_wait
        current_time = time.time()
        nap_time = self.next_run - current_time
        if nap_time <= 0:
            self.next_run = current_time
            # Release the GIL so we don't starve anyone waiting on async_executor lock
            time.sleep(0.001)
            # Warn user that Patroni is not keeping up
            logger.warning("Loop time exceeded, rescheduling immediately.")
        elif self.ha.watch(nap_time):
            self.next_run = time.time()

    @property
    def received_sigterm(self):
        with self._sigterm_lock:
            return self._received_sigterm

    def run(self):
        self.api.start()
        self.logger.start()
        self.next_run = time.time()

        while not self.received_sigterm:
            if self._received_sighup:
                self._received_sighup = False
                if self.config.reload_local_configuration():
                    self.reload_config(True)
                else:
                    self.postgresql.config.reload_config(self.config['postgresql'], True)

            logger.info(self.ha.run_cycle())

            if self.dcs.cluster and self.dcs.cluster.config and self.dcs.cluster.config.data \
                    and self.config.set_dynamic_configuration(self.dcs.cluster.config):
                self.reload_config()

            if self.postgresql.role != 'uninitialized':
                self.config.save_cache()

            self.schedule_next_run()

    def setup_signal_handlers(self):
        from threading import Lock

        self._received_sighup = False
        self._sigterm_lock = Lock()
        self._received_sigterm = False
        if os.name != 'nt':
            signal.signal(signal.SIGHUP, self.sighup_handler)
        signal.signal(signal.SIGTERM, self.sigterm_handler)

    def shutdown(self):
        with self._sigterm_lock:
            self._received_sigterm = True
        try:
            self.api.shutdown()
        except Exception:
            logger.exception('Exception during RestApi.shutdown')
        try:
            self.ha.shutdown()
        except Exception:
            logger.exception('Exception during Ha.shutdown')
        self.logger.shutdown()


def patroni_main():
<<<<<<< HEAD
    logformat = os.environ.get('PATRONI_LOGFORMAT', '%(asctime)s %(levelname)s: %(message)s')
    loglevel = os.environ.get('PATRONI_LOGLEVEL', 'INFO')
    requests_loglevel = os.environ.get('PATRONI_REQUESTS_LOGLEVEL', 'WARNING')
    logging.basicConfig(format=logformat, level=loglevel)
    logging.getLogger('requests').setLevel(requests_loglevel)
    logging.getLogger('patroni.quorum').setLevel(os.environ.get('PATRONI_QUORUM_LOGLEVEL', loglevel))

    patroni = Patroni()
=======
    import argparse
    from patroni.config import Config, ConfigParseError

    parser = argparse.ArgumentParser()
    parser.add_argument('--version', action='version', version='%(prog)s {0}'.format(__version__))
    parser.add_argument('configfile', nargs='?', default='',
                        help='Patroni may also read the configuration from the {0} environment variable'
                        .format(Config.PATRONI_CONFIG_VARIABLE))
    args = parser.parse_args()
    try:
        conf = Config(args.configfile)
    except ConfigParseError as e:
        if e.value:
            print(e.value)
        parser.print_help()
        sys.exit(1)
    patroni = Patroni(conf)
>>>>>>> dc1966e3
    try:
        patroni.run()
    except KeyboardInterrupt:
        pass
    finally:
        patroni.shutdown()


def fatal(string, *args):
    sys.stderr.write('FATAL: ' + string.format(*args) + '\n')
    sys.exit(1)


def check_psycopg2():
    min_psycopg2 = (2, 5, 4)
    min_psycopg2_str = '.'.join(map(str, min_psycopg2))

    def parse_version(version):
        for e in version.split('.'):
            try:
                yield int(e)
            except ValueError:
                break

    try:
        import psycopg2
        version_str = psycopg2.__version__.split(' ')[0]
        version = tuple(parse_version(version_str))
        if version < min_psycopg2:
            fatal('Patroni requires psycopg2>={0}, but only {1} is available', min_psycopg2_str, version_str)
    except ImportError:
        fatal('Patroni requires psycopg2>={0} or psycopg2-binary', min_psycopg2_str)


def main():
    if os.getpid() != 1:
        check_psycopg2()
        return patroni_main()

    # Patroni started with PID=1, it looks like we are in the container
    pid = 0

    # Looks like we are in a docker, so we will act like init
    def sigchld_handler(signo, stack_frame):
        try:
            while True:
                ret = os.waitpid(-1, os.WNOHANG)
                if ret == (0, 0):
                    break
                elif ret[0] != pid:
                    logger.info('Reaped pid=%s, exit status=%s', *ret)
        except OSError:
            pass

    def passtochild(signo, stack_frame):
        if pid:
            os.kill(pid, signo)

    if os.name != 'nt':
        signal.signal(signal.SIGCHLD, sigchld_handler)
        signal.signal(signal.SIGHUP, passtochild)
        signal.signal(signal.SIGQUIT, passtochild)
        signal.signal(signal.SIGUSR1, passtochild)
        signal.signal(signal.SIGUSR2, passtochild)
    signal.signal(signal.SIGINT, passtochild)
    signal.signal(signal.SIGABRT, passtochild)
    signal.signal(signal.SIGTERM, passtochild)

    import multiprocessing
    patroni = multiprocessing.Process(target=patroni_main)
    patroni.start()
    pid = patroni.pid
    patroni.join()<|MERGE_RESOLUTION|>--- conflicted
+++ resolved
@@ -167,16 +167,6 @@
 
 
 def patroni_main():
-<<<<<<< HEAD
-    logformat = os.environ.get('PATRONI_LOGFORMAT', '%(asctime)s %(levelname)s: %(message)s')
-    loglevel = os.environ.get('PATRONI_LOGLEVEL', 'INFO')
-    requests_loglevel = os.environ.get('PATRONI_REQUESTS_LOGLEVEL', 'WARNING')
-    logging.basicConfig(format=logformat, level=loglevel)
-    logging.getLogger('requests').setLevel(requests_loglevel)
-    logging.getLogger('patroni.quorum').setLevel(os.environ.get('PATRONI_QUORUM_LOGLEVEL', loglevel))
-
-    patroni = Patroni()
-=======
     import argparse
     from patroni.config import Config, ConfigParseError
 
@@ -194,7 +184,6 @@
         parser.print_help()
         sys.exit(1)
     patroni = Patroni(conf)
->>>>>>> dc1966e3
     try:
         patroni.run()
     except KeyboardInterrupt:
