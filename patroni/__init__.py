--- conflicted
+++ resolved
@@ -131,44 +131,11 @@
 
 
 def patroni_main():
-<<<<<<< HEAD
+    from multiprocessing import freeze_support
     from patroni.validator import schema
+
+    freeze_support()
     abstract_main(Patroni, schema)
-=======
-    import argparse
-
-    from multiprocessing import freeze_support
-    from patroni.config import Config, ConfigParseError
-    from patroni.validator import schema
-
-    freeze_support()
-
-    parser = argparse.ArgumentParser()
-    parser.add_argument('--version', action='version', version='%(prog)s {0}'.format(__version__))
-    parser.add_argument('--validate-config', action='store_true', help='Run config validator and exit')
-    parser.add_argument('configfile', nargs='?', default='',
-                        help='Patroni may also read the configuration from the {0} environment variable'
-                        .format(Config.PATRONI_CONFIG_VARIABLE))
-    args = parser.parse_args()
-    try:
-        if args.validate_config:
-            conf = Config(args.configfile, validator=schema)
-            sys.exit()
-        else:
-            conf = Config(args.configfile)
-    except ConfigParseError as e:
-        if e.value:
-            print(e.value)
-        parser.print_help()
-        sys.exit(1)
-    patroni = Patroni(conf)
-    try:
-        patroni.run()
-    except KeyboardInterrupt:
-        pass
-    finally:
-        patroni.shutdown()
->>>>>>> 337f9efc
 
 
 def fatal(string, *args):
