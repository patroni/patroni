--- conflicted
+++ resolved
@@ -181,8 +181,7 @@
         pg_ctl = [self._pgcommand('pg_ctl'), cmd]
         if cmd == 'stop':
             pg_ctl += ['-w']
-            timeout = kwargs.pop('timeout', None)
-            timeout = self.config.get('pg_ctl_timeout', timeout)
+            timeout = self.config.get('pg_ctl_timeout')
             if timeout:
                 try:
                     pg_ctl += ['-t', str(int(timeout))]
@@ -588,8 +587,6 @@
 
     def is_starting(self):
         return self.state == 'starting'
-<<<<<<< HEAD
-=======
 
     def wait_for_port_open(self, timeout, initiated, completed):
         """Waits until PostgreSQL opens ports."""
@@ -628,19 +625,14 @@
 
         logger.warning("Timed out waiting for PostgreSQL to start")
         return None
->>>>>>> 1718b6e4
 
     def start(self, block_callbacks=False):
         """Start PostgreSQL
 
-<<<<<<< HEAD
-        :returns: True if start was initiated, False if start failed"""
-=======
         Waits for postmaster to open ports or terminate so pg_isready can be used to check startup completion
         or failure.
 
         :returns: True if start was initiated and postmaster ports are open, False if start failed"""
->>>>>>> 1718b6e4
         # make sure we close all connections established against
         # the former node, otherwise, we might get a stalled one
         # after kill -9, which would report incorrect data to
@@ -669,14 +661,6 @@
         options = ' '.join("--{0}='{1}'".format(p, self._server_parameters[p]) for p, v in self.CMDLINE_OPTIONS.items()
                            if self._major_version >= v[2])
 
-<<<<<<< HEAD
-        # We want postmaster to open ports before we move into starting state
-        # TODO: implement waiting for pid file and use a zero timeout
-        TIMEOUT_FOR_OPENING_PORTS = 5
-        ret = self.pg_ctl('start', '-o', options, env=env, preexec_fn=os.setsid, timeout=TIMEOUT_FOR_OPENING_PORTS)
-        self._pending_restart = False
-
-=======
         start_initiated = time.time()
         ret = self.pg_ctl('start', '-o', options, env=env, preexec_fn=os.setsid)
         start_completed = time.time()
@@ -690,7 +674,6 @@
 
         self._pending_restart = False
 
->>>>>>> 1718b6e4
         return ret
 
     def checkpoint(self, connect_kwargs=None):
