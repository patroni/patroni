--- conflicted
+++ resolved
@@ -998,25 +998,6 @@
         except Exception:
             return logger.exception('Exception when working with leader')
 
-<<<<<<< HEAD
-    def single_user_mode(self, command=None, options=None):
-        """ run a given command in a single-user mode. If the command is empty - then just start and stop """
-        cmd = [self._pgcommand('postgres'), '--single', '-D', self._data_dir]
-        for opt, val in sorted((options or {}).items()):
-            cmd.extend(['-c', '{0}={1}'.format(opt, val)])
-        # need a database name to connect
-        cmd.append(self._database)
-        p = subprocess.Popen(cmd, stdin=subprocess.PIPE, stdout=open(os.devnull, 'w'), stderr=subprocess.STDOUT)
-        if p:
-            if command:
-                p.communicate('{0}\n'.format(command))
-            p.stdin.close()
-            return p.wait()
-        return 1
-
-    def cleanup_archive_status(self):
-        status_dir = os.path.join(self._data_dir, 'pg_' + self.wal_name, 'archive_status')
-=======
     def _get_local_timeline_lsn(self):
         timeline = lsn = None
         if self.is_running():  # if postgres is running - get timeline and lsn from replication connection
@@ -1049,7 +1030,6 @@
             return
 
         history = need_rewind = None
->>>>>>> 7633b192
         try:
             with self._get_replication_connection_cursor(**leader.conn_kwargs()) as cur:
                 cur.execute('IDENTIFY_SYSTEM')
