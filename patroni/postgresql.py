import logging
import errno
import os
import psycopg2
import psutil
import re
import shlex
import shutil
import signal
import subprocess
import tempfile
import time

from collections import defaultdict
from contextlib import contextmanager
from patroni import call_self
from patroni.callback_executor import CallbackExecutor
from patroni.exceptions import PostgresConnectionException, PostgresException
from patroni.utils import compare_values, parse_bool, parse_int, Retry, RetryFailedError, polling_loop, null_context
from six import string_types
from threading import current_thread, Lock, Event

logger = logging.getLogger(__name__)

ACTION_ON_START = "on_start"
ACTION_ON_STOP = "on_stop"
ACTION_ON_RESTART = "on_restart"
ACTION_ON_RELOAD = "on_reload"
ACTION_ON_ROLE_CHANGE = "on_role_change"

STATE_RUNNING = 'running'
STATE_REJECT = 'rejecting connections'
STATE_NO_RESPONSE = 'not responding'
STATE_UNKNOWN = 'unknown'

<<<<<<< HEAD
STOP_SIGNALS = {
    'smart': signal.SIGTERM,
    'fast': signal.SIGINT,
    'immediate': signal.SIGQUIT,
}
STOP_POLLING_INTERVAL = 1
=======
REWIND_STATUS = type('Enum', (), {'INITIAL': 0, 'CHECK': 1, 'NEED': 2, 'NOT_NEED': 3, 'SUCCESS': 4, 'FAILED': 5})
>>>>>>> e3a01727


def slot_name_from_member_name(member_name):
    """Translate member name to valid PostgreSQL slot name.

    PostgreSQL replication slot names must be valid PostgreSQL names. This function maps the wider space of
    member names to valid PostgreSQL names. Names are lowercased, dashes and periods common in hostnames
    are replaced with underscores, other characters are encoded as their unicode codepoint. Name is truncated
    to 64 characters. Multiple different member names may map to a single slot name."""

    def replace_char(match):
        c = match.group(0)
        return '_' if c in '-.' else "u{:04d}".format(ord(c))

    slot_name = re.sub('[^a-z0-9_]', replace_char, member_name.lower())
    return slot_name[0:64]


class Postgresql(object):

    # List of parameters which must be always passed to postmaster as command line options
    # to make it not possible to change them with 'ALTER SYSTEM'.
    # Some of these parameters have sane default value assigned and Patroni doesn't allow
    # to decrease this value. E.g. 'wal_level' can't be lower then 'hot_standby' and so on.
    # These parameters could be changed only globally, i.e. via DCS.
    # P.S. 'listen_addresses' and 'port' are added here just for convenience, to mark them
    # as a parameters which should always be passed through command line.
    #
    # Format:
    #  key - parameter name
    #  value - tuple(default_value, check_function, min_version)
    #    default_value -- some sane default value
    #    check_function -- if the new value is not correct must return `!False`
    #    min_version -- major version of PostgreSQL when parameter was introduced
    CMDLINE_OPTIONS = {
        'listen_addresses': (None, lambda _: False, 90100),
        'port': (None, lambda _: False, 90100),
        'cluster_name': (None, lambda _: False, 90500),
        'wal_level': ('hot_standby', lambda v: v.lower() in ('hot_standby', 'replica', 'logical'), 90100),
        'hot_standby': ('on', lambda _: False, 90100),
        'max_connections': (100, lambda v: int(v) >= 100, 90100),
        'max_wal_senders': (5, lambda v: int(v) >= 5, 90100),
        'wal_keep_segments': (8, lambda v: int(v) >= 8, 90100),
        'max_prepared_transactions': (0, lambda v: int(v) >= 0, 90100),
        'max_locks_per_transaction': (64, lambda v: int(v) >= 64, 90100),
        'track_commit_timestamp': ('off', lambda v: parse_bool(v) is not None, 90500),
        'max_replication_slots': (5, lambda v: int(v) >= 5, 90400),
        'max_worker_processes': (8, lambda v: int(v) >= 8, 90400),
        'wal_log_hints': ('on', lambda _: False, 90400)
    }

    def __init__(self, config):
        self.config = config
        self.name = config['name']
        self.scope = config['scope']
        self._bin_dir = config.get('bin_dir') or ''
        self._database = config.get('database', 'postgres')
        self._data_dir = config['data_dir']
        self._pending_restart = False
        self.__thread_ident = current_thread().ident

        self._version_file = os.path.join(self._data_dir, 'PG_VERSION')
        self._major_version = self.get_major_version()
        self._synchronous_standby_names = None
        self._server_parameters = self.get_server_parameters(config)

        self._connect_address = config.get('connect_address')
        self._superuser = config['authentication'].get('superuser', {})
        self.resolve_connection_addresses()

        self._rewind_state = REWIND_STATUS.INITIAL
        self._use_slots = config.get('use_slots', True)
        self._schedule_load_slots = self.use_slots

        self._pgpass = config.get('pgpass') or os.path.join(os.path.expanduser('~'), 'pgpass')
        self._callback_executor = CallbackExecutor()
        self.__cb_called = False
        self.__cb_pending = None
        config_base_name = config.get('config_base_name', 'postgresql')
        self._postgresql_conf = os.path.join(self._data_dir, config_base_name + '.conf')
        self._postgresql_base_conf_name = config_base_name + '.base.conf'
        self._postgresql_base_conf = os.path.join(self._data_dir, self._postgresql_base_conf_name)
        self._recovery_conf = os.path.join(self._data_dir, 'recovery.conf')
        self._postmaster_pid = os.path.join(self._data_dir, 'postmaster.pid')
        self._trigger_file = config.get('recovery_conf', {}).get('trigger_file') or 'promote'
        self._trigger_file = os.path.abspath(os.path.join(self._data_dir, self._trigger_file))

        self._connection_lock = Lock()
        self._connection = None
        self._cursor_holder = None
        self._sysid = None
        self._replication_slots = []  # list of already existing replication slots
        self.retry = Retry(max_tries=-1, deadline=config['retry_timeout']/2.0, max_delay=1,
                           retry_exceptions=PostgresConnectionException)

        # Retry 'pg_is_in_recovery()' only once
        self._is_leader_retry = Retry(max_tries=1, deadline=config['retry_timeout']/2.0, max_delay=1,
                                      retry_exceptions=PostgresConnectionException)

        self._state_lock = Lock()
        self.set_state('stopped')
        self._role_lock = Lock()
        self.set_role(self.get_postgres_role_from_data_directory())

        self._state_entry_timestamp = None

        # This event is set to true when no backends are running. Could be set in parallel by
        # multiple processes, like when demote is racing with async restart. Needs to be cleared
        # before invoking stop if wait for this event is desired.
        self.stop_safepoint_reached = Event()
        self.stop_safepoint_reached.set()

        if self.is_running():
            self.set_state('running')
            self.set_role('master' if self.is_leader() else 'replica')
            self._write_postgresql_conf()  # we are "joining" already running postgres

    @property
    def _configuration_to_save(self):
        configuration = [self._postgresql_conf]
        if 'custom_conf' not in self.config:
            configuration.append(self._postgresql_base_conf)
        if not self.config['parameters'].get('hba_file'):
            configuration.append(os.path.join(self._data_dir, 'pg_hba.conf'))
        return configuration

    @property
    def use_slots(self):
        return self._use_slots and self._major_version >= 90400

    @property
    def _replication(self):
        return self.config['authentication']['replication']

    @property
    def callback(self):
        return self.config.get('callbacks') or {}

    @staticmethod
    def _wal_name(version):
        return 'wal' if version >= 100000 else 'xlog'

    @property
    def wal_name(self):
        return self._wal_name(self._major_version)

    @property
    def lsn_name(self):
        return 'lsn' if self._major_version >= 100000 else 'location'

    def _version_file_exists(self):
        return not self.data_directory_empty() and os.path.isfile(self._version_file)

    def get_major_version(self):
        if self._version_file_exists():
            try:
                with open(self._version_file) as f:
                    return self.postgres_major_version_to_int(f.read().strip())
            except Exception:
                logger.exception('Failed to read PG_VERSION from %s', self._data_dir)
        return 0

    def get_server_parameters(self, config):
        parameters = config['parameters'].copy()
        listen_addresses, port = (config['listen'] + ':5432').split(':')[:2]
        parameters.update({'cluster_name': self.scope, 'listen_addresses': listen_addresses, 'port': port})
        if config.get('synchronous_mode', False):
            if self._synchronous_standby_names is None:
                if config.get('synchronous_mode_strict', False):
                    parameters['synchronous_standby_names'] = '*'
                else:
                    parameters.pop('synchronous_standby_names', None)
            else:
                parameters['synchronous_standby_names'] = self._synchronous_standby_names
        if self._major_version >= 90600 and parameters['wal_level'] == 'hot_standby':
            parameters['wal_level'] = 'replica'
        return {k: v for k, v in parameters.items() if not self._major_version or
                self._major_version >= self.CMDLINE_OPTIONS.get(k, (0, 1, 90100))[2]}

    def resolve_connection_addresses(self):
        self._local_address = self.get_local_address()
        self.connection_string = 'postgres://{0}/{1}'.format(
            self._connect_address or self._local_address['host'] + ':' + self._local_address['port'], self._database)

    def _pgcommand(self, cmd):
        """Returns path to the specified PostgreSQL command"""
        return os.path.join(self._bin_dir, cmd)

    def pg_ctl(self, cmd, *args, **kwargs):
        """Builds and executes pg_ctl command

        :returns: `!True` when return_code == 0, otherwise `!False`"""

        pg_ctl = [self._pgcommand('pg_ctl'), cmd]
        return subprocess.call(pg_ctl + ['-D', self._data_dir] + list(args), **kwargs) == 0

    def pg_isready(self):
        """Runs pg_isready to see if PostgreSQL is accepting connections.

        :returns: 'ok' if PostgreSQL is up, 'reject' if starting up, 'no_resopnse' if not up."""

        cmd = [self._pgcommand('pg_isready'),
               '-h', self._local_address['host'],
               '-p', self._local_address['port'],
               '-d', self._database]
        # We only need the username because pg_isready does not try to authenticate
        if 'username' in self._superuser:
            cmd.extend(['-U', self._superuser['username']])

        ret = subprocess.call(cmd)
        return_codes = {0: STATE_RUNNING,
                        1: STATE_REJECT,
                        2: STATE_NO_RESPONSE,
                        3: STATE_UNKNOWN}
        return return_codes.get(ret, STATE_UNKNOWN)

    def reload_config(self, config):
        self._superuser = config['authentication'].get('superuser', {})
        server_parameters = self.get_server_parameters(config)

        listen_address_changed = pending_reload = pending_restart = False
        if self.state == 'running':
            changes = {p: v for p, v in server_parameters.items() if '.' not in p}
            changes.update({p: None for p, v in self._server_parameters.items() if not ('.' in p or p in changes)})
            if changes:
                if 'wal_segment_size' not in changes:
                    changes['wal_segment_size'] = '16384kB'
                # XXX: query can raise an exception
                for r in self.query("""SELECT name, setting, unit, vartype, context
                                         FROM pg_settings
                                        WHERE name IN (""" + ', '.join(['%s'] * len(changes)) + """)
                                        ORDER BY 1 DESC""", *(list(changes.keys()))):
                    if r[4] == 'internal':
                        if r[0] == 'wal_segment_size':
                            server_parameters.pop(r[0], None)
                            wal_segment_size = parse_int(r[2], 'kB')
                            if wal_segment_size is not None:
                                changes['wal_segment_size'] = '{0}kB'.format(int(r[1]) * wal_segment_size)
                    elif r[0] in changes:
                        unit = changes['wal_segment_size'] if r[0] in ('min_wal_size', 'max_wal_size') else r[2]
                        new_value = changes.pop(r[0])
                        if new_value is None or not compare_values(r[3], unit, r[1], new_value):
                            if r[4] == 'postmaster':
                                pending_restart = True
                                if r[0] in ('listen_addresses', 'port'):
                                    listen_address_changed = True
                            else:
                                pending_reload = True
                for param in changes:
                    if param in server_parameters:
                        logger.warning('Removing invalid parameter `%s` from postgresql.parameters', param)
                        server_parameters.pop(param)

            # Check that user-defined-paramters have changed (parameters with period in name)
            if not pending_reload:
                for p, v in server_parameters.items():
                    if '.' in p and (p not in self._server_parameters or str(v) != str(self._server_parameters[p])):
                        pending_reload = True
                        break
                if not pending_reload:
                    for p, v in self._server_parameters.items():
                        if '.' in p and (p not in server_parameters or str(v) != str(server_parameters[p])):
                            pending_reload = True
                            break

        self.config = config
        self._pending_restart = pending_restart
        self._server_parameters = server_parameters
        self._connect_address = config.get('connect_address')

        if not listen_address_changed:
            self.resolve_connection_addresses()

        if pending_reload:
            self._write_postgresql_conf()
            self.reload()
        self._is_leader_retry.deadline = self.retry.deadline = config['retry_timeout']/2.0

    @property
    def pending_restart(self):
        return self._pending_restart

    @staticmethod
    def configuration_allows_rewind(data):
        return data.get('Current wal_log_hints setting', 'off') == 'on' \
            or data.get('Data page checksum version', '0') != '0'

    @property
    def can_rewind(self):
        """ check if pg_rewind executable is there and that pg_controldata indicates
            we have either wal_log_hints or checksums turned on
        """
        # low-hanging fruit: check if pg_rewind configuration is there
        if not (self.config.get('use_pg_rewind') and all(self._superuser.get(n) for n in ('username', 'password'))):
            return False

        cmd = [self._pgcommand('pg_rewind'), '--help']
        try:
            ret = subprocess.call(cmd, stdout=open(os.devnull, 'w'), stderr=subprocess.STDOUT)
            if ret != 0:  # pg_rewind is not there, close up the shop and go home
                return False
        except OSError:
            return False
        return self.configuration_allows_rewind(self.controldata())

    @property
    def sysid(self):
        if not self._sysid:
            data = self.controldata()
            self._sysid = data.get('Database system identifier', "")
        return self._sysid

    def get_local_address(self):
        listen_addresses = self._server_parameters['listen_addresses'].split(',')
        local_address = listen_addresses[0].strip()  # take first address from listen_addresses

        for la in listen_addresses:
            if la.strip().lower() in ('*', '0.0.0.0', '127.0.0.1', 'localhost'):  # we are listening on '*' or localhost
                local_address = 'localhost'  # connection via localhost is preferred
                break
        return {'host': local_address, 'port': self._server_parameters['port']}

    def get_postgres_role_from_data_directory(self):
        if self.data_directory_empty():
            return 'uninitialized'
        elif os.path.exists(self._recovery_conf):
            return 'replica'
        else:
            return 'master'

    @property
    def _local_connect_kwargs(self):
        ret = self._local_address.copy()
        ret.update({'database': self._database,
                    'fallback_application_name': 'Patroni',
                    'connect_timeout': 3,
                    'options': '-c statement_timeout=2000'})
        if 'username' in self._superuser:
            ret['user'] = self._superuser['username']
        if 'password' in self._superuser:
            ret['password'] = self._superuser['password']
        return ret

    def connection(self):
        with self._connection_lock:
            if not self._connection or self._connection.closed != 0:
                self._connection = psycopg2.connect(**self._local_connect_kwargs)
                self._connection.autocommit = True
                self.server_version = self._connection.server_version
        return self._connection

    def _cursor(self):
        if not self._cursor_holder or self._cursor_holder.closed or self._cursor_holder.connection.closed != 0:
            logger.info("establishing a new patroni connection to the postgres cluster")
            self._cursor_holder = self.connection().cursor()
        return self._cursor_holder

    def close_connection(self):
        if self._connection and self._connection.closed == 0:
            self._connection.close()
            logger.info("closed patroni connection to the postgresql cluster")
        self._cursor_holder = self._connection = None

    def _query(self, sql, *params):
        """We are always using the same cursor, therefore this method is not thread-safe!!!
        You can call it from different threads only if you are holding explicit `AsyncExecutor` lock,
        because the main thread is always holding this lock when running HA cycle."""
        cursor = None
        try:
            cursor = self._cursor()
            cursor.execute(sql, params)
            return cursor
        except psycopg2.Error as e:
            if cursor and cursor.connection.closed == 0:
                raise e
            if self.state == 'restarting':
                raise RetryFailedError('cluster is being restarted')
            raise PostgresConnectionException('connection problems')

    def query(self, sql, *params):
        try:
            return self.retry(self._query, sql, *params)
        except RetryFailedError as e:
            raise PostgresConnectionException(str(e))

    def data_directory_empty(self):
        return not os.path.exists(self._data_dir) or os.listdir(self._data_dir) == []

    @staticmethod
    def initdb_allowed_option(name):
        if name in ['pgdata', 'nosync', 'pwfile', 'sync-only']:
            raise Exception('{0} option for initdb is not allowed'.format(name))
        return True

    def get_initdb_options(self, config):
        options = []
        for o in config:
            if isinstance(o, string_types) and self.initdb_allowed_option(o):
                options.append('--{0}'.format(o))
            elif isinstance(o, dict):
                keys = list(o.keys())
                if len(keys) != 1 or not isinstance(keys[0], string_types) or not self.initdb_allowed_option(keys[0]):
                    raise Exception('Invalid option: {0}'.format(o))
                options.append('--{0}={1}'.format(keys[0], o[keys[0]]))
            else:
                raise Exception('Unknown type of initdb option: {0}'.format(o))
        return options

    def _initialize(self, config):
        self.set_state('initalizing new cluster')
        options = self.get_initdb_options(config.get('initdb') or [])
        pwfile = None

        if self._superuser:
            if 'username' in self._superuser:
                options.append('--username={0}'.format(self._superuser['username']))
            if 'password' in self._superuser:
                (fd, pwfile) = tempfile.mkstemp()
                os.write(fd, self._superuser['password'].encode('utf-8'))
                os.close(fd)
                options.append('--pwfile={0}'.format(pwfile))
        options = ['-o', ' '.join(options)] if options else []

        ret = self.pg_ctl('initdb', *options)
        if pwfile:
            os.remove(pwfile)
        if ret:
            self.write_pg_hba(config.get('pg_hba', []))
            self._major_version = self.get_major_version()
            self._server_parameters = self.get_server_parameters(self.config)
        else:
            self.set_state('initdb failed')
        return ret

    def run_bootstrap_post_init(self, config):
        """
        runs a script after initdb is called and waits until completion.
        passed: cluster name, parameters
        """
        if 'post_init' in config:
            cmd = config['post_init']
            r = self._local_connect_kwargs
            if 'user' in r:
                connstring = 'postgres://{user}@{host}:{port}/{database}'.format(**r)
            else:
                connstring = 'postgres://{host}:{port}/{database}'.format(**r)
                if 'password' in r:
                    import getpass
                    r.setdefault('user', os.environ.get('PGUSER', getpass.getuser()))

            env = self.write_pgpass(r) if 'password' in r else None
            try:
                ret = subprocess.call(shlex.split(cmd) + [connstring], env=env)
            except OSError:
                logger.error('post_init script %s failed', cmd)
                return False
            if ret != 0:
                logger.error('post_init script %s returned non-zero code %d', cmd, ret)
                return False
        return True

    def delete_trigger_file(self):
        if os.path.exists(self._trigger_file):
            os.unlink(self._trigger_file)

    def write_pgpass(self, record):
        if 'user' not in record or 'password' not in record:
            return os.environ.copy()

        with open(self._pgpass, 'w') as f:
            os.fchmod(f.fileno(), 0o600)
            f.write('{host}:{port}:*:{user}:{password}\n'.format(**record))

        env = os.environ.copy()
        env['PGPASSFILE'] = self._pgpass
        return env

    def replica_method_can_work_without_replication_connection(self, method):
        return method != 'basebackup' and self.config and self.config.get(method, {}).get('no_master')

    def can_create_replica_without_replication_connection(self):
        """ go through the replication methods to see if there are ones
            that does not require a working replication connection.
        """
        replica_methods = self.config.get('create_replica_method', [])
        return any(self.replica_method_can_work_without_replication_connection(method) for method in replica_methods)

    def create_replica(self, clone_member):
        """
            create the replica according to the replica_method
            defined by the user.  this is a list, so we need to
            loop through all methods the user supplies
        """

        self.set_state('creating replica')
        self._sysid = None

        # get list of replica methods from config.
        # If there is no configuration key, or no value is specified, use basebackup
        replica_methods = self.config.get('create_replica_method') or ['basebackup']

        if clone_member and clone_member.conn_url:
            r = clone_member.conn_kwargs(self._replication)
            connstring = 'postgres://{user}@{host}:{port}/{database}'.format(**r)
            # add the credentials to connect to the replica origin to pgpass.
            env = self.write_pgpass(r)
        else:
            connstring = ''
            env = os.environ.copy()
            # if we don't have any source, leave only replica methods that work without it
            replica_methods = \
                [r for r in replica_methods if self.replica_method_can_work_without_replication_connection(r)]

        # go through them in priority order
        ret = 1
        for replica_method in replica_methods:
            # if the method is basebackup, then use the built-in
            if replica_method == "basebackup":
                ret = self.basebackup(connstring, env)
                if ret == 0:
                    logger.info("replica has been created using basebackup")
                    # if basebackup succeeds, exit with success
                    break
            else:
                if not self.data_directory_empty():
                    self.remove_data_directory()

                cmd = replica_method
                method_config = {}
                # user-defined method; check for configuration
                # not required, actually
                if replica_method in self.config:
                    method_config = self.config[replica_method].copy()
                    # look to see if the user has supplied a full command path
                    # if not, use the method name as the command
                    cmd = method_config.pop('command', cmd)

                # add the default parameters
                method_config.update({"scope": self.scope,
                                      "role": "replica",
                                      "datadir": self._data_dir,
                                      "connstring": connstring})
                params = ["--{0}={1}".format(arg, val) for arg, val in method_config.items()]
                try:
                    # call script with the full set of parameters
                    ret = subprocess.call(shlex.split(cmd) + params, env=env)
                    # if we succeeded, stop
                    if ret == 0:
                        logger.info('replica has been created using %s', replica_method)
                        break
                    else:
                        logger.error('Error creating replica using method %s: %s exited with code=%s',
                                     replica_method, cmd, ret)
                except Exception:
                    logger.exception('Error creating replica using method %s', replica_method)
                    ret = 1

        self.set_state('stopped')
        return ret

    def is_leader(self):
        try:
            return not self._is_leader_retry(self._query, 'SELECT pg_is_in_recovery()').fetchone()[0]
        except RetryFailedError as e:  # SELECT pg_is_in_recovery() failed two times
            if not self.is_starting() and self.pg_isready() == STATE_REJECT:
                self.set_state('starting')
            raise PostgresConnectionException(str(e))

    def is_running(self):
        if not (self._version_file_exists() and os.path.isfile(self._postmaster_pid)):
            # XXX: This is dangerous in case somebody deletes the data directory while PostgreSQL is still running.
            return False
        return self.is_pid_running(self.get_pid())

    def read_pid_file(self):
        """Reads and parses postmaster.pid from the data directory

        :returns dictionary of values if successful, empty dictionary otherwise
        """
        pid_line_names = ['pid', 'data_dir', 'start_time', 'port', 'socket_dir', 'listen_addr', 'shmem_key']
        try:
            with open(self._postmaster_pid) as f:
                return {name: line.rstrip("\n") for name, line in zip(pid_line_names, f)}
        except IOError:
            return {}

    def get_pid(self):
        """Fetches pid value from postmaster.pid using read_pid_file

        :returns pid if successful, 0 if pid file is not present"""
        # TODO: figure out what to do on permission errors
        pid = self.read_pid_file().get('pid', 0)
        try:
            return int(pid)
        except ValueError:
            logger.warning("Garbage pid in postmaster.pid: {0!r}".format(pid))
            return 0

    @staticmethod
    def is_pid_running(pid):
        try:
            if pid < 0:
                pid = -pid
            return pid > 0 and pid != os.getpid() and pid != os.getppid() and (os.kill(pid, 0) or True)
        except Exception:
            return False

    @property
    def cb_called(self):
        return self.__cb_called

    def call_nowait(self, cb_name):
        """ pick a callback command and call it without waiting for it to finish """
        if cb_name in (ACTION_ON_START, ACTION_ON_STOP, ACTION_ON_RESTART, ACTION_ON_ROLE_CHANGE):
            self.__cb_called = True

        if self.callback and cb_name in self.callback:
            cmd = self.callback[cb_name]
            try:
                cmd = shlex.split(self.callback[cb_name]) + [cb_name, self.role, self.scope]
                self._callback_executor.call(cmd)
            except Exception:
                logger.exception('callback %s %s %s %s failed', cmd, cb_name, self.role, self.scope)

    @property
    def role(self):
        with self._role_lock:
            return self._role

    def set_role(self, value):
        with self._role_lock:
            self._role = value

    @property
    def state(self):
        with self._state_lock:
            return self._state

    def set_state(self, value):
        with self._state_lock:
            self._state = value
            self._state_entry_timestamp = time.time()

    def time_in_state(self):
        return time.time() - self._state_entry_timestamp

    def is_starting(self):
        return self.state == 'starting'

    def wait_for_port_open(self, pid, initiated, timeout):
        """Waits until PostgreSQL opens ports."""
        for _ in polling_loop(timeout):
            pid_file = self.read_pid_file()
            if len(pid_file) > 5:
                try:
                    pmpid = int(pid_file['pid'])
                    pmstart = int(pid_file['start_time'])

                    if pmstart >= initiated - 2 and pmpid == pid:
                        isready = self.pg_isready()
                        if isready != STATE_NO_RESPONSE:
                            if isready not in [STATE_REJECT, STATE_RUNNING]:
                                logger.warning("Can't determine PostgreSQL startup status, assuming running")
                            return True
                except ValueError:
                    # Garbage in the pid file
                    pass

            if not self.is_pid_running(pid):
                logger.error('postmaster is not running')
                self.set_state('start failed')
                return False

        logger.warning("Timed out waiting for PostgreSQL to start")
        return False

    def start(self, timeout=None, block_callbacks=False, task=None):
        """Start PostgreSQL

        Waits for postmaster to open ports or terminate so pg_isready can be used to check startup completion
        or failure.

        :returns: True if start was initiated and postmaster ports are open, False if start failed"""
        # make sure we close all connections established against
        # the former node, otherwise, we might get a stalled one
        # after kill -9, which would report incorrect data to
        # patroni.
        self.close_connection()

        if self.is_running():
            logger.error('Cannot start PostgreSQL because one is already running.')
            return True

        if not block_callbacks:
            self.__cb_pending = ACTION_ON_START

        self.set_role(self.get_postgres_role_from_data_directory())

        self.set_state('starting')
        self._pending_restart = False

        self._write_postgresql_conf()
        self.resolve_connection_addresses()

        opts = {p: self._server_parameters[p] for p in self.CMDLINE_OPTIONS if p in self._server_parameters}
        options = ['--{0}={1}'.format(p, v) for p, v in opts.items()]

        start_initiated = time.time()

        # Unfortunately `pg_ctl start` does not return postmaster pid to us. Without this information
        # it is hard to know the current state of postgres startup, so we had to reimplement pg_ctl start
        # in python. It will start postgres, wait for port to be open and wait until postgres will start
        # accepting connections.
        # Important!!! We can't just start postgres using subprocess.Popen, because in this case it
        # will be our child for the rest of our live and we will have to take care of it (`waitpid`).
        # So we will use the same approach as pg_ctl uses: start a new process, which will start postgres.
        # This process will write postmaster pid to stdout and exit immediately. Now it's responsibility
        # of init process to take care about postmaster.
        # In order to make everything portable we can't use fork&exec approach here, so  we will call
        # ourselves and pass list of arguments which must be used to start postgres.
<<<<<<< HEAD
        with task or null_context():
            if task and task.is_cancelled:
                logger.info("PostgreSQL start cancelled.")
                return False

            start_initiated = time.time()
            proc = call_self(['pg_ctl_start', self._pgcommand('postgres'), '-D', self._data_dir] + options,
                             close_fds=True, preexec_fn=os.setsid, stdout=subprocess.PIPE,
                             env={'PATH': os.environ.get('PATH')})
            pid = int(proc.stdout.readline().strip())
            proc.wait()
            logger.info('postmaster pid=%s', pid)

            if task:
                task.complete(pid)
=======
        proc = call_self(['pg_ctl_start', self._pgcommand('postgres'), '-D', self._data_dir] + options, close_fds=True,
                         preexec_fn=os.setsid, stdout=subprocess.PIPE,
                         env={p: os.environ[p] for p in ('PATH', 'LC_ALL', 'LANG') if p in os.environ})
        pid = int(proc.stdout.readline().strip())
        proc.wait()
        logger.info('postmaster pid=%s', pid)
>>>>>>> e3a01727

        start_timeout = timeout
        if not start_timeout:
            try:
                start_timeout = float(self.config.get('pg_ctl_timeout', 60))
            except ValueError:
                start_timeout = 60

        # We want postmaster to open ports before we continue
        if not self.wait_for_port_open(pid, start_initiated, start_timeout):
            return False

        ret = self.wait_for_startup(start_timeout)
        if ret is not None:
            return ret
        elif timeout is not None:
            return False
        else:
            return None

    def checkpoint(self, connect_kwargs=None):
        check_not_is_in_recovery = connect_kwargs is not None
        connect_kwargs = connect_kwargs or self._local_connect_kwargs
        for p in ['connect_timeout', 'options']:
            connect_kwargs.pop(p, None)
        try:
            with self._get_connection_cursor(**connect_kwargs) as cur:
                cur.execute("SET statement_timeout = 0")
                if check_not_is_in_recovery:
                    cur.execute('SELECT pg_is_in_recovery()')
                    if cur.fetchone()[0]:
                        return 'is_in_recovery=true'
                return cur.execute('CHECKPOINT')
        except psycopg2.Error:
            logging.exception('Exception during CHECKPOINT')
            return 'not accessible or not healty'

    def stop(self, mode='fast', block_callbacks=False, checkpoint=True):
        success, pg_signaled = self._do_stop(mode, block_callbacks, checkpoint)
        if success:
            self.stop_safepoint_reached.set()  # In case we exited early. Setting twice is not a problem.
            # block_callbacks is used during restart to avoid
            # running start/stop callbacks in addition to restart ones
            if not block_callbacks:
                self.set_state('stopped')
                if pg_signaled:
                    self.call_nowait(ACTION_ON_STOP)
        else:
            logger.warning('pg_ctl stop failed')
            self.set_state('stop failed')
        return success

    def _do_stop(self, mode, block_callbacks, checkpoint):
        if not self.is_running():
            return True, False

        if checkpoint and not self.is_starting():
            self.checkpoint()

        if not block_callbacks:
            self.set_state('stopping')

        # Send signal to postmaster to stop
        pid, result = self._signal_postmaster_stop(mode)
        if result is not None:
            return result, True

        # We can skip safepoint detection if nobody is waiting for it.
        if not self.stop_safepoint_reached.is_set():
            # Wait for our connection to terminate so we can be sure that no new connections are being initiated
            self._wait_for_connection_close(pid)
            self._wait_for_user_backends_to_close(pid)
            self.stop_safepoint_reached.set()

        self._wait_for_postmaster_stop(pid)

        return True, True

    def _wait_for_postmaster_stop(self, pid):
        # This wait loop differs subtly from pg_ctl as we check for both the pid file going
        # away and if the pid is running. This seems safer.
        while pid == self.get_pid() and self.is_pid_running(pid):
            time.sleep(STOP_POLLING_INTERVAL)

    def _signal_postmaster_stop(self, mode):
        pid = self.get_pid()
        if pid == 0:
            return None, True
        elif pid < 0:
            logger.warning("Cannot stop server; single-user server is running (PID: {0})".format(-pid))
            return None, False
        try:
            os.kill(pid, STOP_SIGNALS[mode])
        except OSError as e:
            if e.errno == errno.ESRCH:
                return None, True
            else:
                logger.warning("Could not send stop signal to PostgreSQL (error: {0})".format(e.errno))
                return None, False
        return pid, None

    def terminate_starting_postmaster(self, pid):
        """Terminates a postmaster that has not yet opened ports or possibly even written a pid file. Blocks
        until the process goes away."""
        try:
            os.kill(pid, STOP_SIGNALS['immediate'])
        except OSError as e:
            if e.errno == errno.ESRCH:
                return
            logger.warning("Could not send stop signal to PostgreSQL (error: {0})".format(e.errno))

        while self.is_pid_running(pid):
            time.sleep(STOP_POLLING_INTERVAL)

    def _wait_for_connection_close(self, pid):
        try:
            with self.connection().cursor() as cur:
                while True:  # Need a timeout here?
                    if pid == self.get_pid() and self.is_pid_running(pid):
                        cur.execute("SELECT 1")
                        time.sleep(STOP_POLLING_INTERVAL)
                        continue
                    else:
                        break
        except psycopg2.Error:
            pass

    @staticmethod
    def _wait_for_user_backends_to_close(postmaster_pid):
        # These regexps are cross checked against versions PostgreSQL 9.1 .. 9.6
        aux_proc_re = re.compile("(?:postgres:)( .*:)? (?:""(?:startup|logger|checkpointer|writer|wal writer|"
                                 "autovacuum launcher|autovacuum worker|stats collector|wal receiver|archiver|"
                                 "wal sender) process|bgworker: )")

        try:
            postmaster = psutil.Process(postmaster_pid)
            user_backends = [p for p in postmaster.children() if not aux_proc_re.match(p.cmdline()[0])]
            logger.debug("Waiting for user backends {0} to close".format(
                ",".join(p.cmdline()[0] for p in user_backends)))
            psutil.wait_procs(user_backends)
            logger.debug("Backends closed")
        except psutil.NoSuchProcess:
            return

    def reload(self):
        ret = self.pg_ctl('reload')
        if ret:
            self.call_nowait(ACTION_ON_RELOAD)
        return ret

    def check_for_startup(self):
        """Checks PostgreSQL status and returns if PostgreSQL is in the middle of startup."""
        return self.is_starting() and not self.check_startup_state_changed()

    def check_startup_state_changed(self):
        """Checks if PostgreSQL has completed starting up or failed or still starting.

        Should only be called when state == 'starting'

        :returns: True iff state was changed from 'starting'
        """
        ready = self.pg_isready()

        if ready == STATE_REJECT:
            return False
        elif ready == STATE_NO_RESPONSE:
            self.set_state('start failed')
            self._schedule_load_slots = False  # TODO: can remove this?
            self.save_configuration_files()  # TODO: maybe remove this?
            return True
        else:
            if ready != STATE_RUNNING:
                # Bad configuration or unexpected OS error. No idea of PostgreSQL status.
                # Let the main loop of run cycle clean up the mess.
                logger.warning("%s status returned from pg_isready",
                               "Unknown" if ready == STATE_UNKNOWN else "Invalid")
            self.set_state('running')
            self._schedule_load_slots = self.use_slots
            self.save_configuration_files()
            # TODO: __cb_pending can be None here after PostgreSQL restarts on its own. Do we want to call the callback?
            # Previously we didn't even notice.
            action = self.__cb_pending or ACTION_ON_START
            self.call_nowait(action)
            self.__cb_pending = None

            return True

    def wait_for_startup(self, timeout=None):
        """Waits for PostgreSQL startup to complete or fail.

        :returns: True if start was successful, False otherwise"""
        if not self.is_starting():
            # Should not happen
            logger.warning("wait_for_startup() called when not in starting state")

        while not self.check_startup_state_changed():
            if timeout and self.time_in_state() > timeout:
                return None
            time.sleep(1)

        return self.state == 'running'

    def restart(self, timeout=None, task=None):
        """Restarts PostgreSQL.

        When timeout parameter is set the call will block either until PostgreSQL has started, failed to start or
        timeout arrives.

        :returns: True when restart was successful and timeout did not expire when waiting.
        """
        self.set_state('restarting')
        self.__cb_pending = ACTION_ON_RESTART
        ret = self.stop(block_callbacks=True) and self.start(timeout=timeout, block_callbacks=True, task=task)
        if not ret and not self.is_starting():
            self.set_state('restart failed ({0})'.format(self.state))
        return ret

    def _write_postgresql_conf(self):
        # rename the original configuration if it is necessary
        if 'custom_conf' not in self.config and not os.path.exists(self._postgresql_base_conf):
            os.rename(self._postgresql_conf, self._postgresql_base_conf)

        with open(self._postgresql_conf, 'w') as f:
            f.write('# Do not edit this file manually!\n# It will be overwritten by Patroni!\n')
            f.write("include '{0}'\n\n".format(self.config.get('custom_conf') or self._postgresql_base_conf_name))
            for name, value in sorted(self._server_parameters.items()):
                f.write("{0} = '{1}'\n".format(name, value))

    def is_healthy(self):
        if not self.is_running():
            logger.warning('Postgresql is not running.')
            return False
        return True

    def write_pg_hba(self, config):
        with open(os.path.join(self._data_dir, 'pg_hba.conf'), 'a') as f:
            f.write('\n{}\n'.format('\n'.join(config)))

    def primary_conninfo(self, member):
        if not (member and member.conn_url) or member.name == self.name:
            return None
        r = member.conn_kwargs(self._replication)
        r.update({'application_name': self.name, 'sslmode': 'prefer', 'sslcompression': '1'})
        keywords = 'user password host port sslmode sslcompression application_name'.split()
        return ' '.join('{0}={{{0}}}'.format(kw) for kw in keywords).format(**r)

    def check_recovery_conf(self, member):
        # TODO: recovery.conf could be stale, would be nice to detect that.
        primary_conninfo = self.primary_conninfo(member)

        if not os.path.isfile(self._recovery_conf):
            return False

        with open(self._recovery_conf, 'r') as f:
            for line in f:
                if line.startswith('primary_conninfo'):
                    return primary_conninfo and (primary_conninfo in line)
        return not primary_conninfo

    def write_recovery_conf(self, primary_conninfo):
        with open(self._recovery_conf, 'w') as f:
            f.write("standby_mode = 'on'\nrecovery_target_timeline = 'latest'\n")
            if primary_conninfo:
                f.write("primary_conninfo = '{0}'\n".format(primary_conninfo))
                if self.use_slots:
                    f.write("primary_slot_name = '{0}'\n".format(slot_name_from_member_name(self.name)))
            for name, value in self.config.get('recovery_conf', {}).items():
                if name not in ('standby_mode', 'recovery_target_timeline', 'primary_conninfo', 'primary_slot_name'):
                    f.write("{0} = '{1}'\n".format(name, value))

    def pg_rewind(self, r):
        # prepare pg_rewind connection
        env = self.write_pgpass(r)
        dsn_attrs = [
            ('user', r.get('user')),
            ('host', r.get('host')),
            ('port', r.get('port')),
            ('dbname', r.get('database')),
            ('sslmode', 'prefer'),
            ('sslcompression', '1'),
        ]
        dsn = " ".join("{0}={1}".format(k, v) for k, v in dsn_attrs if v is not None)
        logger.info('running pg_rewind from %s', dsn)
        try:
            return subprocess.call([self._pgcommand('pg_rewind'),
                                    '-D', self._data_dir,
                                    '--source-server', dsn,
                                    ], env=env) == 0
        except OSError:
            return False

    def controldata(self):
        """ return the contents of pg_controldata, or non-True value if pg_controldata call failed """
        result = {}
        # Don't try to call pg_controldata during backup restore
        if self._version_file_exists() and self.state != 'creating replica':
            try:
                data = subprocess.check_output([self._pgcommand('pg_controldata'), self._data_dir],
                                               env={'LANG': 'C', 'LC_ALL': 'C', 'PATH': os.environ['PATH']})
                if data:
                    data = data.decode('utf-8').splitlines()
                    result = {l.split(':', 1)[0]: l.split(':', 1)[1].strip() for l in data if l}
            except subprocess.CalledProcessError:
                logger.exception("Error when calling pg_controldata")
        return result

    @property
    def need_rewind(self):
        return self._rewind_state in (REWIND_STATUS.CHECK, REWIND_STATUS.NEED)

    @staticmethod
    @contextmanager
    def _get_connection_cursor(**kwargs):
        with psycopg2.connect(**kwargs) as conn:
            conn.autocommit = True
            with conn.cursor() as cur:
                yield cur

    @contextmanager
    def _get_replication_connection_cursor(self, host='localhost', port=5432, **kwargs):
        with self._get_connection_cursor(host=host, port=int(port), database=self._database, replication=1,
                                         user=self._replication['username'], password=self._replication['password'],
                                         connect_timeout=3, options='-c statement_timeout=2000') as cur:
            yield cur

    def check_leader_is_not_in_recovery(self, **kwargs):
        try:
            with self._get_connection_cursor(connect_timeout=3, options='-c statement_timeout=2000', **kwargs) as cur:
                cur.execute('SELECT pg_is_in_recovery()')
                if not cur.fetchone()[0]:
                    return True
                logger.info('Leader is still in_recovery and therefore can\'t be used for rewind')
        except Exception:
            return logger.exception('Exception when working with leader')

    def _get_local_timeline_lsn(self):
        timeline = lsn = None
        if self.is_running():  # if postgres is running - get timeline and lsn from replication connection
            try:
                with self._get_replication_connection_cursor(**self._local_address) as cur:
                    cur.execute('IDENTIFY_SYSTEM')
                    timeline, lsn = cur.fetchone()[1:3]
            except Exception:
                logger.exception('Can not fetch local timeline and lsn from replication connection')
        else:  # otherwise analyze pg_controldata output
            data = self.controldata()
            try:
                if data.get('Database cluster state') == 'shut down':
                    lsn = data.get('Latest checkpoint location')
                    timeline = int(data.get("Latest checkpoint's TimeLineID"))
                elif data.get('Database cluster state') == 'shut down in recovery':
                    lsn = data.get('Minimum recovery ending location')
                    timeline = int(data.get("Min recovery ending loc's timeline"))
            except (TypeError, ValueError):
                logger.exception('Failed to get local timeline and lsn from pg_controldata output')
        logger.info('Local timeline=%s lsn=%s', timeline, lsn)
        return timeline, lsn

    def _check_timeline_and_lsn(self, leader):
        local_timeline, local_lsn = self._get_local_timeline_lsn()
        if local_timeline is None or local_lsn is None:
            return

        if not self.check_leader_is_not_in_recovery(**leader.conn_kwargs(self._superuser)):
            return

        history = need_rewind = None
        try:
            with self._get_replication_connection_cursor(**leader.conn_kwargs()) as cur:
                cur.execute('IDENTIFY_SYSTEM')
                master_timeline = cur.fetchone()[1]
                logger.info('master_timeline=%s', master_timeline)
                if local_timeline > master_timeline:  # Not always supported by pg_rewind
                    need_rewind = True
                elif master_timeline > 1:
                    cur.execute('TIMELINE_HISTORY %s', (master_timeline,))
                    history = bytes(cur.fetchone()[1]).decode('utf-8')
                    logger.info('master: history=%s', history)
                else:  # local_timeline == master_timeline == 1
                    need_rewind = False
        except Exception:
            return logger.exception('Exception when working with master via replication connection')

        if history is not None:
            def parse_lsn(lsn):
                t = lsn.split('/')
                return int(t[0], 16) * 0x100000000 + int(t[1], 16)

            for line in history.split('\n'):
                line = line.strip().split('\t')
                if len(line) == 3:
                    try:
                        timeline = int(line[0])
                        if timeline == local_timeline:
                            try:
                                need_rewind = parse_lsn(local_lsn) >= parse_lsn(line[1])
                            except ValueError:
                                logger.exception('Exception when parsing lsn')
                            break
                        elif timeline > local_timeline:
                            break
                    except ValueError:
                        continue

        self._rewind_state = need_rewind and REWIND_STATUS.NEED or REWIND_STATUS.NOT_NEED

<<<<<<< HEAD
    def trigger_rewind(self):
        self._need_rewind = True

    def follow(self, member, leader, timeout=None):
        primary_conninfo = self.primary_conninfo(member)
        change_role = self.role in ('master', 'demoted')

        if leader and leader.name == self.name:
            primary_conninfo = None
            self._need_rewind = False
            if self.is_running():
                return
        elif change_role:
            self._need_rewind = True

        if self._need_rewind and not self.can_rewind:
            logger.warning("Data directory may be out of sync master, rewind may be needed.")

        if self._need_rewind and leader and leader.conn_url and self.can_rewind:
            if not self._do_rewind(leader):
                return

=======
    def rewind(self, leader):
        if self.is_running() and not self.stop(checkpoint=False):
            return logger.warning('Can not run pg_rewind because postgres is still running')

        # prepare pg_rewind connection
        r = leader.conn_kwargs(self._superuser)

        # first make sure that we are really trying to rewind
        # from the master and run a checkpoint on it in order to
        # make it store the new timeline (5540277D.8020309@iki.fi)
        leader_status = self.checkpoint(r)
        if leader_status:
            return logger.warning('Can not use %s for rewind: %s', leader.name, leader_status)

        if self.pg_rewind(r):
            self._rewind_state = REWIND_STATUS.SUCCESS
        elif not self.check_leader_is_not_in_recovery(**r):
            logger.warning('Failed to rewind because master %s become unreachable', leader.name)
        else:
            logger.error('Failed to rewind from healty master: %s', leader.name)

            if self.config.get('remove_data_directory_on_rewind_failure', False):
                logger.warning('remove_data_directory_on_rewind_failure is set. removing...')
                self.remove_data_directory()
                self._rewind_state = REWIND_STATUS.INITIAL
            else:
                self._rewind_state = REWIND_STATUS.FAILED
        return False

    def trigger_check_diverged_lsn(self):
        if self.can_rewind and self._rewind_state != REWIND_STATUS.NEED:
            self._rewind_state = REWIND_STATUS.CHECK

    def rewind_needed_and_possible(self, leader):
        if leader and leader.name != self.name and leader.conn_url and self._rewind_state == REWIND_STATUS.CHECK:
            self._check_timeline_and_lsn(leader)
        return leader and leader.conn_url and self._rewind_state == REWIND_STATUS.NEED

    @property
    def rewind_executed(self):
        return self._rewind_state > REWIND_STATUS.NOT_NEED

    def follow(self, member, timeout=None):
        primary_conninfo = self.primary_conninfo(member)
        change_role = self.role in ('master', 'demoted')

>>>>>>> e3a01727
        self.write_recovery_conf(primary_conninfo)
        if self.is_running():
            self.restart()
        else:
            self.start(timeout=timeout)
        self.set_role('replica')

        if change_role:
            # TODO: postpone this until start completes, or maybe do even earlier
            self.call_nowait(ACTION_ON_ROLE_CHANGE)
        return True

    def _do_rewind(self, leader):
        logger.info("rewind flag is set")

        if self.is_running() and not self.stop(checkpoint=False):
            logger.warning('Can not run pg_rewind because postgres is still running')
            return False

        # prepare pg_rewind connection
        r = leader.conn_kwargs(self._superuser)

        # first make sure that we are really trying to rewind
        # from the master and run a checkpoint on a t in order to
        # make it store the new timeline (5540277D.8020309@iki.fi)
        leader_status = self.checkpoint(r)
        if leader_status:
            logger.warning('Can not use %s for rewind: %s', leader.name, leader_status)
            return False

        # at present, pg_rewind only runs when the cluster is shut down cleanly
        # and not shutdown in recovery. We have to remove the recovery.conf if present
        # and start/shutdown in a single user mode to emulate this.
        # XXX: if recovery.conf is linked, it will be written anew as a normal file.
        if os.path.isfile(self._recovery_conf) or os.path.islink(self._recovery_conf):
            os.unlink(self._recovery_conf)

        # Archived segments might be useful to pg_rewind,
        # clean the flags that tell we should remove them.
        self.cleanup_archive_status()

        # Start in a single user mode and stop to produce a clean shutdown
        opts = self.read_postmaster_opts()
        opts.update({'archive_mode': 'on', 'archive_command': 'false'})
        self.single_user_mode(options=opts)

        try:
            if not self.rewind(r):
                logger.error('unable to rewind the former master')
                if self.config.get('remove_data_directory_on_rewind_failure', False):
                    self.remove_data_directory()
                    return False
            return True
        finally:
            self._need_rewind = False

    def save_configuration_files(self):
        """
            copy postgresql.conf to postgresql.conf.backup to be able to retrive configuration files
            - originally stored as symlinks, those are normally skipped by pg_basebackup
            - in case of WAL-E basebackup (see http://comments.gmane.org/gmane.comp.db.postgresql.wal-e/239)
        """
        try:
            for f in self._configuration_to_save:
                if os.path.isfile(f):
                    shutil.copy(f, f + '.backup')
        except IOError:
            logger.exception('unable to create backup copies of configuration files')

    def restore_configuration_files(self):
        """ restore a previously saved postgresql.conf """
        try:
            for f in self._configuration_to_save:
                if not os.path.isfile(f) and os.path.isfile(f + '.backup'):
                    shutil.copy(f + '.backup', f)
        except IOError:
            logger.exception('unable to restore configuration files from backup')

    def promote(self):
        if self.role == 'master':
            return True
        ret = self.pg_ctl('promote')
        if ret:
            self.set_role('master')
            logger.info("cleared rewind state after becoming the leader")
            self._rewind_state = REWIND_STATUS.INITIAL
            self.call_nowait(ACTION_ON_ROLE_CHANGE)
        return ret

    def create_or_update_role(self, name, password, options):
        options = list(map(str.upper, options))
        if 'NOLOGIN' not in options and 'LOGIN' not in options:
            options.append('LOGIN')

        self.query("""DO $$
BEGIN
    SET local synchronous_commit = 'local';
    PERFORM * FROM pg_authid WHERE rolname = %s;
    IF FOUND THEN
        ALTER ROLE "{0}" WITH {1} PASSWORD %s;
    ELSE
        CREATE ROLE "{0}" WITH {1} PASSWORD %s;
    END IF;
END;
$$""".format(name, ' '.join(options)), name, password, password)

    def wal_position(self, retry=True):
        stmt = """SELECT CASE WHEN pg_is_in_recovery()
                              THEN GREATEST(pg_{0}_{1}_diff(COALESCE(pg_last_{0}_receive_{1}(), '0/0'),
                                                                  '0/0')::bigint,
                                            pg_{0}_{1}_diff(pg_last_{0}_replay_{1}(), '0/0')::bigint)
                              ELSE pg_{0}_{1}_diff(pg_current_{0}_{1}(), '0/0')::bigint
                          END""".format(self.wal_name, self.lsn_name)

        # This method could be called from different threads (simultaneously with some other `_query` calls).
        # If it is called not from main thread we will create a new cursor to execute statement.
        if current_thread().ident == self.__thread_ident:
            return (self.query(stmt) if retry else self._query(stmt)).fetchone()[0]

        with self.connection().cursor() as cursor:
            cursor.execute(stmt)
            return cursor.fetchone()[0]

    def load_replication_slots(self):
        if self.use_slots and self._schedule_load_slots:
            cursor = self._query("SELECT slot_name FROM pg_replication_slots WHERE slot_type='physical'")
            self._replication_slots = [r[0] for r in cursor]
            self._schedule_load_slots = False

    def postmaster_start_time(self):
        try:
            cursor = self.query("""SELECT to_char(pg_postmaster_start_time(), 'YYYY-MM-DD HH24:MI:SS.MS TZ')""")
            return cursor.fetchone()[0]
        except psycopg2.Error:
            return None

    def sync_replication_slots(self, cluster):
        if self.use_slots:
            try:
                self.load_replication_slots()
                # if the replicatefrom tag is set on the member - we should not create the replication slot for it on
                # the current master, because that member would replicate from elsewhere. We still create the slot if
                # the replicatefrom destination member is currently not a member of the cluster (fallback to the
                # master), or if replicatefrom destination member happens to be the current master
                if self.role == 'master':
                    slot_members = [m.name for m in cluster.members if m.name != self.name and
                                    (m.replicatefrom is None or m.replicatefrom == self.name or
                                     not cluster.has_member(m.replicatefrom))]
                else:
                    # only manage slots for replicas that replicate from this one, except for the leader among them
                    slot_members = [m.name for m in cluster.members if m.replicatefrom == self.name and
                                    m.name != cluster.leader.name]
                slots = set(slot_name_from_member_name(name) for name in slot_members)

                if len(slots) < len(slot_members):
                    # Find which names are conflicting for a nicer error message
                    slot_conflicts = defaultdict(list)
                    for name in slot_members:
                        slot_conflicts[slot_name_from_member_name(name)].append(name)
                    logger.error("Following cluster members share a replication slot name: %s",
                                 "; ".join("{} map to {}".format(", ".join(v), k)
                                           for k, v in slot_conflicts.items() if len(v) > 1))

                # drop unused slots
                for slot in set(self._replication_slots) - slots:
                    cursor = self._query("""SELECT pg_drop_replication_slot(%s)
                                             WHERE EXISTS(SELECT 1 FROM pg_replication_slots
                                             WHERE slot_name = %s AND NOT active)""", slot, slot)

                    if cursor.rowcount != 1:  # Either slot doesn't exists or it is still active
                        self._schedule_load_slots = True  # schedule load_replication_slots on the next iteration

                # create new slots
                for slot in slots - set(self._replication_slots):
                    self._query("""SELECT pg_create_physical_replication_slot(%s)
                                    WHERE NOT EXISTS (SELECT 1 FROM pg_replication_slots
                                    WHERE slot_name = %s)""", slot, slot)

                self._replication_slots = slots
            except Exception:
                logger.exception('Exception when changing replication slots')
                self._schedule_load_slots = True

    def last_operation(self):
        return str(self.wal_position())

    def clone(self, clone_member):
        """
             - initialize the replica from an existing member (master or replica)
             - initialize the replica using the replica creation method that
               works without the replication connection (i.e. restore from on-disk
               base backup)
        """

        ret = self.create_replica(clone_member) == 0
        if ret:
            self._major_version = self.get_major_version()
            self._server_parameters = self.get_server_parameters(self.config)
            self.delete_trigger_file()
            self.restore_configuration_files()
        return ret

    def bootstrap(self, config):
        """ Initialize a new node from scratch and start it. """
        if self._initialize(config) and self.start() and self.run_bootstrap_post_init(config):
            for name, value in (config.get('users') or {}).items():
                if name not in (self._superuser.get('username'), self._replication['username']):
                    self.create_or_update_role(name, value['password'], value.get('options', []))
            self.create_or_update_role(self._replication['username'], self._replication['password'], ['REPLICATION'])
        else:
            raise PostgresException("Could not bootstrap master PostgreSQL")

    def move_data_directory(self):
        if os.path.isdir(self._data_dir) and not self.is_running():
            try:
                new_name = '{0}_{1}'.format(self._data_dir, time.strftime('%Y-%m-%d-%H-%M-%S'))
                logger.info('renaming data directory to %s', new_name)
                os.rename(self._data_dir, new_name)
            except OSError:
                logger.exception("Could not rename data directory %s", self._data_dir)

    def remove_data_directory(self):
        self.set_role('uninitialized')
        logger.info('Removing data directory: %s', self._data_dir)
        try:
            if os.path.islink(self._data_dir):
                os.unlink(self._data_dir)
            elif not os.path.exists(self._data_dir):
                return
            elif os.path.isfile(self._data_dir):
                os.remove(self._data_dir)
            elif os.path.isdir(self._data_dir):
                shutil.rmtree(self._data_dir)
        except (IOError, OSError):
            logger.exception('Could not remove data directory %s', self._data_dir)
            self.move_data_directory()

    def basebackup(self, conn_url, env):
        # save environ to restore it later
        old_env = os.environ.copy()
        os.environ.clear()
        os.environ.update(env)

        # creates a replica data dir using pg_basebackup.
        # this is the default, built-in create_replica_method
        # tries twice, then returns failure (as 1)
        # uses "stream" as the xlog-method to avoid sync issues
        maxfailures = 2
        ret = 1
        for bbfailures in range(0, maxfailures):
            if not self.data_directory_empty():
                self.remove_data_directory()

            try:
                version = 0
                with psycopg2.connect(conn_url + '?replication=1') as c:
                    version = c.server_version

                ret = subprocess.call([self._pgcommand('pg_basebackup'), '--pgdata=' + self._data_dir,
                                       '--{0}-method=stream'.format(self._wal_name(version)), '--dbname=' + conn_url])
                if ret == 0:
                    break
                else:
                    logger.error('Error when fetching backup: pg_basebackup exited with code=%s', ret)

            except psycopg2.Error:
                logger.error('Can not connect to %s', conn_url)
            except Exception as e:
                logger.error('Error when fetching backup with pg_basebackup: %s', e)

            if bbfailures < maxfailures - 1:
                logger.warning('Trying again in 5 seconds')
                time.sleep(5)

        # restore environ
        os.environ.clear()
        os.environ.update(old_env)

        return ret

    def pick_synchronous_standby(self, cluster):
        """Finds the best candidate to be the synchronous standby.

        Current synchronous standby is always preferred, unless it has disconnected or does not want to be a
        synchronous standby any longer.

        :returns tuple of candidate name or None, and bool showing if the member is the active synchronous standby.
        """
        current = cluster.sync.sync_standby
        members = {m.name: m for m in cluster.members}
        candidates = []
        # Pick candidates based on who has flushed WAL farthest.
        # TODO: for synchronous_commit = remote_write we actually want to order on write_location
        for app_name, state, sync_state in self.query(
                """SELECT application_name, state, sync_state
                     FROM pg_stat_replication
                    ORDER BY flush_{0} DESC""".format(self.lsn_name)):
            member = members.get(app_name)
            if state != 'streaming' or not member or member.tags.get('nosync', False):
                continue
            if sync_state == 'sync':
                return app_name, True
            if sync_state == 'potential' and app_name == current:
                # Prefer current even if not the best one any more to avoid indecisivness and spurious swaps.
                return current, False
            if sync_state == 'async':
                candidates.append(app_name)

        if candidates:
            return candidates[0], False
        return None, False

    def set_synchronous_standby(self, name):
        """Sets a node to be synchronous standby and if changed does a reload for PostgreSQL."""
        if name != self._synchronous_standby_names:
            if name is None:
                self._server_parameters.pop('synchronous_standby_names', None)
            else:
                self._server_parameters['synchronous_standby_names'] = name
            self._synchronous_standby_names = name
            self._write_postgresql_conf()
            self.reload()

    @staticmethod
    def postgres_version_to_int(pg_version):
        """ Convert the server_version to integer

        >>> Postgresql.postgres_version_to_int('9.5.3')
        90503
        >>> Postgresql.postgres_version_to_int('9.3.13')
        90313
        >>> Postgresql.postgres_version_to_int('10.1')
        100001
        >>> Postgresql.postgres_version_to_int('10')
        Traceback (most recent call last):
            ...
        Exception: Invalid PostgreSQL format: X.Y or X.Y.Z is accepted: 10
        >>> Postgresql.postgres_version_to_int('a.b.c')
        Traceback (most recent call last):
            ...
        Exception: Invalid PostgreSQL version: a.b.c
        """
        components = pg_version.split('.')

        result = []
        if len(components) < 2 or len(components) > 3:
            raise Exception("Invalid PostgreSQL format: X.Y or X.Y.Z is accepted: {0}".format(pg_version))
        if len(components) == 2:
            # new style verion numbers, i.e. 10.1 becomes 100001
            components.insert(1, '0')
        try:
            result = [c if int(c) > 10 else '0{0}'.format(c) for c in components]
            result = int(''.join(result))
        except ValueError:
            raise Exception("Invalid PostgreSQL version: {0}".format(pg_version))
        return result

    @staticmethod
    def postgres_major_version_to_int(pg_version):
        """
        >>> Postgresql.postgres_major_version_to_int('10')
        100000
        >>> Postgresql.postgres_major_version_to_int('9.6')
        90600
        """
        return Postgresql.postgres_version_to_int(pg_version + '.0')<|MERGE_RESOLUTION|>--- conflicted
+++ resolved
@@ -33,16 +33,13 @@
 STATE_NO_RESPONSE = 'not responding'
 STATE_UNKNOWN = 'unknown'
 
-<<<<<<< HEAD
 STOP_SIGNALS = {
     'smart': signal.SIGTERM,
     'fast': signal.SIGINT,
     'immediate': signal.SIGQUIT,
 }
 STOP_POLLING_INTERVAL = 1
-=======
 REWIND_STATUS = type('Enum', (), {'INITIAL': 0, 'CHECK': 1, 'NEED': 2, 'NOT_NEED': 3, 'SUCCESS': 4, 'FAILED': 5})
->>>>>>> e3a01727
 
 
 def slot_name_from_member_name(member_name):
@@ -763,7 +760,6 @@
         # of init process to take care about postmaster.
         # In order to make everything portable we can't use fork&exec approach here, so  we will call
         # ourselves and pass list of arguments which must be used to start postgres.
-<<<<<<< HEAD
         with task or null_context():
             if task and task.is_cancelled:
                 logger.info("PostgreSQL start cancelled.")
@@ -772,21 +768,13 @@
             start_initiated = time.time()
             proc = call_self(['pg_ctl_start', self._pgcommand('postgres'), '-D', self._data_dir] + options,
                              close_fds=True, preexec_fn=os.setsid, stdout=subprocess.PIPE,
-                             env={'PATH': os.environ.get('PATH')})
+                             env={p: os.environ[p] for p in ('PATH', 'LC_ALL', 'LANG') if p in os.environ})
             pid = int(proc.stdout.readline().strip())
             proc.wait()
             logger.info('postmaster pid=%s', pid)
 
             if task:
                 task.complete(pid)
-=======
-        proc = call_self(['pg_ctl_start', self._pgcommand('postgres'), '-D', self._data_dir] + options, close_fds=True,
-                         preexec_fn=os.setsid, stdout=subprocess.PIPE,
-                         env={p: os.environ[p] for p in ('PATH', 'LC_ALL', 'LANG') if p in os.environ})
-        pid = int(proc.stdout.readline().strip())
-        proc.wait()
-        logger.info('postmaster pid=%s', pid)
->>>>>>> e3a01727
 
         start_timeout = timeout
         if not start_timeout:
@@ -1193,30 +1181,6 @@
 
         self._rewind_state = need_rewind and REWIND_STATUS.NEED or REWIND_STATUS.NOT_NEED
 
-<<<<<<< HEAD
-    def trigger_rewind(self):
-        self._need_rewind = True
-
-    def follow(self, member, leader, timeout=None):
-        primary_conninfo = self.primary_conninfo(member)
-        change_role = self.role in ('master', 'demoted')
-
-        if leader and leader.name == self.name:
-            primary_conninfo = None
-            self._need_rewind = False
-            if self.is_running():
-                return
-        elif change_role:
-            self._need_rewind = True
-
-        if self._need_rewind and not self.can_rewind:
-            logger.warning("Data directory may be out of sync master, rewind may be needed.")
-
-        if self._need_rewind and leader and leader.conn_url and self.can_rewind:
-            if not self._do_rewind(leader):
-                return
-
-=======
     def rewind(self, leader):
         if self.is_running() and not self.stop(checkpoint=False):
             return logger.warning('Can not run pg_rewind because postgres is still running')
@@ -1263,7 +1227,6 @@
         primary_conninfo = self.primary_conninfo(member)
         change_role = self.role in ('master', 'demoted')
 
->>>>>>> e3a01727
         self.write_recovery_conf(primary_conninfo)
         if self.is_running():
             self.restart()
