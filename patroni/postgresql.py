--- conflicted
+++ resolved
@@ -1032,10 +1032,7 @@
         if change_role:
             # TODO: postpone this until start completes, or maybe do even earlier
             self.call_nowait(ACTION_ON_ROLE_CHANGE)
-<<<<<<< HEAD
-=======
         return True
->>>>>>> 28b00dea
 
     def save_configuration_files(self):
         """
