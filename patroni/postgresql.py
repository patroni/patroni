--- conflicted
+++ resolved
@@ -14,8 +14,7 @@
 from collections import defaultdict
 from patroni import call_self
 from patroni.exceptions import PostgresConnectionException, PostgresException
-from patroni.utils import compare_values, parse_bool, parse_int, Retry, RetryFailedError, polling_loop, reap_children, \
-                          null_context
+from patroni.utils import compare_values, parse_bool, parse_int, Retry, RetryFailedError, polling_loop, null_context
 from six import string_types
 from threading import current_thread, Lock, Event
 
@@ -611,8 +610,6 @@
         try:
             if pid < 0:
                 pid = -pid
-            if current_thread().ident == self.__thread_ident:
-                reap_children()
             return pid > 0 and pid != os.getpid() and pid != os.getppid() and (os.kill(pid, 0) or True)
         except Exception:
             return False
@@ -688,11 +685,7 @@
         logger.warning("Timed out waiting for PostgreSQL to start")
         return False
 
-<<<<<<< HEAD
-    def start(self, block_callbacks=False, task=None):
-=======
-    def start(self, timeout=None, block_callbacks=False):
->>>>>>> fdd2e76b
+    def start(self, timeout=None, block_callbacks=False, task=None):
         """Start PostgreSQL
 
         Waits for postmaster to open ports or terminate so pg_isready can be used to check startup completion
@@ -725,20 +718,6 @@
             opts['wal_level'] = 'replica'
         options = ['--{0}={1}'.format(p, v) for p, v in opts.items()]
 
-<<<<<<< HEAD
-        with task or null_context():
-            if task and task.is_cancelled:
-                logger.info("PostgreSQL start cancelled.")
-                return False
-
-            start_initiated = time.time()
-            proc = subprocess.Popen([self._pgcommand('postgres'), '-D', self._data_dir] + options,
-                                    close_fds=True, preexec_fn=os.setsid, stderr=subprocess.STDOUT,
-                                    env={'PATH': os.environ.get('PATH')})
-
-            if task:
-                task.complete(proc.pid)
-=======
         start_initiated = time.time()
 
         # Unfortunately `pg_ctl start` does not return postmaster pid to us. Without this information
@@ -752,11 +731,21 @@
         # of init process to take care about postmaster.
         # In order to make everything portable we can't use fork&exec approach here, so  we will call
         # ourselves and pass list of arguments which must be used to start postgres.
-        proc = call_self(['pg_ctl_start', self._pgcommand('postgres'), '-D', self._data_dir] + options, close_fds=True,
-                         preexec_fn=os.setsid, stdout=subprocess.PIPE, env={'PATH': os.environ.get('PATH')})
-        pid = int(proc.stdout.readline().strip())
-        proc.wait()
-        logger.info('postmaster pid=%s', pid)
+        with task or null_context():
+            if task and task.is_cancelled:
+                logger.info("PostgreSQL start cancelled.")
+                return False
+
+            start_initiated = time.time()
+            proc = call_self(['pg_ctl_start', self._pgcommand('postgres'), '-D', self._data_dir] + options,
+                             close_fds=True, preexec_fn=os.setsid, stdout=subprocess.PIPE,
+                             env={'PATH': os.environ.get('PATH')})
+            pid = int(proc.stdout.readline().strip())
+            proc.wait()
+            logger.info('postmaster pid=%s', pid)
+
+            if task:
+                task.complete(pid)
 
         start_timeout = timeout
         if not start_timeout:
@@ -764,7 +753,6 @@
                 start_timeout = float(self.config.get('pg_ctl_timeout', 60))
             except ValueError:
                 start_timeout = 60
->>>>>>> fdd2e76b
 
         # We want postmaster to open ports before we continue
         if not self.wait_for_port_open(pid, start_initiated, start_timeout):
@@ -966,16 +954,8 @@
         """
         self.set_state('restarting')
         self.__cb_pending = ACTION_ON_RESTART
-<<<<<<< HEAD
-        ret = self.stop(block_callbacks=True) \
-            and self.start(block_callbacks=True, task=task)
-        if ret and timeout is not None:
-            ret = self.wait_for_startup(timeout=timeout)
-        elif not ret:
-=======
-        ret = self.stop(block_callbacks=True) and self.start(timeout=timeout, block_callbacks=True)
+        ret = self.stop(block_callbacks=True) and self.start(timeout=timeout, block_callbacks=True, task=task)
         if not ret and not self.is_starting():
->>>>>>> fdd2e76b
             self.set_state('restart failed ({0})'.format(self.state))
         return ret
 
@@ -1109,31 +1089,11 @@
     def need_rewind(self):
         return self._need_rewind
 
-<<<<<<< HEAD
     def trigger_rewind(self):
         self._need_rewind = True
-=======
-    def follow(self, member, leader, recovery=False, async_executor=None, need_rewind=None, timeout=None):
-        if need_rewind is not None:
-            self._need_rewind = need_rewind
->>>>>>> fdd2e76b
-
-    def follow(self, member, leader):
+
+    def follow(self, member, leader, timeout=None):
         primary_conninfo = self.primary_conninfo(member)
-<<<<<<< HEAD
-=======
-
-        if self.check_recovery_conf(primary_conninfo) and not recovery:
-            return True
-
-        if async_executor:
-            async_executor.schedule('changing primary_conninfo and restarting')
-            async_executor.run_async(self._do_follow, (primary_conninfo, leader, recovery, timeout))
-        else:
-            return self._do_follow(primary_conninfo, leader, recovery, timeout)
-
-    def _do_follow(self, primary_conninfo, leader, recovery=False, timeout=None):
->>>>>>> fdd2e76b
         change_role = self.role in ('master', 'demoted')
 
         if leader and leader.name == self.name:
@@ -1155,17 +1115,8 @@
         if self.is_running():
             self.restart()
         else:
-<<<<<<< HEAD
-            self.start()
+            self.start(timeout=timeout)
         self.set_role('replica')
-=======
-            self.write_recovery_conf(primary_conninfo)
-            if recovery:
-                self.start(timeout=timeout)
-            else:
-                self.restart()
-            self.set_role('replica')
->>>>>>> fdd2e76b
 
         if change_role:
             # TODO: postpone this until start completes, or maybe do even earlier
