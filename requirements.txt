urllib3>=1.9
boto
psycopg2>=2.6.1
PyYAML
requests
six >= 1.7
kazoo==2.2.1
python-etcd==0.4.3
python-consul==0.7.0
click>=4.1
prettytable>=0.7
tzlocal
python-dateutil
<<<<<<< HEAD
psutil
=======
cdiff
>>>>>>> e3a01727
<|MERGE_RESOLUTION|>--- conflicted
+++ resolved
@@ -11,8 +11,5 @@
 prettytable>=0.7
 tzlocal
 python-dateutil
-<<<<<<< HEAD
 psutil
-=======
-cdiff
->>>>>>> e3a01727
+cdiff