scope: batman
#namespace: /service/
name: postgresql2

restapi:
  listen: 127.0.0.1:8010
  connect_address: 127.0.0.1:8010
#  cafile: /etc/ssl/certs/ssl-cacert-snakeoil.pem
#  certfile: /etc/ssl/certs/ssl-cert-snakeoil.pem
#  keyfile: /etc/ssl/private/ssl-cert-snakeoil.key
  authentication:
    username: username
    password: password

#ctl:
#  insecure: false # Allow connections to Patroni REST API without verifying certificates
#  certfile: /etc/ssl/certs/ssl-cert-snakeoil.pem
#  keyfile: /etc/ssl/private/ssl-cert-snakeoil.key
#  cacert: /etc/ssl/certs/ssl-cacert-snakeoil.pem

#citus:
#  database: citus
#  group: 1  # worker

etcd:
  #Provide host to do the initial discovery of the cluster topology:
  host: 127.0.0.1:2379
  #Or use "hosts" to provide multiple endpoints
  #Could be a comma separated string:
  #hosts: host1:port1,host2:port2
  #or an actual yaml list:
  #hosts:
  #- host1:port1
  #- host2:port2
  #Once discovery is complete Patroni will use the list of advertised clientURLs
  #It is possible to change this behavior through by setting:
  #use_proxies: true

#raft:
#  data_dir: .
#  self_addr: 127.0.0.1:2224
#  partner_addrs:
#  - 127.0.0.1:2222
#  - 127.0.0.1:2223

# The bootstrap configuration. Works only when the cluster is not yet initialized.
# If the cluster is already initialized, all changes in the `bootstrap` section are ignored!
bootstrap:
  # This section will be written into Etcd:/<namespace>/<scope>/config after initializing new cluster
  # and all other cluster members will use it as a `global configuration`.
  # WARNING! If you want to change any of the parameters that were set up
  # via `bootstrap.dcs` section, please use `patronictl edit-config`!
  dcs:
    ttl: 30
    loop_wait: 10
    retry_timeout: 10
    maximum_lag_on_failover: 1048576
    postgresql:
      use_pg_rewind: true
      pg_hba:
      # For kerberos gss based connectivity (discard @.*$)
      #- host replication replicator 127.0.0.1/32 gss include_realm=0
      #- host all all 0.0.0.0/0 gss include_realm=0
      - host replication replicator 127.0.0.1/32 md5
      - host all all 0.0.0.0/0 md5
      #  - hostssl all all 0.0.0.0/0 md5
#      use_slots: true
      parameters:
#        wal_level: hot_standby
#        hot_standby: "on"
#        max_connections: 100
#        max_worker_processes: 8
#        wal_keep_segments: 8
#        max_wal_senders: 10
#        max_replication_slots: 10
#        max_prepared_transactions: 0
#        max_locks_per_transaction: 64
#        wal_log_hints: "on"
#        track_commit_timestamp: "off"
#        archive_mode: "on"
#        archive_timeout: 1800s
#        archive_command: mkdir -p ../wal_archive && test ! -f ../wal_archive/%f && cp %p ../wal_archive/%f
#      recovery_conf:
#        restore_command: cp ../wal_archive/%f %p

  # some desired options for 'initdb'
  initdb:  # Note: It needs to be a list (some options need values, others are switches)
  - encoding: UTF8
  - data-checksums

<<<<<<< HEAD

=======
>>>>>>> fd3e3ca4
postgresql:
  listen: 127.0.0.1:5434
  connect_address: 127.0.0.1:5434
#  proxy_address: 127.0.0.1:5435  # The address of connection pool (e.g., pgbouncer) running next to Patroni/Postgres. Only for service discovery.
  data_dir: data/postgresql2
#  bin_dir:
#  config_dir:
  pgpass: /tmp/pgpass2
  authentication:
    replication:
      username: replicator
      password: rep-pass
    superuser:
      username: postgres
      password: zalando
    rewind:  # Has no effect on postgres 10 and lower
      username: rewind_user
      password: rewind_password
  # Server side kerberos spn
#  krbsrvname: postgres
  parameters:
    # Fully qualified kerberos ticket file for the running user
    # same as KRB5CCNAME used by the GSS
#    krb_server_keyfile: /var/spool/keytabs/postgres
    unix_socket_directories: '..'  # parent directory of data_dir
tags:
    # failover_priority: 1
    noloadbalance: false
    clonefrom: false
#    replicatefrom: postgresql1<|MERGE_RESOLUTION|>--- conflicted
+++ resolved
@@ -88,10 +88,6 @@
   - encoding: UTF8
   - data-checksums
 
-<<<<<<< HEAD
-
-=======
->>>>>>> fd3e3ca4
 postgresql:
   listen: 127.0.0.1:5434
   connect_address: 127.0.0.1:5434
