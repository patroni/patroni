--- conflicted
+++ resolved
@@ -276,7 +276,6 @@
             if 'process' not in p.cmdline()[0]:
                 p.terminate()
 
-<<<<<<< HEAD
     @property
     def backup_source(self):
         return 'postgres://{username}:{password}@{host}:{port}/{database}'.format(**self._replication)
@@ -286,8 +285,6 @@
                          '--datadir=' + os.path.join(self._output_dir, dest),
                          '--dbname=' + self.backup_source])
 
-=======
->>>>>>> acc6d7c2
 
 class ProcessHang(object):
 
@@ -517,11 +514,7 @@
     def start(self, name, max_wait_limit=20, custom_config=None):
         if name not in self._processes:
             self._processes[name] = PatroniController(self._context, name, self.patroni_path,
-<<<<<<< HEAD
                                                       self._output_dir, custom_config)
-=======
-                                                      self._output_dir, tags, with_watchdog)
->>>>>>> acc6d7c2
         self._processes[name].start(max_wait_limit)
 
     def __getattr__(self, func):
