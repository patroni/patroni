import abc
import datetime
import os
import json
<<<<<<< HEAD
import psutil
=======
import re
>>>>>>> 49f1ccf8
import shutil
import signal
import six
import subprocess
import sys
import tempfile
import threading
import time
import yaml

import patroni.psycopg as psycopg

from patroni.request import PatroniRequest
from six.moves.BaseHTTPServer import BaseHTTPRequestHandler, HTTPServer


@six.add_metaclass(abc.ABCMeta)
class AbstractController(object):

    def __init__(self, context, name, work_directory, output_dir):
        self._context = context
        self._name = name
        self._work_directory = work_directory
        self._output_dir = output_dir
        self._handle = None
        self._log = None

    def _has_started(self):
        return self._handle and self._handle.pid and self._handle.poll() is None

    def _is_running(self):
        return self._has_started()

    @abc.abstractmethod
    def _is_accessible(self):
        """process is accessible for queries"""

    @abc.abstractmethod
    def _start(self):
        """start process"""

    def start(self, max_wait_limit=5):
        if self._is_running():
            return True

        self._log = open(os.path.join(self._output_dir, self._name + '.log'), 'a')
        self._handle = self._start()

        assert self._has_started(), "Process {0} is not running after being started".format(self._name)

        max_wait_limit *= self._context.timeout_multiplier
        for _ in range(max_wait_limit):
            if self._is_accessible():
                break
            time.sleep(1)
        else:
            assert False,\
                "{0} instance is not available for queries after {1} seconds".format(self._name, max_wait_limit)

    def stop(self, kill=False, timeout=15, _=False):
        term = False
        start_time = time.time()

        timeout *= self._context.timeout_multiplier
        while self._handle and self._is_running():
            if kill:
                self._handle.kill()
            elif not term:
                self._handle.terminate()
                term = True
            time.sleep(1)
            if not kill and time.time() - start_time > timeout:
                kill = True

        if self._log:
            self._log.close()

    def cancel_background(self):
        pass


class PatroniController(AbstractController):
    __PORT = 5360
    PATRONI_CONFIG = '{}.yml'
    """ starts and stops individual patronis"""

    def __init__(self, context, name, work_directory, output_dir, custom_config=None):
        super(PatroniController, self).__init__(context, 'patroni_' + name, work_directory, output_dir)
        PatroniController.__PORT += 1
        self._data_dir = os.path.join(work_directory, 'data', name)
        self._connstring = None
        if custom_config and 'watchdog' in custom_config:
            self.watchdog = WatchdogMonitor(name, work_directory, output_dir)
            custom_config['watchdog'] = {'driver': 'testing', 'device': self.watchdog.fifo_path, 'mode': 'required'}
        else:
            self.watchdog = None

        self._scope = (custom_config or {}).get('scope', 'batman')
        self._config = self._make_patroni_test_config(name, custom_config)
        self._closables = []

        self._conn = None
        self._curs = None

    def write_label(self, content):
        with open(os.path.join(self._data_dir, 'label'), 'w') as f:
            f.write(content)

    def read_label(self, label):
        try:
            with open(os.path.join(self._data_dir, label), 'r') as f:
                return f.read().strip()
        except IOError:
            return None

    @staticmethod
    def recursive_update(dst, src):
        for k, v in src.items():
            if k in dst and isinstance(dst[k], dict):
                PatroniController.recursive_update(dst[k], v)
            else:
                dst[k] = v

    def update_config(self, custom_config):
        with open(self._config) as r:
            config = yaml.safe_load(r)
            self.recursive_update(config, custom_config)
            with open(self._config, 'w') as w:
                yaml.safe_dump(config, w, default_flow_style=False)
        self._scope = config.get('scope', 'batman')

    def add_tag_to_config(self, tag, value):
        self.update_config({'tags': {tag: value}})

    def _start(self):
        if self.watchdog:
            self.watchdog.start()
        env = os.environ.copy()
        if isinstance(self._context.dcs_ctl, KubernetesController):
            self._context.dcs_ctl.create_pod(self._name[8:], self._scope)
            env['PATRONI_KUBERNETES_POD_IP'] = '10.0.0.' + self._name[-1]
        if os.name == 'nt':
            env['BEHAVE_DEBUG'] = 'true'
        patroni = subprocess.Popen([sys.executable, '-m', 'coverage', 'run',
                                   '--source=patroni', '-p', 'patroni.py', self._config], env=env,
                                   stdout=self._log, stderr=subprocess.STDOUT, cwd=self._work_directory)
        if os.name == 'nt':
            patroni.terminate = self.terminate
        return patroni

    def terminate(self):
        try:
            self._context.request_executor.request('POST', self._restapi_url + '/sigterm')
        except Exception:
            pass

    def stop(self, kill=False, timeout=15, postgres=False):
        if postgres:
            return subprocess.call(['pg_ctl', '-D', self._data_dir, 'stop', '-mi', '-w'])
        super(PatroniController, self).stop(kill, timeout)
        if isinstance(self._context.dcs_ctl, KubernetesController):
            self._context.dcs_ctl.delete_pod(self._name[8:])
        if self.watchdog:
            self.watchdog.stop()

    def _is_accessible(self):
        cursor = self.query("SELECT 1", fail_ok=True)
        if cursor is not None:
            cursor.execute("SET synchronous_commit TO 'local'")
            return True

    def _make_patroni_test_config(self, name, custom_config):
        patroni_config_name = self.PATRONI_CONFIG.format(name)
        patroni_config_path = os.path.join(self._output_dir, patroni_config_name)

        with open('postgres0.yml') as f:
            config = yaml.safe_load(f)
            config.pop('etcd', None)

        raft_port = os.environ.get('RAFT_PORT')
        if raft_port:
            os.environ['RAFT_PORT'] = str(int(raft_port) + 1)
            config['raft'] = {'data_dir': self._output_dir, 'self_addr': 'localhost:' + os.environ['RAFT_PORT']}

        host = config['restapi']['listen'].rsplit(':', 1)[0]
        config['restapi']['listen'] = config['restapi']['connect_address'] = '{0}:{1}'.format(host, 8008+int(name[-1]))

        host = config['postgresql']['listen'].rsplit(':', 1)[0]
        config['postgresql']['listen'] = config['postgresql']['connect_address'] = '{0}:{1}'.format(host, self.__PORT)

        config['name'] = name
        config['postgresql']['data_dir'] = self._data_dir.replace('\\', '/')
        config['postgresql']['basebackup'] = [{'checkpoint': 'fast'}]
        config['postgresql']['use_unix_socket'] = os.name != 'nt'  # windows doesn't yet support unix-domain sockets
        config['postgresql']['use_unix_socket_repl'] = os.name != 'nt'
        config['postgresql']['pgpass'] = os.path.join(tempfile.gettempdir(), 'pgpass_' + name).replace('\\', '/')
        config['postgresql']['parameters'].update({
            'logging_collector': 'on', 'log_destination': 'csvlog',
            'log_directory': self._output_dir.replace('\\', '/'),
            'log_filename': name + '.log', 'log_statement': 'all', 'log_min_messages': 'debug1',
<<<<<<< HEAD
            'unix_socket_directories': tempfile.gettempdir().replace('\\', '/')})
=======
            'shared_buffers': '1MB', 'unix_socket_directories': tempfile.gettempdir().replace('\\', '/')})
>>>>>>> 49f1ccf8
        config['postgresql']['pg_hba'] = [
            'local all all trust',
            'local replication all trust',
            'host replication replicator all md5',
            'host all all all md5'
        ]
<<<<<<< HEAD
=======

        if self._context.postgres_supports_ssl and self._context.certfile:
            config['postgresql']['parameters'].update({
                'ssl': 'on',
                'ssl_ca_file': self._context.certfile.replace('\\', '/'),
                'ssl_cert_file': self._context.certfile.replace('\\', '/'),
                'ssl_key_file': self._context.keyfile.replace('\\', '/')
            })
            for user in config['postgresql'].get('authentication').keys():
                config['postgresql'].get('authentication', {}).get(user, {}).update({
                    'sslmode': 'verify-ca',
                    'sslrootcert': self._context.certfile,
                    'sslcert': self._context.certfile,
                    'sslkey': self._context.keyfile
                })
            for i, line in enumerate(list(config['postgresql']['pg_hba'])):
                if line.endswith('md5'):
                    # we want to verify client cert first and than password
                    config['postgresql']['pg_hba'][i] = 'hostssl' + line[4:] + ' clientcert=verify-ca'
>>>>>>> 49f1ccf8

        if 'bootstrap' in config:
            config['bootstrap']['post_bootstrap'] = 'psql -w -c "SELECT 1"'
            if 'initdb' in config['bootstrap']:
                config['bootstrap']['initdb'].extend([{'auth': 'md5'}, {'auth-host': 'md5'}])

        if custom_config is not None:
            self.recursive_update(config, custom_config)

        self.recursive_update(config, {
            'bootstrap': {
                'dcs': {
                    'loop_wait': 2,
                    'postgresql': {
                        'parameters': {
                            'wal_keep_segments': 100,
                            'archive_mode': 'on',
                            'archive_command': (PatroniPoolController.ARCHIVE_RESTORE_SCRIPT +
                                                ' --mode archive ' +
                                                '--dirname {} --filename %f --pathname %p').format(
                                                    os.path.join(self._work_directory, 'data', 'wal_archive'))
                        }
                    }
                }
            }
        })
        if config['postgresql'].get('callbacks', {}).get('on_role_change'):
            config['postgresql']['callbacks']['on_role_change'] += ' ' + str(self.__PORT)

        with open(patroni_config_path, 'w') as f:
            yaml.safe_dump(config, f, default_flow_style=False)

        self._connkwargs = config['postgresql'].get('authentication', config['postgresql']).get('superuser', {})
        self._connkwargs.update({'host': host, 'port': self.__PORT, 'dbname': 'postgres',
                                 'user': self._connkwargs.pop('username', None)})

        self._replication = config['postgresql'].get('authentication', config['postgresql']).get('replication', {})
        self._replication.update({'host': host, 'port': self.__PORT, 'user': self._replication.pop('username', None)})
        self._restapi_url = 'http://{0}'.format(config['restapi']['connect_address'])
        if self._context.certfile:
            self._restapi_url = self._restapi_url.replace('http://', 'https://')

        return patroni_config_path

    def _connection(self):
        if not self._conn or self._conn.closed != 0:
            self._conn = psycopg.connect(**self._connkwargs)
        return self._conn

    def _cursor(self):
        if not self._curs or self._curs.closed or self._curs.connection.closed != 0:
            self._curs = self._connection().cursor()
        return self._curs

    def query(self, query, fail_ok=False):
        try:
            cursor = self._cursor()
            cursor.execute(query)
            return cursor
        except psycopg.Error:
            if not fail_ok:
                raise

    def check_role_has_changed_to(self, new_role, timeout=10):
        bound_time = time.time() + timeout
        recovery_status = new_role != 'primary'
        while time.time() < bound_time:
            cur = self.query("SELECT pg_is_in_recovery()", fail_ok=True)
            if cur:
                row = cur.fetchone()
                if row and row[0] == recovery_status:
                    return True
            time.sleep(1)
        return False

    def get_watchdog(self):
        return self.watchdog

    def _get_pid(self):
        try:
            pidfile = os.path.join(self._data_dir, 'postmaster.pid')
            if not os.path.exists(pidfile):
                return None
            return int(open(pidfile).readline().strip())
        except Exception:
            return None

    def patroni_hang(self, timeout):
        hang = ProcessHang(self._handle.pid, timeout)
        self._closables.append(hang)
        hang.start()

    def cancel_background(self):
        for obj in self._closables:
            obj.close()
        self._closables = []

    @property
    def backup_source(self):
        def escape(value):
            return re.sub(r'([\'\\ ])', r'\\\1', str(value))

        return ' '.join('{0}={1}'.format(k, escape(v)) for k, v in self._replication.items())

    def backup(self, dest=os.path.join('data', 'basebackup')):
        subprocess.call(PatroniPoolController.BACKUP_SCRIPT + ['--walmethod=none',
                        '--datadir=' + os.path.join(self._work_directory, dest),
                        '--dbname=' + self.backup_source])


class ProcessHang(object):

    """A background thread implementing a cancelable process hang via SIGSTOP."""

    def __init__(self, pid, timeout):
        self._cancelled = threading.Event()
        self._thread = threading.Thread(target=self.run)
        self.pid = pid
        self.timeout = timeout

    def start(self):
        self._thread.start()

    def run(self):
        os.kill(self.pid, signal.SIGSTOP)
        try:
            self._cancelled.wait(self.timeout)
        finally:
            os.kill(self.pid, signal.SIGCONT)

    def close(self):
        self._cancelled.set()
        self._thread.join()


class AbstractDcsController(AbstractController):

    _CLUSTER_NODE = '/service/{0}'

    def __init__(self, context, mktemp=True):
        work_directory = mktemp and tempfile.mkdtemp() or None
        self._paused = False
        super(AbstractDcsController, self).__init__(context, self.name(), work_directory, context.pctl.output_dir)

    def _is_accessible(self):
        return self._is_running()

    def stop(self, kill=False, timeout=15):
        """ terminate process and wipe out the temp work directory, but only if we actually started it"""
        super(AbstractDcsController, self).stop(kill=kill, timeout=timeout)
        if self._work_directory:
            shutil.rmtree(self._work_directory)

    def start_outage(self):
        if not self._paused and self._handle:
            self._handle.suspend()
            self._paused = True

    def stop_outage(self):
        if self._paused and self._handle:
            self._handle.resume()
            self._paused = False

    def path(self, key=None, scope='batman'):
        return self._CLUSTER_NODE.format(scope) + (key and '/' + key or '')

    @abc.abstractmethod
    def query(self, key, scope='batman'):
        """ query for a value of a given key """

    @abc.abstractmethod
    def cleanup_service_tree(self):
        """ clean all contents stored in the tree used for the tests """

    @classmethod
    def get_subclasses(cls):
        for subclass in cls.__subclasses__():
            for subsubclass in subclass.get_subclasses():
                yield subsubclass
            yield subclass

    @classmethod
    def name(cls):
        return cls.__name__[:-10].lower()


class ConsulController(AbstractDcsController):

    def __init__(self, context):
        super(ConsulController, self).__init__(context)
        os.environ['PATRONI_CONSUL_HOST'] = 'localhost:8500'
        os.environ['PATRONI_CONSUL_REGISTER_SERVICE'] = 'on'
        self._config_file = None

        import consul
        self._client = consul.Consul()

    def _start(self):
        self._config_file = self._work_directory + '.json'
        with open(self._config_file, 'wb') as f:
            f.write(b'{"session_ttl_min":"5s","server":true,"bootstrap":true,"advertise_addr":"127.0.0.1"}')
        return psutil.Popen(['consul', 'agent', '-config-file', self._config_file, '-data-dir',
                             self._work_directory], stdout=self._log, stderr=subprocess.STDOUT)

    def stop(self, kill=False, timeout=15):
        super(ConsulController, self).stop(kill=kill, timeout=timeout)
        if self._config_file:
            os.unlink(self._config_file)

    def _is_running(self):
        try:
            return bool(self._client.status.leader())
        except Exception:
            return False

    def path(self, key=None, scope='batman'):
        return super(ConsulController, self).path(key, scope)[1:]

    def query(self, key, scope='batman'):
        _, value = self._client.kv.get(self.path(key, scope))
        return value and value['Value'].decode('utf-8')

    def cleanup_service_tree(self):
        self._client.kv.delete(self.path(scope=''), recurse=True)

    def start(self, max_wait_limit=15):
        super(ConsulController, self).start(max_wait_limit)


class AbstractEtcdController(AbstractDcsController):

    """ handles all etcd related tasks, used for the tests setup and cleanup """

    def __init__(self, context, client_cls):
        super(AbstractEtcdController, self).__init__(context)
        self._client_cls = client_cls

    def _start(self):
        return psutil.Popen(["etcd", "--enable-v2=true", "--data-dir", self._work_directory],
                            stdout=self._log, stderr=subprocess.STDOUT)

    def _is_running(self):
        from patroni.dcs.etcd import DnsCachingResolver
        # if etcd is running, but we didn't start it
        try:
            self._client = self._client_cls({'host': 'localhost', 'port': 2379, 'retry_timeout': 30,
                                             'patronictl': 1}, DnsCachingResolver())
            return True
        except Exception:
            return False


class EtcdController(AbstractEtcdController):

    def __init__(self, context):
        from patroni.dcs.etcd import EtcdClient
        super(EtcdController, self).__init__(context, EtcdClient)
        os.environ['PATRONI_ETCD_HOST'] = 'localhost:2379'

    def query(self, key, scope='batman'):
        import etcd
        try:
            return self._client.get(self.path(key, scope)).value
        except etcd.EtcdKeyNotFound:
            return None

    def cleanup_service_tree(self):
        import etcd
        try:
            self._client.delete(self.path(scope=''), recursive=True)
        except (etcd.EtcdKeyNotFound, etcd.EtcdConnectionFailed):
            return
        except Exception as e:
            assert False, "exception when cleaning up etcd contents: {0}".format(e)


class Etcd3Controller(AbstractEtcdController):

    def __init__(self, context):
        from patroni.dcs.etcd3 import Etcd3Client
        super(Etcd3Controller, self).__init__(context, Etcd3Client)
        os.environ['PATRONI_ETCD3_HOST'] = 'localhost:2379'

    def query(self, key, scope='batman'):
        import base64
        response = self._client.range(self.path(key, scope))
        for k in response.get('kvs', []):
            return base64.b64decode(k['value']).decode('utf-8') if 'value' in k else None

    def cleanup_service_tree(self):
        try:
            self._client.deleteprefix(self.path(scope=''))
        except Exception as e:
            assert False, "exception when cleaning up etcd contents: {0}".format(e)


class AbstractExternalDcsController(AbstractDcsController):

    def __init__(self, context, mktemp=True):
        super(AbstractExternalDcsController, self).__init__(context, mktemp)
        self._wrapper = ['sudo']

    def _start(self):
        return self._external_pid

    def start_outage(self):
        if not self._paused:
            subprocess.call(self._wrapper + ['kill', '-SIGSTOP', self._external_pid])
            self._paused = True

    def stop_outage(self):
        if self._paused:
            subprocess.call(self._wrapper + ['kill', '-SIGCONT', self._external_pid])
            self._paused = False

    def _has_started(self):
        return True

    @abc.abstractmethod
    def process_name():
        """process name to search with pgrep"""

    def _is_running(self):
        if not self._handle:
            self._external_pid = subprocess.check_output(['pgrep', '-nf', self.process_name()]).decode('utf-8').strip()
            return False
        return True

    def stop(self):
        pass


class KubernetesController(AbstractExternalDcsController):

    def __init__(self, context):
        super(KubernetesController, self).__init__(context)
        self._namespace = 'default'
        self._labels = {"application": "patroni"}
        self._label_selector = ','.join('{0}={1}'.format(k, v) for k, v in self._labels.items())
        os.environ['PATRONI_KUBERNETES_LABELS'] = json.dumps(self._labels)
        os.environ['PATRONI_KUBERNETES_USE_ENDPOINTS'] = 'true'
        os.environ.setdefault('PATRONI_KUBERNETES_BYPASS_API_SERVICE', 'true')

        from patroni.dcs.kubernetes import k8s_client, k8s_config
        k8s_config.load_kube_config(context=os.environ.setdefault('PATRONI_KUBERNETES_CONTEXT', 'kind-kind'))
        self._client = k8s_client
        self._api = self._client.CoreV1Api()

    def process_name(self):
        return "localkube"

    def _is_running(self):
        if not self._handle:
            context = os.environ.get('PATRONI_KUBERNETES_CONTEXT')
            if context.startswith('kind-'):
                container = '{0}-control-plane'.format(context[5:])
                api_process = 'kube-apiserver'
            elif context.startswith('k3d-'):
                container = '{0}-server-0'.format(context)
                api_process = 'k3s'
            else:
                return super(KubernetesController, self)._is_running()
            try:
                docker = 'docker'
                with open(os.devnull, 'w') as null:
                    if subprocess.call([docker, 'info'], stdout=null, stderr=null) != 0:
                        raise Exception
            except Exception:
                docker = 'podman'
                with open(os.devnull, 'w') as null:
                    if subprocess.call([docker, 'info'], stdout=null, stderr=null) != 0:
                        raise Exception
            self._wrapper = [docker, 'exec', container]
            self._external_pid = subprocess.check_output(self._wrapper + ['pidof', api_process]).decode('utf-8').strip()
            return False
        return True

    def create_pod(self, name, scope):
        self.delete_pod(name)
        labels = self._labels.copy()
        labels['cluster-name'] = scope
        metadata = self._client.V1ObjectMeta(namespace=self._namespace, name=name, labels=labels)
        spec = self._client.V1PodSpec(containers=[self._client.V1Container(name=name, image='empty')])
        body = self._client.V1Pod(metadata=metadata, spec=spec)
        self._api.create_namespaced_pod(self._namespace, body)

    def delete_pod(self, name):
        try:
            self._api.delete_namespaced_pod(name, self._namespace, body=self._client.V1DeleteOptions())
        except Exception:
            pass
        while True:
            try:
                self._api.read_namespaced_pod(name, self._namespace)
            except Exception:
                break

    def query(self, key, scope='batman'):
        if key.startswith('members/'):
            pod = self._api.read_namespaced_pod(key[8:], self._namespace)
            return (pod.metadata.annotations or {}).get('status', '')
        else:
            try:
                ep = scope + {'leader': '', 'history': '-config', 'initialize': '-config'}.get(key, '-' + key)
                e = self._api.read_namespaced_endpoints(ep, self._namespace)
                if key != 'sync':
                    return e.metadata.annotations[key]
                else:
                    return json.dumps(e.metadata.annotations)
            except Exception:
                return None

    def cleanup_service_tree(self):
        try:
            self._api.delete_collection_namespaced_pod(self._namespace, label_selector=self._label_selector)
        except Exception:
            pass
        try:
            self._api.delete_collection_namespaced_endpoints(self._namespace, label_selector=self._label_selector)
        except Exception:
            pass

        while True:
            result = self._api.list_namespaced_pod(self._namespace, label_selector=self._label_selector)
            if len(result.items) < 1:
                break


class ZooKeeperController(AbstractExternalDcsController):

    """ handles all zookeeper related tasks, used for the tests setup and cleanup """

    def __init__(self, context, export_env=True):
        super(ZooKeeperController, self).__init__(context, False)
        if export_env:
            os.environ['PATRONI_ZOOKEEPER_HOSTS'] = "'localhost:2181'"

        import kazoo.client
        self._client = kazoo.client.KazooClient()

    def process_name(self):
        return "zookeeper"

    def query(self, key, scope='batman'):
        import kazoo.exceptions
        try:
            return self._client.get(self.path(key, scope))[0].decode('utf-8')
        except kazoo.exceptions.NoNodeError:
            return None

    def cleanup_service_tree(self):
        import kazoo.exceptions
        try:
            self._client.delete(self.path(scope=''), recursive=True)
        except (kazoo.exceptions.NoNodeError):
            return
        except Exception as e:
            assert False, "exception when cleaning up zookeeper contents: {0}".format(e)

    def _is_running(self):
        if not super(ZooKeeperController, self)._is_running():
            return False

        # if zookeeper is running, but we didn't start it
        if self._client.connected:
            return True
        try:
            return self._client.start(1) or True
        except Exception:
            return False


class MockExhibitor(BaseHTTPRequestHandler):

    def do_GET(self):
        self.send_response(200)
        self.end_headers()
        self.wfile.write(b'{"servers":["127.0.0.1"],"port":2181}')

    def log_message(self, fmt, *args):
        pass


class ExhibitorController(ZooKeeperController):

    def __init__(self, context):
        super(ExhibitorController, self).__init__(context, False)
        port = 8181
        exhibitor = HTTPServer(('', port), MockExhibitor)
        exhibitor.daemon_thread = True
        exhibitor_thread = threading.Thread(target=exhibitor.serve_forever)
        exhibitor_thread.daemon = True
        exhibitor_thread.start()
        os.environ.update({'PATRONI_EXHIBITOR_HOSTS': 'localhost', 'PATRONI_EXHIBITOR_PORT': str(port)})


class RaftController(AbstractDcsController):

    CONTROLLER_ADDR = 'localhost:1234'
    PASSWORD = '12345'

    def __init__(self, context):
        super(RaftController, self).__init__(context)
        os.environ.update(PATRONI_RAFT_PARTNER_ADDRS="'" + self.CONTROLLER_ADDR + "'",
                          PATRONI_RAFT_PASSWORD=self.PASSWORD, RAFT_PORT='1234')
        self._raft = None

    def _start(self):
        env = os.environ.copy()
        del env['PATRONI_RAFT_PARTNER_ADDRS']
        env['PATRONI_RAFT_SELF_ADDR'] = self.CONTROLLER_ADDR
        env['PATRONI_RAFT_DATA_DIR'] = self._work_directory
        return psutil.Popen([sys.executable, '-m', 'coverage', 'run',
                             '--source=patroni', '-p', 'patroni_raft_controller.py'],
                            stdout=self._log, stderr=subprocess.STDOUT, env=env)

    def query(self, key, scope='batman'):
        ret = self._raft.get(self.path(key, scope))
        return ret and ret['value']

    def set(self, key, value):
        self._raft.set(self.path(key), value)

    def cleanup_service_tree(self):
        from patroni.dcs.raft import KVStoreTTL

        if self._raft:
            self._raft.destroy()
            self.stop()
            os.makedirs(self._work_directory)
            self.start()

        ready_event = threading.Event()
        self._raft = KVStoreTTL(ready_event.set, None, None,
                                partner_addrs=[self.CONTROLLER_ADDR], password=self.PASSWORD)
        self._raft.startAutoTick()
        ready_event.wait()


class PatroniPoolController(object):

    PYTHON = sys.executable.replace('\\', '/')
    BACKUP_SCRIPT = [PYTHON, 'features/backup_create.py']
    BACKUP_RESTORE_SCRIPT = ' '.join((PYTHON, os.path.abspath('features/backup_restore.py'))).replace('\\', '/')
    ARCHIVE_RESTORE_SCRIPT = ' '.join((PYTHON, os.path.abspath('features/archive-restore.py')))

    def __init__(self, context):
        self._context = context
        self._dcs = None
        self._output_dir = None
        self._patroni_path = None
        self._processes = {}
        self.create_and_set_output_directory('')
        self._check_postgres_ssl()
        self.known_dcs = {subclass.name(): subclass for subclass in AbstractDcsController.get_subclasses()}

    def _check_postgres_ssl(self):
        try:
            subprocess.check_output(['postgres', '-D', os.devnull, '-c', 'ssl=on'], stderr=subprocess.STDOUT)
            raise Exception  # this one should never happen because the previous line will always raise and exception
        except Exception as e:
            self._context.postgres_supports_ssl = isinstance(e, subprocess.CalledProcessError)\
                    and 'SSL is not supported by this build' not in e.output.decode()

    @property
    def patroni_path(self):
        if self._patroni_path is None:
            cwd = os.path.realpath(__file__)
            while True:
                cwd, entry = os.path.split(cwd)
                if entry == 'features' or cwd == '/':
                    break
            self._patroni_path = cwd
        return self._patroni_path

    @property
    def output_dir(self):
        return self._output_dir

    def start(self, name, max_wait_limit=40, custom_config=None):
        if name not in self._processes:
            self._processes[name] = PatroniController(self._context, name, self.patroni_path,
                                                      self._output_dir, custom_config)
        self._processes[name].start(max_wait_limit)

    def __getattr__(self, func):
        if func not in ['stop', 'query', 'write_label', 'read_label', 'check_role_has_changed_to',
                        'add_tag_to_config', 'get_watchdog', 'patroni_hang', 'backup']:
            raise AttributeError("PatroniPoolController instance has no attribute '{0}'".format(func))

        def wrapper(name, *args, **kwargs):
            return getattr(self._processes[name], func)(*args, **kwargs)
        return wrapper

    def stop_all(self):
        for ctl in self._processes.values():
            ctl.cancel_background()
            ctl.stop()
        self._processes.clear()

    def create_and_set_output_directory(self, feature_name):
        feature_dir = os.path.join(self.patroni_path, 'features', 'output', feature_name.replace(' ', '_'))
        if os.path.exists(feature_dir):
            shutil.rmtree(feature_dir)
        os.makedirs(feature_dir)
        self._output_dir = feature_dir

    def clone(self, from_name, cluster_name, to_name):
        f = self._processes[from_name]
        custom_config = {
            'scope': cluster_name,
            'bootstrap': {
                'method': 'pg_basebackup',
                'pg_basebackup': {
                    'command': " ".join(self.BACKUP_SCRIPT +
                                        ['--walmethod=stream', '--dbname="{0}"'.format(f.backup_source)])
                },
                'dcs': {
                    'postgresql': {
                        'parameters': {
                            'max_connections': 101
                        }
                    }
                }
            },
            'postgresql': {
                'parameters': {
                    'archive_mode': 'on',
                    'archive_command': (self.ARCHIVE_RESTORE_SCRIPT + ' --mode archive ' +
                                        '--dirname {} --filename %f --pathname %p').format(
                                        os.path.join(self.patroni_path, 'data', 'wal_archive_clone').replace('\\', '/'))
                },
                'authentication': {
                    'superuser': {'password': 'zalando1'},
                    'replication': {'password': 'rep-pass1'}
                }
            }
        }
        self.start(to_name, custom_config=custom_config)

    def bootstrap_from_backup(self, name, cluster_name):
        custom_config = {
            'scope': cluster_name,
            'bootstrap': {
                'method': 'backup_restore',
                'backup_restore': {
                    'command': (self.BACKUP_RESTORE_SCRIPT + ' --sourcedir=' +
                                os.path.join(self.patroni_path, 'data', 'basebackup').replace('\\', '/')),
                    'recovery_conf': {
                        'recovery_target_action': 'promote',
                        'recovery_target_timeline': 'latest',
                        'restore_command': (self.ARCHIVE_RESTORE_SCRIPT + ' --mode restore ' +
                                            '--dirname {} --filename %f --pathname %p').format(
                            os.path.join(self.patroni_path, 'data', 'wal_archive_clone').replace('\\', '/'))
                    }
                }
            },
            'postgresql': {
                'authentication': {
                    'superuser': {'password': 'zalando2'},
                    'replication': {'password': 'rep-pass2'}
                }
            }
        }
        self.start(name, custom_config=custom_config)

    def bootstrap_from_backup_no_master(self, name, cluster_name):
        custom_config = {
            'scope': cluster_name,
            'postgresql': {
                'recovery_conf': {
                    'restore_command': (self.ARCHIVE_RESTORE_SCRIPT + ' --mode restore ' +
                                        '--dirname {} --filename %f --pathname %p').format(
                                        os.path.join(self.patroni_path, 'data', 'wal_archive').replace('\\', '/'))
                },
                'create_replica_methods': ['no_master_bootstrap'],
                'no_master_bootstrap': {
                    'command': (self.BACKUP_RESTORE_SCRIPT + ' --sourcedir=' +
                                os.path.join(self.patroni_path, 'data', 'basebackup').replace('\\', '/')),
                    'no_master': '1'
                }
            }
        }
        self.start(name, custom_config=custom_config)

    @property
    def dcs(self):
        if self._dcs is None:
            self._dcs = os.environ.pop('DCS', 'etcd')
            assert self._dcs in self.known_dcs, 'Unsupported dcs: ' + self._dcs
        return self._dcs


class WatchdogMonitor(object):
    """Testing harness for emulating a watchdog device as a named pipe. Because we can't easily emulate ioctl's we
    require a custom driver on Patroni side. The device takes no action, only notes if it was pinged and/or triggered.
    """
    def __init__(self, name, work_directory, output_dir):
        self.fifo_path = os.path.join(work_directory, 'data', 'watchdog.{0}.fifo'.format(name))
        self.fifo_file = None
        self._stop_requested = False  # Relying on bool setting being atomic
        self._thread = None
        self.last_ping = None
        self.was_pinged = False
        self.was_closed = False
        self._was_triggered = False
        self.timeout = 60
        self._log_file = open(os.path.join(output_dir, 'watchdog.{0}.log'.format(name)), 'w')
        self._log("watchdog {0} initialized".format(name))

    def _log(self, msg):
        tstamp = datetime.datetime.now().strftime("%Y-%m-%d %H:%M:%S,%f")
        self._log_file.write("{0}: {1}\n".format(tstamp, msg))

    def start(self):
        assert self._thread is None
        self._stop_requested = False
        self._log("starting fifo {0}".format(self.fifo_path))
        fifo_dir = os.path.dirname(self.fifo_path)
        if os.path.exists(self.fifo_path):
            os.unlink(self.fifo_path)
        elif not os.path.exists(fifo_dir):
            os.mkdir(fifo_dir)
        os.mkfifo(self.fifo_path)
        self.last_ping = time.time()

        self._thread = threading.Thread(target=self.run)
        self._thread.start()

    def run(self):
        try:
            while not self._stop_requested:
                self._log("opening")
                self.fifo_file = os.open(self.fifo_path, os.O_RDONLY)
                try:
                    self._log("Fifo {0} connected".format(self.fifo_path))
                    self.was_closed = False
                    while not self._stop_requested:
                        c = os.read(self.fifo_file, 1)

                        if c == b'X':
                            self._log("Stop requested")
                            return
                        elif c == b'':
                            self._log("Pipe closed")
                            break
                        elif c == b'C':
                            command = b''
                            c = os.read(self.fifo_file, 1)
                            while c != b'\n' and c != b'':
                                command += c
                                c = os.read(self.fifo_file, 1)
                            command = command.decode('utf8')

                            if command.startswith('timeout='):
                                self.timeout = int(command.split('=')[1])
                                self._log("timeout={0}".format(self.timeout))
                        elif c in [b'V', b'1']:
                            cur_time = time.time()
                            if cur_time - self.last_ping > self.timeout:
                                self._log("Triggered")
                                self._was_triggered = True
                            if c == b'V':
                                self._log("magic close")
                                self.was_closed = True
                            elif c == b'1':
                                self.was_pinged = True
                                self._log("ping after {0} seconds".format(cur_time - (self.last_ping or cur_time)))
                                self.last_ping = cur_time
                        else:
                            self._log('Unknown command {0} received from fifo'.format(c))
                finally:
                    self.was_closed = True
                    self._log("closing")
                    os.close(self.fifo_file)
        except Exception as e:
            self._log("Error {0}".format(e))
        finally:
            self._log("stopping")
            self._log_file.flush()
            if os.path.exists(self.fifo_path):
                os.unlink(self.fifo_path)

    def stop(self):
        self._log("Monitor stop")
        self._stop_requested = True
        try:
            if os.path.exists(self.fifo_path):
                fd = os.open(self.fifo_path, os.O_WRONLY)
                os.write(fd, b'X')
                os.close(fd)
        except Exception as e:
            self._log("err while closing: {0}".format(str(e)))
        if self._thread:
            self._thread.join()
            self._thread = None

    def reset(self):
        self._log("reset")
        self.was_pinged = self.was_closed = self._was_triggered = False

    @property
    def was_triggered(self):
        delta = time.time() - self.last_ping
        triggered = self._was_triggered or not self.was_closed and delta > self.timeout
        self._log("triggered={0}, {1}s left".format(triggered, self.timeout - delta))
        return triggered


# actions to execute on start/stop of the tests and before running individual features
def before_all(context):
    context.ci = os.name == 'nt' or\
        any(a in os.environ for a in ('TRAVIS_BUILD_NUMBER', 'BUILD_NUMBER', 'GITHUB_ACTIONS'))
    context.timeout_multiplier = 5 if context.ci else 1  # MacOS sometimes is VERY slow
    context.pctl = PatroniPoolController(context)

    context.keyfile = os.path.join(context.pctl.output_dir, 'patroni.key')
    context.certfile = os.path.join(context.pctl.output_dir, 'patroni.crt')
    try:
        with open(os.devnull, 'w') as null:
            ret = subprocess.call(['openssl', 'req', '-nodes', '-new', '-x509', '-subj', '/CN=batman.patroni',
                                   '-keyout', context.keyfile, '-out', context.certfile], stdout=null, stderr=null)
            if ret != 0:
                raise Exception
    except Exception:
        context.keyfile = context.certfile = None

    os.environ.update({'PATRONI_RESTAPI_USERNAME': 'username', 'PATRONI_RESTAPI_PASSWORD': 'password'})
    ctl = {'auth': os.environ['PATRONI_RESTAPI_USERNAME'] + ':' + os.environ['PATRONI_RESTAPI_PASSWORD']}
    if context.certfile:
        os.environ.update({'PATRONI_RESTAPI_CAFILE': context.certfile,
                           'PATRONI_RESTAPI_CERTFILE': context.certfile,
                           'PATRONI_RESTAPI_KEYFILE': context.keyfile,
                           'PATRONI_RESTAPI_VERIFY_CLIENT': 'required',
                           'PATRONI_CTL_INSECURE': 'on'})
        ctl.update({'cacert': context.certfile, 'certfile': context.certfile, 'keyfile': context.keyfile})
    context.request_executor = PatroniRequest({'ctl': ctl}, True)
    context.dcs_ctl = context.pctl.known_dcs[context.pctl.dcs](context)
    context.dcs_ctl.start()
    try:
        context.dcs_ctl.cleanup_service_tree()
    except AssertionError:  # after_all handlers won't be executed in before_all
        context.dcs_ctl.stop()
        raise


def after_all(context):
    context.dcs_ctl.stop()
    subprocess.call([sys.executable, '-m', 'coverage', 'combine'])
    subprocess.call([sys.executable, '-m', 'coverage', 'report'])


def before_feature(context, feature):
    """ create per-feature output directory to collect Patroni and PostgreSQL logs """
    if feature.name == 'watchdog' and os.name == 'nt':
        feature.skip("Watchdog isn't supported on Windows")
    else:
        context.pctl.create_and_set_output_directory(feature.name)


def after_feature(context, feature):
    """ send SIGCONT to a dcs if neccessary,
    stop all Patronis remove their data directory and cleanup the keys in etcd """
    context.dcs_ctl.stop_outage()
    context.pctl.stop_all()
    data = os.path.join(context.pctl.patroni_path, 'data')
    if os.path.exists(data):
        shutil.rmtree(data)
    context.dcs_ctl.cleanup_service_tree()
    if feature.status == 'failed':
        shutil.copytree(context.pctl.output_dir, context.pctl.output_dir + '_failed')


def before_scenario(context, scenario):
    if 'slot-advance' in scenario.effective_tags:
        for p in context.pctl._processes.values():
            if p._conn and p._conn.server_version < 110000:
                scenario.skip('pg_replication_slot_advance() is not supported on {0}'.format(p._conn.server_version))
                break
    if 'dcs-failsafe' in scenario.effective_tags and not context.dcs_ctl._handle:
        scenario.skip('it is not possible to control state of {0} from tests'.format(context.dcs_ctl.name()))<|MERGE_RESOLUTION|>--- conflicted
+++ resolved
@@ -2,11 +2,8 @@
 import datetime
 import os
 import json
-<<<<<<< HEAD
 import psutil
-=======
 import re
->>>>>>> 49f1ccf8
 import shutil
 import signal
 import six
@@ -207,19 +204,13 @@
             'logging_collector': 'on', 'log_destination': 'csvlog',
             'log_directory': self._output_dir.replace('\\', '/'),
             'log_filename': name + '.log', 'log_statement': 'all', 'log_min_messages': 'debug1',
-<<<<<<< HEAD
-            'unix_socket_directories': tempfile.gettempdir().replace('\\', '/')})
-=======
             'shared_buffers': '1MB', 'unix_socket_directories': tempfile.gettempdir().replace('\\', '/')})
->>>>>>> 49f1ccf8
         config['postgresql']['pg_hba'] = [
             'local all all trust',
             'local replication all trust',
             'host replication replicator all md5',
             'host all all all md5'
         ]
-<<<<<<< HEAD
-=======
 
         if self._context.postgres_supports_ssl and self._context.certfile:
             config['postgresql']['parameters'].update({
@@ -239,7 +230,6 @@
                 if line.endswith('md5'):
                     # we want to verify client cert first and than password
                     config['postgresql']['pg_hba'][i] = 'hostssl' + line[4:] + ' clientcert=verify-ca'
->>>>>>> 49f1ccf8
 
         if 'bootstrap' in config:
             config['bootstrap']['post_bootstrap'] = 'psql -w -c "SELECT 1"'
