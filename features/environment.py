import abc
import datetime
import os
import psycopg2
import json
import shutil
import signal
import six
import subprocess
import sys
import tempfile
import threading
import time
import yaml


@six.add_metaclass(abc.ABCMeta)
class AbstractController(object):

    def __init__(self, context, name, work_directory, output_dir):
        self._context = context
        self._name = name
        self._work_directory = work_directory
        self._output_dir = output_dir
        self._handle = None
        self._log = None

    def _has_started(self):
        return self._handle and self._handle.pid and self._handle.poll() is None

    def _is_running(self):
        return self._has_started()

    @abc.abstractmethod
    def _is_accessible(self):
        """process is accessible for queries"""

    @abc.abstractmethod
    def _start(self):
        """start process"""

    def start(self, max_wait_limit=5):
        if self._is_running():
            return True

        self._log = open(os.path.join(self._output_dir, self._name + '.log'), 'a')
        self._handle = self._start()

        assert self._has_started(), "Process {0} is not running after being started".format(self._name)

        max_wait_limit *= self._context.timeout_multiplier
        for _ in range(max_wait_limit):
            if self._is_accessible():
                break
            time.sleep(1)
        else:
            assert False,\
                "{0} instance is not available for queries after {1} seconds".format(self._name, max_wait_limit)

    def stop(self, kill=False, timeout=15, _=False):
        term = False
        start_time = time.time()

        timeout *= self._context.timeout_multiplier
        while self._handle and self._is_running():
            if kill:
                self._handle.kill()
            elif not term:
                self._handle.terminate()
                term = True
            time.sleep(1)
            if not kill and time.time() - start_time > timeout:
                kill = True

        if self._log:
            self._log.close()

    def cancel_background(self):
        pass


class PatroniController(AbstractController):
    __PORT = 5360
    PATRONI_CONFIG = '{}.yml'
    """ starts and stops individual patronis"""

    def __init__(self, context, name, work_directory, output_dir, custom_config=None):
        super(PatroniController, self).__init__(context, 'patroni_' + name, work_directory, output_dir)
        PatroniController.__PORT += 1
        self._data_dir = os.path.join(work_directory, 'data', name)
        self._connstring = None
        if custom_config and 'watchdog' in custom_config:
            self.watchdog = WatchdogMonitor(name, work_directory, output_dir)
            custom_config['watchdog'] = {'driver': 'testing', 'device': self.watchdog.fifo_path, 'mode': 'required'}
        else:
            self.watchdog = None

        self._scope = (custom_config or {}).get('scope', 'batman')
        self._config = self._make_patroni_test_config(name, custom_config)
        self._closables = []

        self._conn = None
        self._curs = None

    def write_label(self, content):
        with open(os.path.join(self._data_dir, 'label'), 'w') as f:
            f.write(content)

    def read_label(self, label):
        try:
            with open(os.path.join(self._data_dir, label), 'r') as f:
                return f.read().strip()
        except IOError:
            return None

    @staticmethod
    def recursive_update(dst, src):
        for k, v in src.items():
            if k in dst and isinstance(dst[k], dict):
                PatroniController.recursive_update(dst[k], v)
            else:
                dst[k] = v

    def update_config(self, custom_config):
        with open(self._config) as r:
            config = yaml.safe_load(r)
            self.recursive_update(config, custom_config)
            with open(self._config, 'w') as w:
                yaml.safe_dump(config, w, default_flow_style=False)
        self._scope = config.get('scope', 'batman')

    def add_tag_to_config(self, tag, value):
        self.update_config({'tags': {tag: value}})

    def _start(self):
        if self.watchdog:
            self.watchdog.start()
        if isinstance(self._context.dcs_ctl, KubernetesController):
            self._context.dcs_ctl.create_pod(self._name[8:], self._scope)
            os.environ['PATRONI_KUBERNETES_POD_IP'] = '10.0.0.' + self._name[-1]
        return subprocess.Popen([sys.executable, '-m', 'coverage', 'run',
                                '--source=patroni', '-p', 'patroni.py', self._config],
                                stdout=self._log, stderr=subprocess.STDOUT, cwd=self._work_directory)

    def stop(self, kill=False, timeout=15, postgres=False):
        if postgres:
            return subprocess.call(['pg_ctl', '-D', self._data_dir, 'stop', '-mi', '-w'])
        super(PatroniController, self).stop(kill, timeout)
        if isinstance(self._context.dcs_ctl, KubernetesController):
            self._context.dcs_ctl.delete_pod(self._name[8:])
        if self.watchdog:
            self.watchdog.stop()

    def _is_accessible(self):
        cursor = self.query("SELECT 1", fail_ok=True)
        if cursor is not None:
            cursor.execute("SET synchronous_commit TO 'local'")
            return True

    def _make_patroni_test_config(self, name, custom_config):
        patroni_config_name = self.PATRONI_CONFIG.format(name)
        patroni_config_path = os.path.join(self._output_dir, patroni_config_name)

        with open(patroni_config_name) as f:
            config = yaml.safe_load(f)
            config.pop('etcd', None)

        host = config['postgresql']['listen'].split(':')[0]

        config['postgresql']['listen'] = config['postgresql']['connect_address'] = '{0}:{1}'.format(host, self.__PORT)

        config['name'] = name
        config['postgresql']['data_dir'] = self._data_dir
        config['postgresql']['use_unix_socket'] = True
        config['postgresql']['parameters'].update({
            'logging_collector': 'on', 'log_destination': 'csvlog', 'log_directory': self._output_dir,
            'log_filename': name + '.log', 'log_statement': 'all', 'log_min_messages': 'debug1',
            'unix_socket_directories': self._data_dir})

        if 'bootstrap' in config:
            config['bootstrap']['post_bootstrap'] = 'psql -w -c "SELECT 1"'
            if 'initdb' in config['bootstrap']:
                config['bootstrap']['initdb'].extend([{'auth': 'md5'}, {'auth-host': 'md5'}])

        if custom_config is not None:
            self.recursive_update(config, custom_config)

        if config['postgresql'].get('callbacks', {}).get('on_role_change'):
            config['postgresql']['callbacks']['on_role_change'] += ' ' + str(self.__PORT)

        with open(patroni_config_path, 'w') as f:
            yaml.safe_dump(config, f, default_flow_style=False)

        user = config['postgresql'].get('authentication', config['postgresql']).get('superuser', {})
        self._connkwargs = {k: user[n] for n, k in [('username', 'user'), ('password', 'password')] if n in user}
        self._connkwargs.update({'host': host, 'port': self.__PORT, 'database': 'postgres'})

        self._replication = config['postgresql'].get('authentication', config['postgresql']).get('replication', {})
        self._replication.update({'host': host, 'port': self.__PORT, 'database': 'postgres'})

        return patroni_config_path

    def _connection(self):
        if not self._conn or self._conn.closed != 0:
            self._conn = psycopg2.connect(**self._connkwargs)
            self._conn.autocommit = True
        return self._conn

    def _cursor(self):
        if not self._curs or self._curs.closed or self._curs.connection.closed != 0:
            self._curs = self._connection().cursor()
        return self._curs

    def query(self, query, fail_ok=False):
        try:
            cursor = self._cursor()
            cursor.execute(query)
            return cursor
        except psycopg2.Error:
            if not fail_ok:
                raise

    def check_role_has_changed_to(self, new_role, timeout=10):
        bound_time = time.time() + timeout
        recovery_status = new_role != 'primary'
        while time.time() < bound_time:
            cur = self.query("SELECT pg_is_in_recovery()", fail_ok=True)
            if cur:
                row = cur.fetchone()
                if row and row[0] == recovery_status:
                    return True
            time.sleep(1)
        return False

    def get_watchdog(self):
        return self.watchdog

    def _get_pid(self):
        try:
            pidfile = os.path.join(self._data_dir, 'postmaster.pid')
            if not os.path.exists(pidfile):
                return None
            return int(open(pidfile).readline().strip())
        except Exception:
            return None

    def patroni_hang(self, timeout):
        hang = ProcessHang(self._handle.pid, timeout)
        self._closables.append(hang)
        hang.start()

    def cancel_background(self):
        for obj in self._closables:
            obj.close()
        self._closables = []

    @property
    def backup_source(self):
        return 'postgres://{username}:{password}@{host}:{port}/{database}'.format(**self._replication)

<<<<<<< HEAD
    def backup(self, dest='data/basebackup'):
        subprocess.call(PatroniPoolController.BACKUP_SCRIPT + ['--walmethod=none',
                        '--datadir=' + os.path.join(self._work_directory, dest),
                        '--dbname=' + self.backup_source])
=======
    def backup(self, dest=os.path.join('data', 'basebackup')):
        subprocess.call([PatroniPoolController.BACKUP_SCRIPT, '--walmethod=none',
                         '--datadir=' + os.path.join(self._work_directory, dest),
                         '--dbname=' + self.backup_source])
>>>>>>> 919e9c54


class ProcessHang(object):

    """A background thread implementing a cancelable process hang via SIGSTOP."""

    def __init__(self, pid, timeout):
        self._cancelled = threading.Event()
        self._thread = threading.Thread(target=self.run)
        self.pid = pid
        self.timeout = timeout

    def start(self):
        self._thread.start()

    def run(self):
        os.kill(self.pid, signal.SIGSTOP)
        try:
            self._cancelled.wait(self.timeout)
        finally:
            os.kill(self.pid, signal.SIGCONT)

    def close(self):
        self._cancelled.set()
        self._thread.join()


class AbstractDcsController(AbstractController):

    _CLUSTER_NODE = '/service/{0}'

    def __init__(self, context, mktemp=True):
        work_directory = mktemp and tempfile.mkdtemp() or None
        super(AbstractDcsController, self).__init__(context, self.name(), work_directory, context.pctl.output_dir)

    def _is_accessible(self):
        return self._is_running()

    def stop(self, kill=False, timeout=15):
        """ terminate process and wipe out the temp work directory, but only if we actually started it"""
        super(AbstractDcsController, self).stop(kill=kill, timeout=timeout)
        if self._work_directory:
            shutil.rmtree(self._work_directory)

    def path(self, key=None, scope='batman'):
        return self._CLUSTER_NODE.format(scope) + (key and '/' + key or '')

    @abc.abstractmethod
    def query(self, key, scope='batman'):
        """ query for a value of a given key """

    @abc.abstractmethod
    def cleanup_service_tree(self):
        """ clean all contents stored in the tree used for the tests """

    @classmethod
    def get_subclasses(cls):
        for subclass in cls.__subclasses__():
            for subsubclass in subclass.get_subclasses():
                yield subsubclass
            yield subclass

    @classmethod
    def name(cls):
        return cls.__name__[:-10].lower()


class ConsulController(AbstractDcsController):

    def __init__(self, context):
        super(ConsulController, self).__init__(context)
        os.environ['PATRONI_CONSUL_HOST'] = 'localhost:8500'
        os.environ['PATRONI_CONSUL_REGISTER_SERVICE'] = 'on'
        self._config_file = None

        import consul
        self._client = consul.Consul()

    def _start(self):
        self._config_file = self._work_directory + '.json'
        with open(self._config_file, 'wb') as f:
            f.write(b'{"session_ttl_min":"5s","server":true,"bootstrap":true,"advertise_addr":"127.0.0.1"}')
        return subprocess.Popen(['consul', 'agent', '-config-file', self._config_file, '-data-dir',
                                 self._work_directory], stdout=self._log, stderr=subprocess.STDOUT)

    def stop(self, kill=False, timeout=15):
        super(ConsulController, self).stop(kill=kill, timeout=timeout)
        if self._config_file:
            os.unlink(self._config_file)

    def _is_running(self):
        try:
            return bool(self._client.status.leader())
        except Exception:
            return False

    def path(self, key=None, scope='batman'):
        return super(ConsulController, self).path(key, scope)[1:]

    def query(self, key, scope='batman'):
        _, value = self._client.kv.get(self.path(key, scope))
        return value and value['Value'].decode('utf-8')

    def cleanup_service_tree(self):
        self._client.kv.delete(self.path(scope=''), recurse=True)

    def start(self, max_wait_limit=15):
        super(ConsulController, self).start(max_wait_limit)


class EtcdController(AbstractDcsController):

    """ handles all etcd related tasks, used for the tests setup and cleanup """

    def __init__(self, context):
        super(EtcdController, self).__init__(context)
        os.environ['PATRONI_ETCD_HOST'] = 'localhost:2379'

        import etcd
        self._client = etcd.Client(port=2379)

    def _start(self):
        return subprocess.Popen(["etcd", "--debug", "--data-dir", self._work_directory],
                                stdout=self._log, stderr=subprocess.STDOUT)

    def query(self, key, scope='batman'):
        import etcd
        try:
            return self._client.get(self.path(key, scope)).value
        except etcd.EtcdKeyNotFound:
            return None

    def cleanup_service_tree(self):
        import etcd
        try:
            self._client.delete(self.path(scope=''), recursive=True)
        except (etcd.EtcdKeyNotFound, etcd.EtcdConnectionFailed):
            return
        except Exception as e:
            assert False, "exception when cleaning up etcd contents: {0}".format(e)

    def _is_running(self):
        # if etcd is running, but we didn't start it
        try:
            return bool(self._client.machines)
        except Exception:
            return False


class KubernetesController(AbstractDcsController):

    def __init__(self, context):
        super(KubernetesController, self).__init__(context)
        self._namespace = 'default'
        self._labels = {"application": "patroni"}
        self._label_selector = ','.join('{0}={1}'.format(k, v) for k, v in self._labels.items())
        os.environ['PATRONI_KUBERNETES_LABELS'] = json.dumps(self._labels)
        os.environ['PATRONI_KUBERNETES_USE_ENDPOINTS'] = 'true'

        from kubernetes import client as k8s_client, config as k8s_config
        k8s_config.load_kube_config(context='local')
        self._client = k8s_client
        self._api = self._client.CoreV1Api()

    def _start(self):
        pass

    def create_pod(self, name, scope):
        labels = self._labels.copy()
        labels['cluster-name'] = scope
        metadata = self._client.V1ObjectMeta(namespace=self._namespace, name=name, labels=labels)
        spec = self._client.V1PodSpec(containers=[self._client.V1Container(name=name, image='empty')])
        body = self._client.V1Pod(metadata=metadata, spec=spec)
        self._api.create_namespaced_pod(self._namespace, body)

    def delete_pod(self, name):
        try:
            self._api.delete_namespaced_pod(name, self._namespace, body=self._client.V1DeleteOptions())
        except Exception:
            pass
        while True:
            try:
                self._api.read_namespaced_pod(name, self._namespace)
            except Exception:
                break

    def query(self, key, scope='batman'):
        if key.startswith('members/'):
            pod = self._api.read_namespaced_pod(key[8:], self._namespace)
            return (pod.metadata.annotations or {}).get('status', '')
        else:
            try:
                ep = scope + {'leader': '', 'history': '-config', 'initialize': '-config'}.get(key, '-' + key)
                e = self._api.read_namespaced_endpoints(ep, self._namespace)
                if key != 'sync':
                    return e.metadata.annotations[key]
                else:
                    return json.dumps(e.metadata.annotations)
            except Exception:
                return None

    def cleanup_service_tree(self):
        try:
            self._api.delete_collection_namespaced_pod(self._namespace, label_selector=self._label_selector)
        except Exception:
            pass
        try:
            self._api.delete_collection_namespaced_endpoints(self._namespace, label_selector=self._label_selector)
        except Exception:
            pass

        while True:
            result = self._api.list_namespaced_pod(self._namespace, label_selector=self._label_selector)
            if len(result.items) < 1:
                break

    def _is_running(self):
        return True


class ZooKeeperController(AbstractDcsController):

    """ handles all zookeeper related tasks, used for the tests setup and cleanup """

    def __init__(self, context, export_env=True):
        super(ZooKeeperController, self).__init__(context, False)
        if export_env:
            os.environ['PATRONI_ZOOKEEPER_HOSTS'] = "'localhost:2181'"

        import kazoo.client
        self._client = kazoo.client.KazooClient()

    def _start(self):
        pass  # TODO: implement later

    def query(self, key, scope='batman'):
        import kazoo.exceptions
        try:
            return self._client.get(self.path(key, scope))[0].decode('utf-8')
        except kazoo.exceptions.NoNodeError:
            return None

    def cleanup_service_tree(self):
        import kazoo.exceptions
        try:
            self._client.delete(self.path(scope=''), recursive=True)
        except (kazoo.exceptions.NoNodeError):
            return
        except Exception as e:
            assert False, "exception when cleaning up zookeeper contents: {0}".format(e)

    def _is_running(self):
        # if zookeeper is running, but we didn't start it
        if self._client.connected:
            return True
        try:
            return self._client.start(1) or True
        except Exception:
            return False


class ExhibitorController(ZooKeeperController):

    def __init__(self, context):
        super(ExhibitorController, self).__init__(context, False)
        os.environ.update({'PATRONI_EXHIBITOR_HOSTS': 'localhost', 'PATRONI_EXHIBITOR_PORT': '8181'})


class PatroniPoolController(object):

    BACKUP_SCRIPT = [sys.executable, 'features/backup_create.py']
    ARCHIVE_RESTORE_SCRIPT = ' '.join((sys.executable, os.path.abspath('features/archive-restore.py')))

    def __init__(self, context):
        self._context = context
        self._dcs = None
        self._output_dir = None
        self._patroni_path = None
        self._processes = {}
        self.create_and_set_output_directory('')
        self.known_dcs = {subclass.name(): subclass for subclass in AbstractDcsController.get_subclasses()}

    @property
    def patroni_path(self):
        if self._patroni_path is None:
            cwd = os.path.realpath(__file__)
            while True:
                cwd, entry = os.path.split(cwd)
                if entry == 'features' or cwd == '/':
                    break
            self._patroni_path = cwd
        return self._patroni_path

    @property
    def output_dir(self):
        return self._output_dir

    def start(self, name, max_wait_limit=20, custom_config=None):
        if name not in self._processes:
            self._processes[name] = PatroniController(self._context, name, self.patroni_path,
                                                      self._output_dir, custom_config)
        self._processes[name].start(max_wait_limit)

    def __getattr__(self, func):
        if func not in ['stop', 'query', 'write_label', 'read_label', 'check_role_has_changed_to',
                        'add_tag_to_config', 'get_watchdog', 'patroni_hang', 'backup']:
            raise AttributeError("PatroniPoolController instance has no attribute '{0}'".format(func))

        def wrapper(name, *args, **kwargs):
            return getattr(self._processes[name], func)(*args, **kwargs)
        return wrapper

    def stop_all(self):
        for ctl in self._processes.values():
            ctl.cancel_background()
            ctl.stop()
        self._processes.clear()

    def create_and_set_output_directory(self, feature_name):
        feature_dir = os.path.join(self.patroni_path, 'features', 'output', feature_name.replace(' ', '_'))
        if os.path.exists(feature_dir):
            shutil.rmtree(feature_dir)
        os.makedirs(feature_dir)
        self._output_dir = feature_dir

    def clone(self, from_name, cluster_name, to_name):
        f = self._processes[from_name]
        custom_config = {
            'scope': cluster_name,
            'bootstrap': {
                'method': 'pg_basebackup',
                'pg_basebackup': {
                    'command': " ".join(self.BACKUP_SCRIPT) + ' --walmethod=stream --dbname=' + f.backup_source
                },
                'dcs': {
                    'postgresql': {
                        'parameters': {
                            'max_connections': 101
                        }
                    }
                }
            },
            'postgresql': {
                'parameters': {
                    'archive_mode': 'on',
                    'archive_command': (self.ARCHIVE_RESTORE_SCRIPT + ' --mode archive ' +
                                        '--dirname {} --filename %f --pathname %p').format(
                                        os.path.join(self.patroni_path, 'data', 'wal_archive'))
                },
                'authentication': {
                    'superuser': {'password': 'zalando1'},
                    'replication': {'password': 'rep-pass1'}
                }
            }
        }
        self.start(to_name, custom_config=custom_config)

    def bootstrap_from_backup(self, name, cluster_name):
        custom_config = {
            'scope': cluster_name,
            'bootstrap': {
                'method': 'backup_restore',
                'backup_restore': {
                    'command': (sys.executable + ' features/backup_restore.py --sourcedir=' +
                                os.path.join(self.patroni_path, 'data', 'basebackup')),
                    'recovery_conf': {
                        'recovery_target_action': 'promote',
                        'recovery_target_timeline': 'latest',
                        'restore_command': (self.ARCHIVE_RESTORE_SCRIPT + ' --mode restore ' +
                                            '--dirname {} --filename %f --pathname %p').format(
                                            os.path.join(self.patroni_path, 'data', 'wal_archive'))
                    }
                }
            },
            'postgresql': {
                'authentication': {
                    'superuser': {'password': 'zalando2'},
                    'replication': {'password': 'rep-pass2'}
                }
            }
        }
        self.start(name, custom_config=custom_config)

    @property
    def dcs(self):
        if self._dcs is None:
            self._dcs = os.environ.pop('DCS', 'etcd')
            assert self._dcs in self.known_dcs, 'Unsupported dcs: ' + self._dcs
        return self._dcs


class WatchdogMonitor(object):
    """Testing harness for emulating a watchdog device as a named pipe. Because we can't easily emulate ioctl's we
    require a custom driver on Patroni side. The device takes no action, only notes if it was pinged and/or triggered.
    """
    def __init__(self, name, work_directory, output_dir):
        self.fifo_path = os.path.join(work_directory, 'data', 'watchdog.{0}.fifo'.format(name))
        self.fifo_file = None
        self._stop_requested = False  # Relying on bool setting being atomic
        self._thread = None
        self.last_ping = None
        self.was_pinged = False
        self.was_closed = False
        self._was_triggered = False
        self.timeout = 60
        self._log_file = open(os.path.join(output_dir, 'watchdog.{0}.log'.format(name)), 'w')
        self._log("watchdog {0} initialized".format(name))

    def _log(self, msg):
        tstamp = datetime.datetime.now().strftime("%Y-%m-%d %H:%M:%S,%f")
        self._log_file.write("{0}: {1}\n".format(tstamp, msg))

    def start(self):
        assert self._thread is None
        self._stop_requested = False
        self._log("starting fifo {0}".format(self.fifo_path))
        fifo_dir = os.path.dirname(self.fifo_path)
        if os.path.exists(self.fifo_path):
            os.unlink(self.fifo_path)
        elif not os.path.exists(fifo_dir):
            os.mkdir(fifo_dir)
        os.mkfifo(self.fifo_path)
        self.last_ping = time.time()

        self._thread = threading.Thread(target=self.run)
        self._thread.start()

    def run(self):
        try:
            while not self._stop_requested:
                self._log("opening")
                self.fifo_file = os.open(self.fifo_path, os.O_RDONLY)
                try:
                    self._log("Fifo {0} connected".format(self.fifo_path))
                    self.was_closed = False
                    while not self._stop_requested:
                        c = os.read(self.fifo_file, 1)

                        if c == b'X':
                            self._log("Stop requested")
                            return
                        elif c == b'':
                            self._log("Pipe closed")
                            break
                        elif c == b'C':
                            command = b''
                            c = os.read(self.fifo_file, 1)
                            while c != b'\n' and c != b'':
                                command += c
                                c = os.read(self.fifo_file, 1)
                            command = command.decode('utf8')

                            if command.startswith('timeout='):
                                self.timeout = int(command.split('=')[1])
                                self._log("timeout={0}".format(self.timeout))
                        elif c in [b'V', b'1']:
                            cur_time = time.time()
                            if cur_time - self.last_ping > self.timeout:
                                self._log("Triggered")
                                self._was_triggered = True
                            if c == b'V':
                                self._log("magic close")
                                self.was_closed = True
                            elif c == b'1':
                                self.was_pinged = True
                                self._log("ping after {0} seconds".format(cur_time - (self.last_ping or cur_time)))
                                self.last_ping = cur_time
                        else:
                            self._log('Unknown command {0} received from fifo'.format(c))
                finally:
                    self.was_closed = True
                    self._log("closing")
                    os.close(self.fifo_file)
        except Exception as e:
            self._log("Error {0}".format(e))
        finally:
            self._log("stopping")
            self._log_file.flush()
            if os.path.exists(self.fifo_path):
                os.unlink(self.fifo_path)

    def stop(self):
        self._log("Monitor stop")
        self._stop_requested = True
        try:
            if os.path.exists(self.fifo_path):
                fd = os.open(self.fifo_path, os.O_WRONLY)
                os.write(fd, b'X')
                os.close(fd)
        except Exception as e:
            self._log("err while closing: {0}".format(str(e)))
        if self._thread:
            self._thread.join()
            self._thread = None

    def reset(self):
        self._log("reset")
        self.was_pinged = self.was_closed = self._was_triggered = False

    @property
    def was_triggered(self):
        delta = time.time() - self.last_ping
        triggered = self._was_triggered or not self.was_closed and delta > self.timeout
        self._log("triggered={0}, {1}s left".format(triggered, self.timeout - delta))
        return triggered


# actions to execute on start/stop of the tests and before running invidual features
def before_all(context):
    os.environ.update({'PATRONI_RESTAPI_USERNAME': 'username', 'PATRONI_RESTAPI_PASSWORD': 'password'})
    context.ci = 'TRAVIS_BUILD_NUMBER' in os.environ or 'BUILD_NUMBER' in os.environ
    context.timeout_multiplier = 2 if context.ci else 1
    context.pctl = PatroniPoolController(context)
    context.dcs_ctl = context.pctl.known_dcs[context.pctl.dcs](context)
    context.dcs_ctl.start()
    try:
        context.dcs_ctl.cleanup_service_tree()
    except AssertionError:  # after_all handlers won't be executed in before_all
        context.dcs_ctl.stop()
        raise


def after_all(context):
    context.dcs_ctl.stop()
    subprocess.call([sys.executable, '-m', 'coverage', 'combine'])
    subprocess.call([sys.executable, '-m', 'coverage', 'report'])


def before_feature(context, feature):
    """ create per-feature output directory to collect Patroni and PostgreSQL logs """
    context.pctl.create_and_set_output_directory(feature.name)


def after_feature(context, feature):
    """ stop all Patronis, remove their data directory and cleanup the keys in etcd """
    context.pctl.stop_all()
    shutil.rmtree(os.path.join(context.pctl.patroni_path, 'data'))
    context.dcs_ctl.cleanup_service_tree()
    if feature.status == 'failed':
        shutil.copytree(context.pctl.output_dir, context.pctl.output_dir + '_failed')<|MERGE_RESOLUTION|>--- conflicted
+++ resolved
@@ -258,17 +258,10 @@
     def backup_source(self):
         return 'postgres://{username}:{password}@{host}:{port}/{database}'.format(**self._replication)
 
-<<<<<<< HEAD
-    def backup(self, dest='data/basebackup'):
+    def backup(self, dest=os.path.join('data', 'basebackup')):
         subprocess.call(PatroniPoolController.BACKUP_SCRIPT + ['--walmethod=none',
                         '--datadir=' + os.path.join(self._work_directory, dest),
                         '--dbname=' + self.backup_source])
-=======
-    def backup(self, dest=os.path.join('data', 'basebackup')):
-        subprocess.call([PatroniPoolController.BACKUP_SCRIPT, '--walmethod=none',
-                         '--datadir=' + os.path.join(self._work_directory, dest),
-                         '--dbname=' + self.backup_source])
->>>>>>> 919e9c54
 
 
 class ProcessHang(object):
