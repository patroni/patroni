--- conflicted
+++ resolved
@@ -31,10 +31,7 @@
 	Then I receive a response code 200
 	When I issue an empty POST request to http://127.0.0.1:8008/restart
 	Then I receive a response code 200
-<<<<<<< HEAD
-=======
-	And postgres0 is a leader after 5 seconds
->>>>>>> 72702130
+        And postgres0 role is the primary after 5 seconds
         When I sleep for 10 seconds
         Then postgres1 role is the secondary after 15 seconds
 
